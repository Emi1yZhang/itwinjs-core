--- conflicted
+++ resolved
@@ -1,95 +1,90 @@
-/*---------------------------------------------------------------------------------------------
-* Copyright (c) Bentley Systems, Incorporated. All rights reserved.
-* See LICENSE.md in the project root for license terms and full copyright notice.
-*--------------------------------------------------------------------------------------------*/
-import "./RpcImpl";
-// Sets up certa to allow a method on the frontend to get an access token
-import "@bentley/oidc-signin-tool/lib/certa/certaBackend";
-import * as http from "http";
-import * as path from "path";
-<<<<<<< HEAD
-import { Config, Logger, LogLevel, ProcessDetector } from "@bentley/bentleyjs-core";
-import { IModelJsConfig } from "@bentley/config-loader/lib/IModelJsConfig";
-import { ElectronHost } from "@bentley/electron-manager/lib/ElectronBackend";
-=======
-import { isElectronMain, Logger, LogLevel } from "@bentley/bentleyjs-core";
-import { loadEnv } from "@bentley/config-loader";
-import { ElectronBackend } from "@bentley/electron-manager/lib/ElectronBackend";
->>>>>>> 8a5a8af6
-import { IModelJsExpressServer } from "@bentley/express-server";
-import { FileNameResolver, IModelHost, IModelHostConfiguration } from "@bentley/imodeljs-backend";
-import { BentleyCloudRpcManager, RpcConfiguration } from "@bentley/imodeljs-common";
-import { EditCommandAdmin } from "@bentley/imodeljs-editor-backend";
-import { rpcInterfaces } from "../common/RpcInterfaces";
-import { CloudEnv } from "./cloudEnv";
-import * as testCommands from "./TestEditCommands";
-
-import serveHandler = require("serve-handler");
-/* eslint-disable no-console */
-
-async function init() {
-  loadEnv(path.join(__dirname, "..", "..", ".env"));
-  RpcConfiguration.developmentMode = true;
-
-  // Bootstrap the cloud environment
-  await CloudEnv.initialize();
-
-  const iModelHost = new IModelHostConfiguration();
-  iModelHost.imodelClient = CloudEnv.cloudEnv.imodelClient;
-  iModelHost.concurrentQuery.concurrent = 2;
-  iModelHost.concurrentQuery.pollInterval = 5;
-
-  if (ProcessDetector.isElectronAppBackend) {
-    await ElectronHost.startup({ electronHost: { rpcInterfaces }, iModelHost });
-    EditCommandAdmin.registerModule(testCommands);
-  } else {
-    const rpcConfig = BentleyCloudRpcManager.initializeImpl({ info: { title: "full-stack-test", version: "v1.0" } }, rpcInterfaces);
-
-    // create a basic express web server
-    const port = Number(process.env.CERTA_PORT || 3011) + 2000;
-    const server = new IModelJsExpressServer(rpcConfig.protocol);
-    await server.initialize(port);
-    console.log(`Web backend for full-stack-tests listening on port ${port}`);
-
-    await new Promise((resolve) => {
-      http.createServer(async (request, response) => {
-        return serveHandler(request, response, {
-          cleanUrls: false,
-          public: "lib",
-          headers: [{ source: "*", headers: [{ key: "Access-Control-Allow-Origin", value: "*" }] }],
-        });
-      }).listen(Number(process.env.CERTA_PORT ?? 3011) + 4000, undefined, undefined, resolve);
-    });
-    await IModelHost.startup(iModelHost);
-  }
-
-  // Start the backend
-  IModelHost.snapshotFileNameResolver = new BackendTestAssetResolver();
-
-  Logger.initializeToConsole();
-  Logger.setLevel("imodeljs-backend.IModelReadRpcImpl", LogLevel.Error);  // Change to trace to debug
-  Logger.setLevel("imodeljs-backend.IModelDb", LogLevel.Error);  // Change to trace to debug
-  Logger.setLevel("Performance", LogLevel.Error);  // Change to Info to capture
-  Logger.setLevel("imodeljs-backend.ConcurrencyControl", LogLevel.Error);
-}
-
-/** A FileNameResolver for resolving test iModel files from core/backend */
-class BackendTestAssetResolver extends FileNameResolver {
-  /** Resolve a base file name to a full path file name in the core/backend/lib/test/assets/ directory. */
-  public tryResolveFileName(inFileName: string): string {
-    if (path.isAbsolute(inFileName)) {
-      return inFileName;
-    }
-    return path.join(__dirname, "../../../../core/backend/lib/test/assets/", inFileName);
-  }
-  /** Resolve a key (for testing FileNameResolver) */
-  public tryResolveKey(fileKey: string): string | undefined {
-    switch (fileKey) {
-      case "test-key": return this.tryResolveFileName("test.bim");
-      case "test2-key": return this.tryResolveFileName("test2.bim");
-      default: return undefined;
-    }
-  }
-}
-
-module.exports = init();
+/*---------------------------------------------------------------------------------------------
+* Copyright (c) Bentley Systems, Incorporated. All rights reserved.
+* See LICENSE.md in the project root for license terms and full copyright notice.
+*--------------------------------------------------------------------------------------------*/
+import "./RpcImpl";
+// Sets up certa to allow a method on the frontend to get an access token
+import "@bentley/oidc-signin-tool/lib/certa/certaBackend";
+import * as http from "http";
+import * as path from "path";
+import { Config, Logger, LogLevel, ProcessDetector } from "@bentley/bentleyjs-core";
+import { IModelJsConfig } from "@bentley/config-loader/lib/IModelJsConfig";
+import { loadEnv } from "@bentley/config-loader";
+import { ElectronHost } from "@bentley/electron-manager/lib/ElectronBackend";
+import { IModelJsExpressServer } from "@bentley/express-server";
+import { FileNameResolver, IModelHost, IModelHostConfiguration } from "@bentley/imodeljs-backend";
+import { BentleyCloudRpcManager, RpcConfiguration } from "@bentley/imodeljs-common";
+import { EditCommandAdmin } from "@bentley/imodeljs-editor-backend";
+import { rpcInterfaces } from "../common/RpcInterfaces";
+import { CloudEnv } from "./cloudEnv";
+import * as testCommands from "./TestEditCommands";
+
+import serveHandler = require("serve-handler");
+/* eslint-disable no-console */
+
+async function init() {
+  loadEnv(path.join(__dirname, "..", "..", ".env"));
+  RpcConfiguration.developmentMode = true;
+
+  // Bootstrap the cloud environment
+  await CloudEnv.initialize();
+
+  const iModelHost = new IModelHostConfiguration();
+  iModelHost.imodelClient = CloudEnv.cloudEnv.imodelClient;
+  iModelHost.concurrentQuery.concurrent = 2;
+  iModelHost.concurrentQuery.pollInterval = 5;
+
+  if (ProcessDetector.isElectronAppBackend) {
+    await ElectronHost.startup({ electronHost: { rpcInterfaces }, iModelHost });
+    EditCommandAdmin.registerModule(testCommands);
+  } else {
+    const rpcConfig = BentleyCloudRpcManager.initializeImpl({ info: { title: "full-stack-test", version: "v1.0" } }, rpcInterfaces);
+
+    // create a basic express web server
+    const port = Number(process.env.CERTA_PORT || 3011) + 2000;
+    const server = new IModelJsExpressServer(rpcConfig.protocol);
+    await server.initialize(port);
+    console.log(`Web backend for full-stack-tests listening on port ${port}`);
+
+    await new Promise((resolve) => {
+      http.createServer(async (request, response) => {
+        return serveHandler(request, response, {
+          cleanUrls: false,
+          public: "lib",
+          headers: [{ source: "*", headers: [{ key: "Access-Control-Allow-Origin", value: "*" }] }],
+        });
+      }).listen(Number(process.env.CERTA_PORT ?? 3011) + 4000, undefined, undefined, resolve);
+    });
+    await IModelHost.startup(iModelHost);
+  }
+
+  // Start the backend
+  IModelHost.snapshotFileNameResolver = new BackendTestAssetResolver();
+
+  Logger.initializeToConsole();
+  Logger.setLevel("imodeljs-backend.IModelReadRpcImpl", LogLevel.Error);  // Change to trace to debug
+  Logger.setLevel("imodeljs-backend.IModelDb", LogLevel.Error);  // Change to trace to debug
+  Logger.setLevel("Performance", LogLevel.Error);  // Change to Info to capture
+  Logger.setLevel("imodeljs-backend.ConcurrencyControl", LogLevel.Error);
+}
+
+/** A FileNameResolver for resolving test iModel files from core/backend */
+class BackendTestAssetResolver extends FileNameResolver {
+  /** Resolve a base file name to a full path file name in the core/backend/lib/test/assets/ directory. */
+  public tryResolveFileName(inFileName: string): string {
+    if (path.isAbsolute(inFileName)) {
+      return inFileName;
+    }
+    return path.join(__dirname, "../../../../core/backend/lib/test/assets/", inFileName);
+  }
+  /** Resolve a key (for testing FileNameResolver) */
+  public tryResolveKey(fileKey: string): string | undefined {
+    switch (fileKey) {
+      case "test-key": return this.tryResolveFileName("test.bim");
+      case "test2-key": return this.tryResolveFileName("test2.bim");
+      default: return undefined;
+    }
+  }
+}
+
+module.exports = init();