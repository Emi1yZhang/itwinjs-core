--- conflicted
+++ resolved
@@ -1,12 +1,11 @@
-<<<<<<< HEAD
 /*---------------------------------------------------------------------------------------------
 * Copyright (c) Bentley Systems, Incorporated. All rights reserved.
 * See LICENSE.md in the project root for license terms and full copyright notice.
 *--------------------------------------------------------------------------------------------*/
 import { expect } from "chai";
-import { GeoCoordinatesResponseProps, GeoCoordStatus, IModelCoordinatesResponseProps } from "@itwin/core-common";
+import { GeoCoordinatesResponseProps, GeoCoordStatus, GeographicCRSProps, IModelCoordinatesResponseProps, PointWithStatus } from "@itwin/core-common";
 import { GeoConverter, IModelConnection, SnapshotConnection } from "@itwin/core-frontend";
-import { Point3d, XYZProps } from "@itwin/core-geometry";
+import { Geometry, Point3d, XYZProps } from "@itwin/core-geometry";
 import { TestUtility } from "../TestUtility";
 
 // spell-checker: disable
@@ -15,7 +14,7 @@
   let iModel: IModelConnection;
   const geoPointList: XYZProps[] = [];
   let wgs84Converter: GeoConverter;
-  let nad27Converter: GeoConverter;
+  let tokyoConverter: GeoConverter;
   let sameDatumConverter: GeoConverter;
   let wgs84Response: IModelCoordinatesResponseProps;
   let wgs84GeoCoordsResponse: GeoCoordinatesResponseProps;
@@ -30,178 +29,13 @@
       }
     }
     wgs84Converter = iModel.geoServices.getConverter("WGS84")!;
-    nad27Converter = iModel.geoServices.getConverter("NAD27")!;
+    tokyoConverter = iModel.geoServices.getConverter("Tokyo-Grid")!;
     sameDatumConverter = iModel.geoServices.getConverter()!;
   });
 
   after(async () => {
     if (iModel) await iModel.close();
     await TestUtility.shutdownFrontend();
-  });
-
-  it("should get different results for different datums", async () => {
-    const testPoints: XYZProps[] = [];
-    for (let iGeoPoint: number = 1; iGeoPoint < geoPointList.length; iGeoPoint += 2) {
-      testPoints.push(geoPointList[iGeoPoint]);
-    }
-
-    wgs84Response = await wgs84Converter.getIModelCoordinatesFromGeoCoordinates(testPoints);
-
-    // shouldn't have any from the cache.
-    expect(wgs84Response.fromCache === 0).to.be.true;
-
-    // shouldn't have any failures.
-    for (const result of wgs84Response.iModelCoords) {
-      expect(GeoCoordStatus.Success === result.s);
-    }
-
-    const nad27Response = await nad27Converter.getIModelCoordinatesFromGeoCoordinates(testPoints);
-
-    // shouldn't have any from the cache.
-    expect(nad27Response.fromCache === 0).to.be.true;
-
-    for (const result of nad27Response.iModelCoords) {
-      expect(GeoCoordStatus.Success === result.s).to.be.true;
-    }
-
-    // we expect the iModelCoord results from treating the geoCoords as WGS84 lat/longs to be different from what we get treating them as NAD27 lat/longs.
-    for (let iPoint: number = 0; iPoint < wgs84Response.iModelCoords.length; ++iPoint) {
-      const wgs84Point = Point3d.fromJSON(wgs84Response.iModelCoords[iPoint].p);
-      const nad27Point = Point3d.fromJSON(nad27Response.iModelCoords[iPoint].p);
-      expect(wgs84Point.isAlmostEqual(nad27Point)).to.be.false;
-    }
-
-    const sameDatumResponse = await sameDatumConverter.getIModelCoordinatesFromGeoCoordinates(testPoints);
-
-    // shouldn't have any from the cache.
-    expect(sameDatumResponse.fromCache === 0).to.be.true;
-
-    for (const result of sameDatumResponse.iModelCoords) {
-      expect(GeoCoordStatus.Success === result.s).to.be.true;
-    }
-  });
-
-  it("should read repeated requests from the cache", async () => {
-    // use the same points as the first test.
-    const testPoints: XYZProps[] = [];
-    for (let iGeoPoint: number = 1; iGeoPoint < geoPointList.length; iGeoPoint += 2) {
-      testPoints.push(geoPointList[iGeoPoint]);
-    }
-    // when we ask again, we expect faster response as no round trip is necessary, but we expect the same results.
-    const wgs84Response2 = await wgs84Converter.getIModelCoordinatesFromGeoCoordinates(testPoints);
-
-    // they should all come from the cache.
-    expect(wgs84Response2.fromCache === 50).to.be.true;
-
-    // expect ok status for each.
-    for (const result of wgs84Response.iModelCoords) {
-      expect(GeoCoordStatus.Success === result.s).to.be.true;
-    }
-
-    // expect equal answers for all of them.
-    for (let iPoint: number = 0; iPoint < wgs84Response.iModelCoords.length; ++iPoint) {
-      const wgs84Point = Point3d.fromJSON(wgs84Response.iModelCoords[iPoint].p);
-      const wgs84Point2 = Point3d.fromJSON(wgs84Response2.iModelCoords[iPoint].p);
-      expect(wgs84Point.isAlmostEqual(wgs84Point2)).to.be.true;
-    }
-
-    // now try the round trip to make sure they are close.
-    const wgs84IModelPoints: XYZProps[] = [];
-    for (const thisPoint of wgs84Response.iModelCoords)
-      wgs84IModelPoints.push(thisPoint.p);
-
-    // convert back to geoCoords and compare
-    wgs84GeoCoordsResponse = await wgs84Converter.getGeoCoordinatesFromIModelCoordinates(wgs84IModelPoints);
-
-    for (const result of wgs84GeoCoordsResponse.geoCoords) {
-      expect(GeoCoordStatus.Success === result.s).to.be.true;
-    }
-
-    // round-tripped result should be close to original point for each of the three datum responses.
-    for (let iPoint: number = 0; iPoint < testPoints.length; ++iPoint) {
-      const thisPoint = Point3d.fromJSON(testPoints[iPoint]);
-      const thatPoint = Point3d.fromJSON(wgs84GeoCoordsResponse.geoCoords[iPoint].p);
-      expect(thisPoint.isAlmostEqual(thatPoint)).to.be.true;
-    }
-  });
-
-  it("should get some IModelCoords from the cache and calculate some", async () => {
-    // use the first 10 points.
-    const testPoints: XYZProps[] = [];
-    for (let iGeoPoint: number = 0; iGeoPoint < 10; ++iGeoPoint) {
-      testPoints.push(geoPointList[iGeoPoint]);
-    }
-
-    const first10Response = await wgs84Converter.getIModelCoordinatesFromGeoCoordinates(testPoints);
-
-    // expect half from cache.
-    expect(first10Response.fromCache === 5).to.be.true;
-
-    // the longitude values are increasing, so we expect the x values to increase.
-    for (let iPoint = 0; iPoint < (testPoints.length - 1); iPoint++) {
-      const firstPoint = Point3d.fromJSON(first10Response.iModelCoords[iPoint].p);
-      const secondPoint = Point3d.fromJSON(first10Response.iModelCoords[iPoint + 1].p);
-      expect(firstPoint.x < secondPoint.x).to.be.true;
-    }
-  });
-
-  it("should get some GeoCoords from the cache and calculate some", async () => {
-    // interleave the first 10 points with some halfway between.
-    const testPoints: XYZProps[] = [];
-    for (let iIModelPoint: number = 0; iIModelPoint < 10; ++iIModelPoint) {
-      testPoints.push(wgs84Response.iModelCoords[iIModelPoint].p);
-      const firstPoint = Point3d.fromJSON(wgs84Response.iModelCoords[iIModelPoint].p);
-      const secondPoint = Point3d.fromJSON(wgs84Response.iModelCoords[iIModelPoint + 1].p);
-      const pointBetween = {
-        x: (firstPoint.x + secondPoint.x) / 2,
-        y: (firstPoint.y + secondPoint.y) / 2,
-        z: 0,
-      };
-      testPoints.push(pointBetween);
-    }
-
-    const mixedResponse = await wgs84Converter.getGeoCoordinatesFromIModelCoordinates(testPoints);
-    expect(mixedResponse.fromCache === 10).to.be.true;
-  });
-});
-=======
-/*---------------------------------------------------------------------------------------------
-* Copyright (c) Bentley Systems, Incorporated. All rights reserved.
-* See LICENSE.md in the project root for license terms and full copyright notice.
-*--------------------------------------------------------------------------------------------*/
-import { expect } from "chai";
-import { Geometry, Point3d, XYZProps } from "@itwin/core-geometry";
-import { GeoCoordinatesResponseProps, GeoCoordStatus, GeographicCRSProps, IModelCoordinatesResponseProps, PointWithStatus } from "@itwin/core-common";
-import { GeoConverter, IModelApp, IModelConnection, SnapshotConnection } from "@itwin/core-frontend";
-
-// spell-checker: disable
-
-describe("GeoCoord", () => {
-  let iModel: IModelConnection;
-  const geoPointList: XYZProps[] = [];
-  let wgs84Converter: GeoConverter;
-  let tokyoConverter: GeoConverter;
-  let sameDatumConverter: GeoConverter;
-  let wgs84Response: IModelCoordinatesResponseProps;
-  let wgs84GeoCoordsResponse: GeoCoordinatesResponseProps;
-
-  before(async () => {
-    await IModelApp.startup();
-    iModel = await SnapshotConnection.openFile("mirukuru.ibim"); // relative path resolved by BackendTestAssetResolver
-    // make an array of 10x10 geoPoints in geoPointList.
-    for (let iLatitude: number = 0; iLatitude < 10; iLatitude++) {
-      for (let iLongitude: number = 0; iLongitude < 10; iLongitude++) {
-        geoPointList.push({ x: (132.600 + 0.02 * iLongitude), y: (34.350 + 0.02 * iLatitude), z: 0.0 });
-      }
-    }
-    wgs84Converter = iModel.geoServices.getConverter("WGS84")!;
-    tokyoConverter = iModel.geoServices.getConverter("Tokyo-Grid")!;
-    sameDatumConverter = iModel.geoServices.getConverter()!;
-  });
-
-  after(async () => {
-    if (iModel) await iModel.close();
-    await IModelApp.shutdown();
   });
 
   it("should get different results for different datums", async () => {
@@ -362,5 +196,4 @@
     expect(Geometry.isSamePoint3dXY(expectedPt, outPt)).to.be.true;
     expect(response.geoCoords[0].s === 0);
   });
-});
->>>>>>> de6fc96e
+});