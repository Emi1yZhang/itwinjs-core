{
  "name": "imodeljs-core",
  "//private": "NOTE: This 'root' package is private. It is never published",
  "private": true,
  "description": "iModelJs core components",
  "license": "UNLICENSED",
  "repository": {
    "type": "git",
    "url": "https://tfs.bentley.com/tfs/ProductLine/Platform%20Technology/_git/imodeljs-core"
  },
  "scripts": {
    "build": "",
    "clean": "concurrently \"npm run clean:backend\" \"npm run clean:frontend\" \"npm run clean:testbed\"",
    "clean:backend": "cd source/backend && npm run clean",
    "clean:dependencies": "concurrently \"rimraf source/backend/node_modules\" \"rimraf source/frontend/node_modules\" \"rimraf source/testbed/node_modules\"",
    "clean:frontend": "cd source/frontend && npm run clean",
    "clean:testbed": "cd source/testbed && npm run clean",
    "lint": "node node_modules/@bentley/bentleyjs-tools/scripts/tslint.js",
    "preinstall": "echo \"ERROR: use rush install instead\" && exit 1",
    "publish:backend": "cd source/backend && npm publish",
    "publish:frontend": "cd source/frontend && npm publish",
    "predocs": "npm run extract",
    "docs": "node node_modules/@bentley/bentleyjs-tools/scripts/docs.js --baseUrl=source/testbed/node_modules --includes=source/backend/lib/backend/test/extract --excludes=testbed,assets --out=source/testbed/lib/docs --json=source/testbed/lib/docs/json/file.json",
    "extract": "node node_modules/@bentley/bentleyjs-tools/scripts/extract.js --extractFrom=source/backend/test --out=source/backend/lib/backend/test/extract",
    "test": "npm run test:backend && npm run test:frontend",
    "pretest:backend": "cd source/backend && npm run pretest",
    "test:backend": "node node_modules/@bentley/bentleyjs-tools/scripts/test --packageRoot \"./\" --testDir=\"./source/backend/lib/backend/test\"",
    "test:backendwebpackformobile": "cd source/backend/test && npm run webpackformobile",
    "test:frontend": "cd source/testbed && npm run build && node bin/testbed.js",
    "test:tsnode": "node node_modules/@bentley/bentleyjs-tools/scripts/test-tsnode --packageRoot \"./\" --testDir=\"./source/backend/test\" --tscPaths",
    "testbed": "cd source/testbed && node bin/testbed.js --debug",
    "cover": "nyc npm run test:tsnode",
    "cover:docs": "cd source/backend/test && node ../../../node_modules/@bentley/bentleyjs-tools/scripts/docscoverage.js",
    "module:backend": "cd source/backend && node ../../node_modules/@bentley/bentleyjs-tools/scripts/mastermodule --includes=../common --recursively=true",
    "module:frontend": "cd source/frontend && node ../../node_modules/@bentley/bentleyjs-tools/scripts/mastermodule --includes=../common --recursively=true"
  },
  "keywords": [
    "Bentley",
    "BIM",
    "iModel"
  ],
  "author": {
    "name": "Bentley Systems, Inc.",
    "url": "http://www.bentley.com"
  },
  "//dependencies": [
    "NOTE: dependencies will be empty here and specified in source/frontend, source/backend, and source/testbed."
  ],
  "//devDependencies": "NOTE: These are the union of all devDependencies for source/frontend, source/backend, and source/testbed",
  "devDependencies": {
    "@bentley/bentleyjs-tools": "^2.2.0",
    "@types/body-parser": "^1.16.8",
    "@types/chai": "^4.0.8",
    "@types/express": "^4.11.1",
    "@types/express-serve-static-core": "^4.11.1",
    "@types/flatbuffers": "^1.6.5",
    "@types/fs-extra": "^4.0.7",
    "@types/i18next": "^8.4.2",
    "@types/i18next-browser-languagedetector": "^2.0.1",
    "@types/i18next-xhr-backend": "^1.4.1",
    "@types/js-base64": "^2.3.1",
    "@types/mocha": "^2.2.45",
    "@types/node": "^9.4.5",
    "@types/serve-static": "^1.13.1",
    "@types/tapable": "^0.2.4",
    "@types/uglify-js": "^2.6.30",
    "@types/webpack": "^3.8.5",
    "chai": "^4.1.2",
    "commander": "^2.14.1",
    "concurrently": "^3.5.1",
    "cpx": "^1.5.0",
    "debug-fabulous": "^0.1.2",
    "diff": "^3.3.1",
    "duplexify": "^3.5.1",
    "fs-extra": "^5.0.0",
    "inherits": "^2.0.3",
    "mocha": "^3.5.3",
    "node-replace": "^0.3.3",
    "null-loader": "latest",
    "nyc": "^11.4.1",
    "object-assign": "^4.1.1",
    "once": "^1.4.0",
    "os-locale": "^2.1.0",
    "resolve": "^1.5.0",
    "rimraf": "^2.6.2",
    "semver": "^5.4.1",
    "source-map-loader": "^0.2.3",
    "source-map-support": "^0.5.0",
    "string-width": "^2.1.1",
    "ts-node": "^3.3.0",
    "tsconfig-paths": "^2.7.2",
    "tslint": "^5.8.0",
<<<<<<< HEAD
    "typemoq": "^2.1.0",
    "typescript": "2.6.2",
    "webpack": "^3.9.1",
=======
    "typedoc": "^0.9.0",
    "typescript": "~2.6.2",
    "webpack": "^3.10.0",
>>>>>>> 377b743e
    "webpack-stream": "latest"
  },
  "nyc": {
    "include": [
      "source/backend/**/*.ts",
      "source/common/**/*.ts"
    ],
    "exclude": [
      "source/backend/test/*",
      "source/testbed/*",
      "source/frontend/**/*.ts",
      "**/*.d.ts"
    ],
    "extension": [
      ".ts"
    ],
    "require": [
      "ts-node/register"
    ],
    "reporter": [
      "text-summary",
      "lcov",
      "cobertura"
    ],
    "report-dir": "./source/backend/lib/backend/test/coverage",
    "all": true
  }
}<|MERGE_RESOLUTION|>--- conflicted
+++ resolved
@@ -90,15 +90,10 @@
     "ts-node": "^3.3.0",
     "tsconfig-paths": "^2.7.2",
     "tslint": "^5.8.0",
-<<<<<<< HEAD
     "typemoq": "^2.1.0",
-    "typescript": "2.6.2",
-    "webpack": "^3.9.1",
-=======
     "typedoc": "^0.9.0",
     "typescript": "~2.6.2",
     "webpack": "^3.10.0",
->>>>>>> 377b743e
     "webpack-stream": "latest"
   },
   "nyc": {
