--- conflicted
+++ resolved
@@ -1,375 +1,367 @@
-/*---------------------------------------------------------------------------------------------
-* Copyright (c) Bentley Systems, Incorporated. All rights reserved.
-* See LICENSE.md in the project root for license terms and full copyright notice.
-*--------------------------------------------------------------------------------------------*/
-
-import {
-  IModelApp, IModelConnection, NotifyMessageDetails, OutputMessagePriority, OutputMessageType,
-  Extension, ScreenViewport, Tool, AuthorizedFrontendRequestContext,
-} from "@bentley/imodeljs-frontend";
-import { I18NNamespace } from "@bentley/imodeljs-i18n";
-import { SettingsStatus } from "@bentley/product-settings-client";
-import { GeoPhotoMarkerManager } from "./geoPhotoMarker";
-import { PhotoTreeHandler, PhotoFolder, PhotoTree, PhotoTraverseFunction } from "./PhotoTree";
-import { ProjectShareHandler } from "./ProjectSharePhotoTree";
-import { GPDialogUiProvider } from "./ui/GPDialogUiProvider";
-
-/*-----------------------------------------------------------------------
-This is the source for an iModel.js Extension that displays on-screen markers
-at the latitude and longitude of geoLocated panoramic photographs.
-
-When such a marker is clicked, the corresponding panorama is opened in a
-separate tab. Depending on the browser, you may have to grant permission
-for such a tab to be opened.
-
-iModel.js Extensions are javascript fragments that can be loaded at runtime
-into an appropriately configured browser or Electron process.
--------------------------------------------------------------------------*/
-
-/* ----------------------- The top level container class that holds the tree of photos --------------------- */
-/** The container class for the GeoPhoto tree and associated Markers */
-export class GeoPhotos {
-  public photoTree: PhotoTree | undefined;
-  private _markers: GeoPhotoMarkerManager | undefined;
-  private _photoCount: number = 0;
-
-  /** Constructs GeoPhotos container. Specify the tree handler to access the storage mechanism.
-   * The GeoPhotos container is stored on the associated IModelConnection object.
-   */
-  constructor(public extension: GeoPhotoExtension, public treeHandler: PhotoTreeHandler, public iModel: IModelConnection, public uiProvider: GPDialogUiProvider | undefined) {
-    this.photoTree = undefined;
-    this._markers = undefined;
-    (iModel as any).geoPhotos = this;
-    IModelConnection.onClose.addListener(this.onCloseIModel.bind(this));
-  }
-
-  /** Uses the tree handler to read the folders and files in the tree */
-  public async readTreeContents(): Promise<PhotoTree> {
-    // readRootFolder reads the folder.
-    this.photoTree = await this.treeHandler.createPhotoTree();
-    await this.treeHandler.getCartographicPositions(this.photoTree, true);
-    await this.treeHandler.getSpatialPositions(this.photoTree, true);
-    return this.photoTree;
-  }
-
-  /** Traverse the tree, calling the func for each PhotoFile. */
-  public async traverseTree(func: PhotoTraverseFunction, visibleOnly: boolean) {
-    if (this.photoTree)
-      await this.photoTree.traversePhotos(func, undefined, true, visibleOnly);
-  }
-
-  /** Creates a GeoPhotoMarkerManager to display markers for each photo. */
-  public async showMarkers(): Promise<void> {
-    if (!this._markers) {
-      this._markers = new GeoPhotoMarkerManager(this.extension, this);
-    }
-    const message: string = this.extension.i18n.translate("geoPhoto:messages.ShowingMarkers");
-    const msgDetails: NotifyMessageDetails = new NotifyMessageDetails(OutputMessagePriority.Info, message);
-    IModelApp.notifications.outputMessage(msgDetails);
-    return this._markers.startDecorating();
-  }
-
-  /** Stops drawing and discards the photo markers. */
-  public removeMarkers() {
-    if (this._markers) {
-      this._markers.stopDecorating();
-      this._markers = undefined;
-    }
-  }
-
-  private removeUi() {
-    this.extension.removeUi();
-  }
-
-  /** callback for iModel closed - removes the markers. */
-  private onCloseIModel(iModel: IModelConnection) {
-    if (this.iModel === iModel) {
-      this.removeMarkers();
-      this.removeUi();
-      (iModel as any).geoPhotos = undefined;
-    }
-  }
-
-  /** Returns true if currently displaying markers. */
-  public showingMarkers(): boolean {
-    return (undefined !== this._markers) && this._markers.nowDecorating();
-  }
-
-  private countFunc(folder: PhotoFolder, _parent: PhotoFolder | undefined): void {
-    this._photoCount += folder.photoCount;
-  }
-
-  public getPhotoCount(): number {
-    if (!this.photoTree)
-      return 0;
-    this._photoCount = 0;
-    this.photoTree.traverseFolders(this.countFunc.bind(this), true, false);
-    return this._photoCount;
-  }
-}
-
-/** An Immediate Tool that can be used to execute the operations in GeoPhotoExtension. */
-class GeoPhotoTool extends Tool {
-  public static toolId = "GeoPhotoTool";
-  public static extension: GeoPhotoExtension | undefined;
-  public static get maxArgs() { return 1; }
-  public static get minArgs() { return 0; }
-  public parseAndRun(...args: string[]): boolean {
-    return this.run(args);
-  }
-
-  public run(args: any[]): boolean {
-    // the extension does the actual work.
-    if (IModelApp.viewManager.selectedView) {
-      const arg: string = ((undefined !== args) && (args.length > 0)) ? args[0] : "toggle";
-      GeoPhotoTool.extension!.geoPhotoOperation(arg);
-    }
-    return true;
-  }
-}
-
-/** the show/hide/toggle operations */
-const enum Operation {
-  Hide = 0,
-  Show = 1,
-  Toggle = 2,
-}
-
-// settings for the extension.
-// We don't currently provide a way to change minDistance, maxDistance, or eyeHeight.
-export class GeoPhotoSettings {
-  // In the pannellum viewer, the maximum distance for nearby markers. Beyond that distance, they are not drawn.
-  public maxDistance: number = 100.0;
-  // In the pannellum viewer, the maximum perpendicular distance between the path of the camera and displayed markers. Markers outside of that distance are not drawn.
-  public maxCrossDistance: number = 7.0;
-  // In the pannellum viewer, the assumed height above the ground of the panoramic camera.
-  public eyeHeight: number = 3.0;
-  // Show markers in the pannellum viewer.
-  public showMarkers: boolean = true;
-  // Use the path of the camera (i.e., the vector from the current photo's position to the next photo's position) rather than the gps track from the camera.
-  public directionFromPath: boolean = true;
-  // use reverse of the camera orientation
-  public reversed: boolean = false;
-}
-
-class GeoPhotoFullSettings extends GeoPhotoSettings {
-  public visiblePaths: string[] = [];
-
-  public getPathList(photoTree: PhotoTree) {
-    photoTree.traverseFolders(this.gatherPaths.bind(this), true, true);
-  }
-
-  // traverse
-  public gatherPaths(folder: PhotoFolder, _parent: PhotoFolder | undefined) {
-    this.visiblePaths.push(folder.fullPath);
-  }
-}
-
-/** The extension class that is instantiated when the extension is loaded, and executes the operations */
-export class GeoPhotoExtension extends Extension {
-  private _i18NNamespace?: I18NNamespace;
-  public uiProvider?: GPDialogUiProvider;
-  public settings: GeoPhotoSettings = new GeoPhotoSettings();
-
-  // displays the GeoPhoto markers for the specified iModel.
-  public async showGeoPhotoMarkers(iModel: IModelConnection): Promise<void> {
-    if (!iModel.isGeoLocated) {
-      const errMsg: string = this.i18n.translate("geoPhoto:messages.notGeolocated");
-      const errDetails: NotifyMessageDetails = new NotifyMessageDetails(OutputMessagePriority.Warning, errMsg, undefined, OutputMessageType.Sticky);
-      IModelApp.notifications.outputMessage(errDetails);
-      return;
-    }
-
-    if (this.uiProvider)
-      this.uiProvider.showGeoPhotoDialog();
-
-    let geoPhotos: GeoPhotos = (iModel as any).geoPhotos;
-    if (undefined === geoPhotos) {
-      const requestContext = await AuthorizedFrontendRequestContext.create();
-      const settingsPromise = IModelApp.settings.getUserSetting(requestContext, "GeoPhotoExtension", "Settings", false, iModel.contextId, iModel.iModelId);
-
-      /* ------------- Not needed now that we have the dialog box to show progress
-      let message: string = this.i18n.translate("geoPhoto:messages.GatheringPhotos");
-      let msgDetails: NotifyMessageDetails = new NotifyMessageDetails(OutputMessagePriority.Info, message);
-      IModelApp.notifications.outputMessage(msgDetails);
-      ------------------------------------------------------------------------------- */
-
-      const treeHandler = new ProjectShareHandler(requestContext, this.i18n, iModel, this.uiProvider);
-      geoPhotos = new GeoPhotos(this, treeHandler!, iModel, this.uiProvider);
-      await geoPhotos.readTreeContents();
-
-      const settingsResult = await settingsPromise;
-      if (SettingsStatus.Success === settingsResult.status) {
-        // process the returned settings.
-        const settings: any = settingsResult.setting;
-        if ((settings.visiblePaths) && Array.isArray(settings.visiblePaths)) {
-          geoPhotos.photoTree!.traverseFolders(this.checkFolderVisibility.bind(this, settings.visiblePaths), true, false);
-        }
-        // get the other values out of the saved settings.
-        if (undefined !== settings.showMarkers) {
-          this.settings.showMarkers = settings.showMarkers;
-        }
-        if (undefined !== settings.maxDistance) {
-          this.settings.maxDistance = settings.maxDistance;
-        }
-        if (undefined !== settings.maxCrossDistance) {
-          this.settings.maxCrossDistance = settings.maxCrossDistance;
-        }
-        if (undefined !== settings.eyeHeight) {
-          this.settings.eyeHeight = settings.eyeHeight;
-        }
-      }
-      /* ------------- Not needed now that we have the dialog box to show progress
-      const photoCount: number = geoPhotos.getPhotoCount();
-      message = this.i18n.translate("geoPhoto:messages.GeneratingMarkers", { photoCount });
-      msgDetails = new NotifyMessageDetails(OutputMessagePriority.Info, message);
-      IModelApp.notifications.outputMessage(msgDetails);
-      ------------------------------------------------------------------------------- */
-    }
-
-    const hasPhotos: boolean = (0 !== geoPhotos.getPhotoCount());
-    if (!hasPhotos) {
-      if (this.uiProvider) {
-        this.uiProvider.syncTitle(this.i18n.translate("geoPhoto:LoadDialog.GeoPhotoTitle"));
-        this.uiProvider.setLoadPhase(3);
-      }
-    } else {
-      await geoPhotos.showMarkers();
-      if (this.uiProvider) {
-        this.uiProvider.setLoadPhase(2);
-        this.uiProvider.syncTreeData(geoPhotos.photoTree!);
-        this.uiProvider.syncTitle(this.i18n.translate("geoPhoto:LoadDialog.FoldersTitle"));
-        this.uiProvider.syncSettings(this.settings);
-        this.uiProvider.showGeoPhotoDialog(); // in case it was closed by user earlier.
-      }
-    }
-  }
-
-  private checkFolderVisibility(visiblePaths: string[], folder: PhotoFolder, _parent: PhotoFolder | undefined) {
-    const path: string = folder.fullPath;
-    for (const thisPath of visiblePaths) {
-      if (thisPath === path)
-        return;
-    }
-    // not found in visiblePaths, turn it off.
-    folder.visible = false;
-  }
-
-  /** displays the GeoPhoto markers for the specified iModel. */
-  public hideGeoPhotoMarkers(iModel: IModelConnection): void {
-    const geoPhotos: GeoPhotos = (iModel as any).geoPhotos;
-    if (undefined !== geoPhotos)
-      geoPhotos.removeMarkers();
-  }
-
-  public clearCloseNeighborData(iModel: IModelConnection): void {
-    const geoPhotos: GeoPhotos = (iModel as any).geoPhotos;
-    if ((undefined !== geoPhotos) && (undefined !== geoPhotos.photoTree))
-      geoPhotos.photoTree.clearCloseNeighborData();
-  }
-
-  // interprets the argument
-  private getOperation(arg: string): Operation {
-    arg = arg.toLocaleLowerCase();
-    if ((arg === "1") || (arg === "on") || (arg === "show"))
-      return Operation.Show;
-    else if ((arg === "0") || (arg === "off") || (arg === "hide"))
-      return Operation.Hide;
-    else
-      return Operation.Toggle;
-  }
-
-  // returns true if we are currently displaying geoPhoto markers.
-  private showingMarkers(view: ScreenViewport) {
-    const geoPhotos: GeoPhotos = (view.iModel as any).geoPhotos;
-    return (geoPhotos && geoPhotos.showingMarkers());
-  }
-
-  // turns geoPhotos off or on depending on argument
-  public geoPhotoOperation(opArg: string) {
-    const view = IModelApp.viewManager.selectedView;
-    if (!view || !view.iModel)
-      return;
-
-    const operation = this.getOperation(opArg);
-    if ((Operation.Show === operation) || ((Operation.Toggle === operation) && !this.showingMarkers(view))) {
-      if (undefined === this.uiProvider)
-        this.uiProvider = new GPDialogUiProvider(this);
-      this.showGeoPhotoMarkers(view.iModel).catch((_err) => { });
-    } else if ((Operation.Hide === operation) || ((Operation.Toggle === operation) && this.showingMarkers(view))) {
-      this.hideGeoPhotoMarkers(view.iModel);
-    }
-  }
-
-  // called from GPDialogUiProvider when the visibility of part of the marker set is changed.
-  public async visibilityChange(): Promise<void> {
-    const view = IModelApp.viewManager.selectedView;
-    if (!view || !view.iModel)
-      return;
-    // change the markers on the screen.
-    if (this.showingMarkers(view)) {
-      this.hideGeoPhotoMarkers(view.iModel);
-      this.showGeoPhotoMarkers(view.iModel).catch((_err) => { });
-      this.clearCloseNeighborData(view.iModel);
-    }
-    this.saveSettings().catch((_err) => { });
-  }
-
-  public async saveSettings(): Promise<void> {
-    const view = IModelApp.viewManager.selectedView;
-    if (!view || !view.iModel)
-      return;
-
-    // store settings to SettingsManager
-    const geoPhotos: GeoPhotos = (view.iModel as any).geoPhotos;
-    if (geoPhotos && geoPhotos.photoTree) {
-      const newSettings: GeoPhotoFullSettings = new GeoPhotoFullSettings();
-      const fullSettings = Object.assign(newSettings, this.settings);
-      fullSettings.getPathList(geoPhotos.photoTree);
-      const requestContext = await AuthorizedFrontendRequestContext.create();
-      IModelApp.settings.saveUserSetting(requestContext, fullSettings, "GeoPhotoExtension", "Settings", false, view.iModel.contextId, view.iModel.iModelId).catch((_err) => { });
-    }
-  }
-
-  /** Invoked the first time this extension is loaded. */
-  public async onLoad(_args: string[]) {
-    // store the extension in the tool prototype.
-    GeoPhotoTool.extension = this;
-
-    this._i18NNamespace = this.i18n.registerNamespace("geoPhoto");
-    await this._i18NNamespace!.readFinished;
-    IModelApp.tools.register(GeoPhotoTool, this._i18NNamespace, this.i18n);
-    GeoPhotoTool.extension = this;
-  }
-
-  /** Invoked each time this extension is loaded. */
-  public async onExecute(args: string[]): Promise<void> {
-    // if no args passed in, don't do anything.
-    if (args.length < 1)
-      return;
-
-    await this._i18NNamespace!.readFinished;
-    this.geoPhotoOperation(args.length > 1 ? args[1] : "toggle");
-<<<<<<< HEAD
-  }
-
-  // returning false blocks output of message for subsequent "load Extension" attempts. onExecute is called.
-  public reportReload() {
-    return false;
-=======
->>>>>>> 73f0523d
-  }
-
-  // called when an iModel is closed to remove the dialog
-  public removeUi() {
-    if (this.uiProvider) {
-      this.uiProvider.removeUi();
-      // discard the UiProvider, another will be created when
-      this.uiProvider = undefined;
-    }
-  }
-}
-
-// Register the extension with the extensionAdmin.
-// NOTE: The name used here is how the Extension is registered with the whatever Extension server it is hosted on.
-IModelApp.extensionAdmin.register(new GeoPhotoExtension("geoPhoto"));
+/*---------------------------------------------------------------------------------------------
+* Copyright (c) Bentley Systems, Incorporated. All rights reserved.
+* See LICENSE.md in the project root for license terms and full copyright notice.
+*--------------------------------------------------------------------------------------------*/
+
+import {
+  IModelApp, IModelConnection, NotifyMessageDetails, OutputMessagePriority, OutputMessageType,
+  Extension, ScreenViewport, Tool, AuthorizedFrontendRequestContext,
+} from "@bentley/imodeljs-frontend";
+import { I18NNamespace } from "@bentley/imodeljs-i18n";
+import { SettingsStatus } from "@bentley/product-settings-client";
+import { GeoPhotoMarkerManager } from "./geoPhotoMarker";
+import { PhotoTreeHandler, PhotoFolder, PhotoTree, PhotoTraverseFunction } from "./PhotoTree";
+import { ProjectShareHandler } from "./ProjectSharePhotoTree";
+import { GPDialogUiProvider } from "./ui/GPDialogUiProvider";
+
+/*-----------------------------------------------------------------------
+This is the source for an iModel.js Extension that displays on-screen markers
+at the latitude and longitude of geoLocated panoramic photographs.
+
+When such a marker is clicked, the corresponding panorama is opened in a
+separate tab. Depending on the browser, you may have to grant permission
+for such a tab to be opened.
+
+iModel.js Extensions are javascript fragments that can be loaded at runtime
+into an appropriately configured browser or Electron process.
+-------------------------------------------------------------------------*/
+
+/* ----------------------- The top level container class that holds the tree of photos --------------------- */
+/** The container class for the GeoPhoto tree and associated Markers */
+export class GeoPhotos {
+  public photoTree: PhotoTree | undefined;
+  private _markers: GeoPhotoMarkerManager | undefined;
+  private _photoCount: number = 0;
+
+  /** Constructs GeoPhotos container. Specify the tree handler to access the storage mechanism.
+   * The GeoPhotos container is stored on the associated IModelConnection object.
+   */
+  constructor(public extension: GeoPhotoExtension, public treeHandler: PhotoTreeHandler, public iModel: IModelConnection, public uiProvider: GPDialogUiProvider | undefined) {
+    this.photoTree = undefined;
+    this._markers = undefined;
+    (iModel as any).geoPhotos = this;
+    IModelConnection.onClose.addListener(this.onCloseIModel.bind(this));
+  }
+
+  /** Uses the tree handler to read the folders and files in the tree */
+  public async readTreeContents(): Promise<PhotoTree> {
+    // readRootFolder reads the folder.
+    this.photoTree = await this.treeHandler.createPhotoTree();
+    await this.treeHandler.getCartographicPositions(this.photoTree, true);
+    await this.treeHandler.getSpatialPositions(this.photoTree, true);
+    return this.photoTree;
+  }
+
+  /** Traverse the tree, calling the func for each PhotoFile. */
+  public async traverseTree(func: PhotoTraverseFunction, visibleOnly: boolean) {
+    if (this.photoTree)
+      await this.photoTree.traversePhotos(func, undefined, true, visibleOnly);
+  }
+
+  /** Creates a GeoPhotoMarkerManager to display markers for each photo. */
+  public async showMarkers(): Promise<void> {
+    if (!this._markers) {
+      this._markers = new GeoPhotoMarkerManager(this.extension, this);
+    }
+    const message: string = this.extension.i18n.translate("geoPhoto:messages.ShowingMarkers");
+    const msgDetails: NotifyMessageDetails = new NotifyMessageDetails(OutputMessagePriority.Info, message);
+    IModelApp.notifications.outputMessage(msgDetails);
+    return this._markers.startDecorating();
+  }
+
+  /** Stops drawing and discards the photo markers. */
+  public removeMarkers() {
+    if (this._markers) {
+      this._markers.stopDecorating();
+      this._markers = undefined;
+    }
+  }
+
+  private removeUi() {
+    this.extension.removeUi();
+  }
+
+  /** callback for iModel closed - removes the markers. */
+  private onCloseIModel(iModel: IModelConnection) {
+    if (this.iModel === iModel) {
+      this.removeMarkers();
+      this.removeUi();
+      (iModel as any).geoPhotos = undefined;
+    }
+  }
+
+  /** Returns true if currently displaying markers. */
+  public showingMarkers(): boolean {
+    return (undefined !== this._markers) && this._markers.nowDecorating();
+  }
+
+  private countFunc(folder: PhotoFolder, _parent: PhotoFolder | undefined): void {
+    this._photoCount += folder.photoCount;
+  }
+
+  public getPhotoCount(): number {
+    if (!this.photoTree)
+      return 0;
+    this._photoCount = 0;
+    this.photoTree.traverseFolders(this.countFunc.bind(this), true, false);
+    return this._photoCount;
+  }
+}
+
+/** An Immediate Tool that can be used to execute the operations in GeoPhotoExtension. */
+class GeoPhotoTool extends Tool {
+  public static toolId = "GeoPhotoTool";
+  public static extension: GeoPhotoExtension | undefined;
+  public static get maxArgs() { return 1; }
+  public static get minArgs() { return 0; }
+  public parseAndRun(...args: string[]): boolean {
+    return this.run(args);
+  }
+
+  public run(args: any[]): boolean {
+    // the extension does the actual work.
+    if (IModelApp.viewManager.selectedView) {
+      const arg: string = ((undefined !== args) && (args.length > 0)) ? args[0] : "toggle";
+      GeoPhotoTool.extension!.geoPhotoOperation(arg);
+    }
+    return true;
+  }
+}
+
+/** the show/hide/toggle operations */
+const enum Operation {
+  Hide = 0,
+  Show = 1,
+  Toggle = 2,
+}
+
+// settings for the extension.
+// We don't currently provide a way to change minDistance, maxDistance, or eyeHeight.
+export class GeoPhotoSettings {
+  // In the pannellum viewer, the maximum distance for nearby markers. Beyond that distance, they are not drawn.
+  public maxDistance: number = 100.0;
+  // In the pannellum viewer, the maximum perpendicular distance between the path of the camera and displayed markers. Markers outside of that distance are not drawn.
+  public maxCrossDistance: number = 7.0;
+  // In the pannellum viewer, the assumed height above the ground of the panoramic camera.
+  public eyeHeight: number = 3.0;
+  // Show markers in the pannellum viewer.
+  public showMarkers: boolean = true;
+  // Use the path of the camera (i.e., the vector from the current photo's position to the next photo's position) rather than the gps track from the camera.
+  public directionFromPath: boolean = true;
+  // use reverse of the camera orientation
+  public reversed: boolean = false;
+}
+
+class GeoPhotoFullSettings extends GeoPhotoSettings {
+  public visiblePaths: string[] = [];
+
+  public getPathList(photoTree: PhotoTree) {
+    photoTree.traverseFolders(this.gatherPaths.bind(this), true, true);
+  }
+
+  // traverse
+  public gatherPaths(folder: PhotoFolder, _parent: PhotoFolder | undefined) {
+    this.visiblePaths.push(folder.fullPath);
+  }
+}
+
+/** The extension class that is instantiated when the extension is loaded, and executes the operations */
+export class GeoPhotoExtension extends Extension {
+  private _i18NNamespace?: I18NNamespace;
+  public uiProvider?: GPDialogUiProvider;
+  public settings: GeoPhotoSettings = new GeoPhotoSettings();
+
+  // displays the GeoPhoto markers for the specified iModel.
+  public async showGeoPhotoMarkers(iModel: IModelConnection): Promise<void> {
+    if (!iModel.isGeoLocated) {
+      const errMsg: string = this.i18n.translate("geoPhoto:messages.notGeolocated");
+      const errDetails: NotifyMessageDetails = new NotifyMessageDetails(OutputMessagePriority.Warning, errMsg, undefined, OutputMessageType.Sticky);
+      IModelApp.notifications.outputMessage(errDetails);
+      return;
+    }
+
+    if (this.uiProvider)
+      this.uiProvider.showGeoPhotoDialog();
+
+    let geoPhotos: GeoPhotos = (iModel as any).geoPhotos;
+    if (undefined === geoPhotos) {
+      const requestContext = await AuthorizedFrontendRequestContext.create();
+      const settingsPromise = IModelApp.settings.getUserSetting(requestContext, "GeoPhotoExtension", "Settings", false, iModel.contextId, iModel.iModelId);
+
+      /* ------------- Not needed now that we have the dialog box to show progress
+      let message: string = this.i18n.translate("geoPhoto:messages.GatheringPhotos");
+      let msgDetails: NotifyMessageDetails = new NotifyMessageDetails(OutputMessagePriority.Info, message);
+      IModelApp.notifications.outputMessage(msgDetails);
+      ------------------------------------------------------------------------------- */
+
+      const treeHandler = new ProjectShareHandler(requestContext, this.i18n, iModel, this.uiProvider);
+      geoPhotos = new GeoPhotos(this, treeHandler!, iModel, this.uiProvider);
+      await geoPhotos.readTreeContents();
+
+      const settingsResult = await settingsPromise;
+      if (SettingsStatus.Success === settingsResult.status) {
+        // process the returned settings.
+        const settings: any = settingsResult.setting;
+        if ((settings.visiblePaths) && Array.isArray(settings.visiblePaths)) {
+          geoPhotos.photoTree!.traverseFolders(this.checkFolderVisibility.bind(this, settings.visiblePaths), true, false);
+        }
+        // get the other values out of the saved settings.
+        if (undefined !== settings.showMarkers) {
+          this.settings.showMarkers = settings.showMarkers;
+        }
+        if (undefined !== settings.maxDistance) {
+          this.settings.maxDistance = settings.maxDistance;
+        }
+        if (undefined !== settings.maxCrossDistance) {
+          this.settings.maxCrossDistance = settings.maxCrossDistance;
+        }
+        if (undefined !== settings.eyeHeight) {
+          this.settings.eyeHeight = settings.eyeHeight;
+        }
+      }
+      /* ------------- Not needed now that we have the dialog box to show progress
+      const photoCount: number = geoPhotos.getPhotoCount();
+      message = this.i18n.translate("geoPhoto:messages.GeneratingMarkers", { photoCount });
+      msgDetails = new NotifyMessageDetails(OutputMessagePriority.Info, message);
+      IModelApp.notifications.outputMessage(msgDetails);
+      ------------------------------------------------------------------------------- */
+    }
+
+    const hasPhotos: boolean = (0 !== geoPhotos.getPhotoCount());
+    if (!hasPhotos) {
+      if (this.uiProvider) {
+        this.uiProvider.syncTitle(this.i18n.translate("geoPhoto:LoadDialog.GeoPhotoTitle"));
+        this.uiProvider.setLoadPhase(3);
+      }
+    } else {
+      await geoPhotos.showMarkers();
+      if (this.uiProvider) {
+        this.uiProvider.setLoadPhase(2);
+        this.uiProvider.syncTreeData(geoPhotos.photoTree!);
+        this.uiProvider.syncTitle(this.i18n.translate("geoPhoto:LoadDialog.FoldersTitle"));
+        this.uiProvider.syncSettings(this.settings);
+        this.uiProvider.showGeoPhotoDialog(); // in case it was closed by user earlier.
+      }
+    }
+  }
+
+  private checkFolderVisibility(visiblePaths: string[], folder: PhotoFolder, _parent: PhotoFolder | undefined) {
+    const path: string = folder.fullPath;
+    for (const thisPath of visiblePaths) {
+      if (thisPath === path)
+        return;
+    }
+    // not found in visiblePaths, turn it off.
+    folder.visible = false;
+  }
+
+  /** displays the GeoPhoto markers for the specified iModel. */
+  public hideGeoPhotoMarkers(iModel: IModelConnection): void {
+    const geoPhotos: GeoPhotos = (iModel as any).geoPhotos;
+    if (undefined !== geoPhotos)
+      geoPhotos.removeMarkers();
+  }
+
+  public clearCloseNeighborData(iModel: IModelConnection): void {
+    const geoPhotos: GeoPhotos = (iModel as any).geoPhotos;
+    if ((undefined !== geoPhotos) && (undefined !== geoPhotos.photoTree))
+      geoPhotos.photoTree.clearCloseNeighborData();
+  }
+
+  // interprets the argument
+  private getOperation(arg: string): Operation {
+    arg = arg.toLocaleLowerCase();
+    if ((arg === "1") || (arg === "on") || (arg === "show"))
+      return Operation.Show;
+    else if ((arg === "0") || (arg === "off") || (arg === "hide"))
+      return Operation.Hide;
+    else
+      return Operation.Toggle;
+  }
+
+  // returns true if we are currently displaying geoPhoto markers.
+  private showingMarkers(view: ScreenViewport) {
+    const geoPhotos: GeoPhotos = (view.iModel as any).geoPhotos;
+    return (geoPhotos && geoPhotos.showingMarkers());
+  }
+
+  // turns geoPhotos off or on depending on argument
+  public geoPhotoOperation(opArg: string) {
+    const view = IModelApp.viewManager.selectedView;
+    if (!view || !view.iModel)
+      return;
+
+    const operation = this.getOperation(opArg);
+    if ((Operation.Show === operation) || ((Operation.Toggle === operation) && !this.showingMarkers(view))) {
+      if (undefined === this.uiProvider)
+        this.uiProvider = new GPDialogUiProvider(this);
+      this.showGeoPhotoMarkers(view.iModel).catch((_err) => { });
+    } else if ((Operation.Hide === operation) || ((Operation.Toggle === operation) && this.showingMarkers(view))) {
+      this.hideGeoPhotoMarkers(view.iModel);
+    }
+  }
+
+  // called from GPDialogUiProvider when the visibility of part of the marker set is changed.
+  public async visibilityChange(): Promise<void> {
+    const view = IModelApp.viewManager.selectedView;
+    if (!view || !view.iModel)
+      return;
+    // change the markers on the screen.
+    if (this.showingMarkers(view)) {
+      this.hideGeoPhotoMarkers(view.iModel);
+      this.showGeoPhotoMarkers(view.iModel).catch((_err) => { });
+      this.clearCloseNeighborData(view.iModel);
+    }
+    this.saveSettings().catch((_err) => { });
+  }
+
+  public async saveSettings(): Promise<void> {
+    const view = IModelApp.viewManager.selectedView;
+    if (!view || !view.iModel)
+      return;
+
+    // store settings to SettingsManager
+    const geoPhotos: GeoPhotos = (view.iModel as any).geoPhotos;
+    if (geoPhotos && geoPhotos.photoTree) {
+      const newSettings: GeoPhotoFullSettings = new GeoPhotoFullSettings();
+      const fullSettings = Object.assign(newSettings, this.settings);
+      fullSettings.getPathList(geoPhotos.photoTree);
+      const requestContext = await AuthorizedFrontendRequestContext.create();
+      IModelApp.settings.saveUserSetting(requestContext, fullSettings, "GeoPhotoExtension", "Settings", false, view.iModel.contextId, view.iModel.iModelId).catch((_err) => { });
+    }
+  }
+
+  /** Invoked the first time this extension is loaded. */
+  public async onLoad(_args: string[]) {
+    // store the extension in the tool prototype.
+    GeoPhotoTool.extension = this;
+
+    this._i18NNamespace = this.i18n.registerNamespace("geoPhoto");
+    await this._i18NNamespace!.readFinished;
+    IModelApp.tools.register(GeoPhotoTool, this._i18NNamespace, this.i18n);
+    GeoPhotoTool.extension = this;
+  }
+
+  /** Invoked each time this extension is loaded. */
+  public async onExecute(args: string[]): Promise<void> {
+    // if no args passed in, don't do anything.
+    if (args.length < 1)
+      return;
+
+    await this._i18NNamespace!.readFinished;
+    this.geoPhotoOperation(args.length > 1 ? args[1] : "toggle");
+  }
+
+  // called when an iModel is closed to remove the dialog
+  public removeUi() {
+    if (this.uiProvider) {
+      this.uiProvider.removeUi();
+      // discard the UiProvider, another will be created when
+      this.uiProvider = undefined;
+    }
+  }
+}
+
+// Register the extension with the extensionAdmin.
+// NOTE: The name used here is how the Extension is registered with the whatever Extension server it is hosted on.
+IModelApp.extensionAdmin.register(new GeoPhotoExtension("geoPhoto"));