{
  "name": "@bentley/map-layers",
<<<<<<< HEAD
  "version": "2.16.0-dev.9",
=======
  "version": "2.16.0-dev.12",
>>>>>>> 8aaff637
  "description": "Extension that adds a Map Layers Widget",
  "main": "lib/map-layers.js",
  "typings": "lib/map-layers",
  "license": "MIT",
  "scripts": {
    "compile": "npm run build",
    "prebuild": "npm run pseudolocalize && npm run copy:assets",
    "build": "tsc 1>&2 && npm run prebuild && npm run build:extension",
    "build:extension": "extension-webpack-tools build -s ./src/map-layers.ts -o ./lib/extension --sourceMap",
    "clean": "rimraf lib .rush/temp/package-deps*.json",
    "copy:assets": "cpx \"./src/**/*.{*css,json,svg}\" \"./lib\" && cpx \"./src/public/locales/**/*\" ./lib/extension/locales/ && cpx \"./lib/extension/locales/en-PSEUDO/*\" ./lib/public/locales/en-PSEUDO/",
    "cover": "nyc npm test",
    "docs": "",
    "lint": "eslint -f visualstudio \"./src/**/*.{ts,tsx}\" 1>&2",
    "pseudolocalize": "betools pseudolocalize --englishDir=./src/public/locales/en --out=./lib/extension/locales/en-PSEUDO",
    "test": "mocha --opts ./mocha.opts \"./lib/test/**/*.test.js\""
  },
  "repository": {
    "type": "git",
    "url": "https://github.com/imodeljs/imodeljs/tree/master/core/map-layers"
  },
  "keywords": [
    "iModel",
    "BIM",
    "maps",
    "extension"
  ],
  "author": {
    "name": "Bentley Systems, Inc.",
    "url": "http://www.bentley.com"
  },
  "devDependencies": {
<<<<<<< HEAD
    "@bentley/bentleyjs-core": "2.16.0-dev.9",
    "@bentley/build-tools": "2.16.0-dev.9",
    "@bentley/eslint-plugin": "2.16.0-dev.9",
    "@bentley/extension-webpack-tools": "2.16.0-dev.9",
    "@bentley/geometry-core": "2.16.0-dev.9",
    "@bentley/imodeljs-common": "2.16.0-dev.9",
    "@bentley/imodeljs-frontend": "2.16.0-dev.9",
    "@bentley/imodeljs-i18n": "2.16.0-dev.9",
    "@bentley/imodeljs-quantity": "2.16.0-dev.9",
    "@bentley/itwin-client": "2.16.0-dev.9",
    "@bentley/presentation-common": "2.16.0-dev.9",
    "@bentley/react-scripts": "3.4.9",
    "@bentley/ui-abstract": "2.16.0-dev.9",
    "@bentley/ui-components": "2.16.0-dev.9",
    "@bentley/ui-core": "2.16.0-dev.9",
    "@bentley/ui-framework": "2.16.0-dev.9",
    "@bentley/ui-ninezone": "2.16.0-dev.9",
=======
    "@bentley/bentleyjs-core": "2.16.0-dev.12",
    "@bentley/build-tools": "2.16.0-dev.12",
    "@bentley/eslint-plugin": "2.16.0-dev.12",
    "@bentley/extension-webpack-tools": "2.16.0-dev.12",
    "@bentley/geometry-core": "2.16.0-dev.12",
    "@bentley/imodeljs-common": "2.16.0-dev.12",
    "@bentley/imodeljs-frontend": "2.16.0-dev.12",
    "@bentley/imodeljs-i18n": "2.16.0-dev.12",
    "@bentley/imodeljs-quantity": "2.16.0-dev.12",
    "@bentley/itwin-client": "2.16.0-dev.12",
    "@bentley/presentation-common": "2.16.0-dev.12",
    "@bentley/react-scripts": "3.4.9",
    "@bentley/ui-abstract": "2.16.0-dev.12",
    "@bentley/ui-components": "2.16.0-dev.12",
    "@bentley/ui-core": "2.16.0-dev.12",
    "@bentley/ui-framework": "2.16.0-dev.12",
    "@bentley/ui-ninezone": "2.16.0-dev.12",
>>>>>>> 8aaff637
    "@testing-library/react": "^8.0.1",
    "@testing-library/react-hooks": "^3.2.1",
    "@types/classnames": "^2.2.3",
    "@types/enzyme": "3.9.3",
    "@types/chai": "^4.1.4",
    "@types/mocha": "^5.2.5",
    "@types/node": "10.14.1",
    "@types/react": "16.9.43",
    "@types/react-beautiful-dnd": "^12.1.2",
    "@types/react-select": "3.0.26",
    "@types/sinon": "^9.0.0",
    "@types/sinon-chai": "^3.2.0",
    "chai": "^4.1.2",
    "chai-as-promised": "^7",
    "chai-jest-snapshot": "^2.0.0",
    "chai-spies": "1.0.0",
    "cpx": "^1.5.0",
    "enzyme": "^3.4.0",
    "enzyme-adapter-react-16": "^1.15.5",
    "enzyme-to-json": "^3.3.4",
    "eslint": "^6.8.0",
    "jsdom": "^11.12.0",
    "jsdom-global": "3.0.2",
    "mocha": "^5.2.0",
    "nyc": "^14.0.0",
    "rimraf": "^3.0.2",
    "sinon": "^9.0.2",
    "sinon-chai": "^3.2.0",
    "typescript": "~4.1.0",
    "xmlhttprequest": "^1.8.0"
  },
  "dependencies": {
    "classnames": "2.2.6",
    "react-beautiful-dnd": "^13.0.0",
    "react-compound-slider": "^2.5.0",
    "react-select": "3.1.0"
  },
  "peerDependencies": {
<<<<<<< HEAD
    "@bentley/bentleyjs-core": "2.16.0-dev.9",
    "@bentley/geometry-core": "2.16.0-dev.9",
    "@bentley/imodeljs-common": "2.16.0-dev.9",
    "@bentley/imodeljs-frontend": "2.16.0-dev.9",
    "@bentley/imodeljs-i18n": "2.16.0-dev.9",
    "@bentley/imodeljs-quantity": "2.16.0-dev.9",
    "@bentley/itwin-client": "2.16.0-dev.9",
    "@bentley/ui-abstract": "2.16.0-dev.9",
    "@bentley/ui-components": "2.16.0-dev.9",
    "@bentley/ui-core": "2.16.0-dev.9",
    "@bentley/ui-framework": "2.16.0-dev.9",
    "@bentley/ui-ninezone": "2.16.0-dev.9",
=======
    "@bentley/bentleyjs-core": "2.16.0-dev.12",
    "@bentley/geometry-core": "2.16.0-dev.12",
    "@bentley/imodeljs-common": "2.16.0-dev.12",
    "@bentley/imodeljs-frontend": "2.16.0-dev.12",
    "@bentley/imodeljs-i18n": "2.16.0-dev.12",
    "@bentley/imodeljs-quantity": "2.16.0-dev.12",
    "@bentley/itwin-client": "2.16.0-dev.12",
    "@bentley/ui-abstract": "2.16.0-dev.12",
    "@bentley/ui-components": "2.16.0-dev.12",
    "@bentley/ui-core": "2.16.0-dev.12",
    "@bentley/ui-framework": "2.16.0-dev.12",
    "@bentley/ui-ninezone": "2.16.0-dev.12",
>>>>>>> 8aaff637
    "react": "^16.8.0",
    "react-dom": "^16.8.0"
  },
  "nyc": {
    "extends": "./node_modules/@bentley/build-tools/.nycrc",
    "check-coverage": false
  },
  "eslintConfig": {
    "plugins": [
      "@bentley"
    ],
    "extends": "plugin:@bentley/imodeljs-recommended"
  }
}<|MERGE_RESOLUTION|>--- conflicted
+++ resolved
@@ -1,10 +1,6 @@
 {
   "name": "@bentley/map-layers",
-<<<<<<< HEAD
-  "version": "2.16.0-dev.9",
-=======
   "version": "2.16.0-dev.12",
->>>>>>> 8aaff637
   "description": "Extension that adds a Map Layers Widget",
   "main": "lib/map-layers.js",
   "typings": "lib/map-layers",
@@ -37,25 +33,6 @@
     "url": "http://www.bentley.com"
   },
   "devDependencies": {
-<<<<<<< HEAD
-    "@bentley/bentleyjs-core": "2.16.0-dev.9",
-    "@bentley/build-tools": "2.16.0-dev.9",
-    "@bentley/eslint-plugin": "2.16.0-dev.9",
-    "@bentley/extension-webpack-tools": "2.16.0-dev.9",
-    "@bentley/geometry-core": "2.16.0-dev.9",
-    "@bentley/imodeljs-common": "2.16.0-dev.9",
-    "@bentley/imodeljs-frontend": "2.16.0-dev.9",
-    "@bentley/imodeljs-i18n": "2.16.0-dev.9",
-    "@bentley/imodeljs-quantity": "2.16.0-dev.9",
-    "@bentley/itwin-client": "2.16.0-dev.9",
-    "@bentley/presentation-common": "2.16.0-dev.9",
-    "@bentley/react-scripts": "3.4.9",
-    "@bentley/ui-abstract": "2.16.0-dev.9",
-    "@bentley/ui-components": "2.16.0-dev.9",
-    "@bentley/ui-core": "2.16.0-dev.9",
-    "@bentley/ui-framework": "2.16.0-dev.9",
-    "@bentley/ui-ninezone": "2.16.0-dev.9",
-=======
     "@bentley/bentleyjs-core": "2.16.0-dev.12",
     "@bentley/build-tools": "2.16.0-dev.12",
     "@bentley/eslint-plugin": "2.16.0-dev.12",
@@ -73,7 +50,6 @@
     "@bentley/ui-core": "2.16.0-dev.12",
     "@bentley/ui-framework": "2.16.0-dev.12",
     "@bentley/ui-ninezone": "2.16.0-dev.12",
->>>>>>> 8aaff637
     "@testing-library/react": "^8.0.1",
     "@testing-library/react-hooks": "^3.2.1",
     "@types/classnames": "^2.2.3",
@@ -112,20 +88,6 @@
     "react-select": "3.1.0"
   },
   "peerDependencies": {
-<<<<<<< HEAD
-    "@bentley/bentleyjs-core": "2.16.0-dev.9",
-    "@bentley/geometry-core": "2.16.0-dev.9",
-    "@bentley/imodeljs-common": "2.16.0-dev.9",
-    "@bentley/imodeljs-frontend": "2.16.0-dev.9",
-    "@bentley/imodeljs-i18n": "2.16.0-dev.9",
-    "@bentley/imodeljs-quantity": "2.16.0-dev.9",
-    "@bentley/itwin-client": "2.16.0-dev.9",
-    "@bentley/ui-abstract": "2.16.0-dev.9",
-    "@bentley/ui-components": "2.16.0-dev.9",
-    "@bentley/ui-core": "2.16.0-dev.9",
-    "@bentley/ui-framework": "2.16.0-dev.9",
-    "@bentley/ui-ninezone": "2.16.0-dev.9",
-=======
     "@bentley/bentleyjs-core": "2.16.0-dev.12",
     "@bentley/geometry-core": "2.16.0-dev.12",
     "@bentley/imodeljs-common": "2.16.0-dev.12",
@@ -138,7 +100,6 @@
     "@bentley/ui-core": "2.16.0-dev.12",
     "@bentley/ui-framework": "2.16.0-dev.12",
     "@bentley/ui-ninezone": "2.16.0-dev.12",
->>>>>>> 8aaff637
     "react": "^16.8.0",
     "react-dom": "^16.8.0"
   },
