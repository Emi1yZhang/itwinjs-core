{
  "name": "@itwin/frontend-tiles",
<<<<<<< HEAD
  "version": "4.1.0-dev.62",
=======
  "version": "4.1.0-dev.57",
>>>>>>> 3c9808a6
  "description": "Experimental alternative technique for visualizing the contents of iModels",
  "main": "lib/cjs/frontend-tiles.js",
  "module": "lib/esm/frontend-tiles.js",
  "typings": "lib/cjs/frontend-tiles",
  "license": "MIT",
  "scripts": {
    "build": "npm run -s build:cjs && npm run -s build:esm",
    "build:cjs": "tsc 1>&2 --outDir lib/cjs",
    "build:esm": "tsc 1>&2 --module ES2020 --outDir lib/esm",
    "clean": "rimraf lib .rush/temp/package-deps*.json",
    "cover": "npm -s test",
    "docs": "",
    "extract-api": "betools extract-api --entry=frontend-tiles",
    "lint": "eslint -f visualstudio \"./src/**/*.ts\" 1>&2",
    "test": "npm run -s webpackTests && certa -r chrome",
    "webpackTests": "webpack --config ./src/test/utils/webpack-config.js 1>&2"
  },
  "repository": {
    "type": "git",
    "url": "https://github.com/iTwin/itwinjs-core.git",
    "directory": "extensions/frontend-tiles"
  },
  "keywords": [
    "Bentley",
    "BIM",
    "iModel",
    "UI",
    "Widget"
  ],
  "author": {
    "name": "Bentley Systems, Inc.",
    "url": "http://www.bentley.com"
  },
  "peerDependencies": {
    "@itwin/core-bentley": "workspace:*",
    "@itwin/core-common": "workspace:*",
    "@itwin/core-frontend": "workspace:*",
    "@itwin/core-geometry": "workspace:*"
  },
  "devDependencies": {
    "@itwin/build-tools": "workspace:*",
    "@itwin/core-bentley": "workspace:*",
    "@itwin/certa": "workspace:*",
    "@itwin/core-common": "workspace:*",
    "@itwin/core-frontend": "workspace:*",
    "@itwin/core-geometry": "workspace:*",
    "@itwin/eslint-plugin": "4.0.0-dev.36",
    "@types/chai": "4.3.1",
    "@types/chai-as-promised": "^7",
    "@types/mocha": "^8.2.2",
    "@types/node": "18.16.1",
    "@types/sinon": "^10.0.15",
    "babel-loader": "~8.2.5",
    "babel-plugin-istanbul": "~6.1.1",
    "chai": "^4.1.2",
    "chai-as-promised": "^7",
    "eslint": "^8.36.0",
    "glob": "^7.1.2",
    "mocha": "^10.0.0",
    "rimraf": "^3.0.2",
    "sinon": "^15.0.4",
    "source-map-loader": "^4.0.0",
    "typescript": "~5.0.2",
    "webpack": "^5.76.0"
  },
  "eslintConfig": {
    "plugins": [
      "@itwin"
    ],
    "extends": "plugin:@itwin/itwinjs-recommended"
  }
}<|MERGE_RESOLUTION|>--- conflicted
+++ resolved
@@ -1,10 +1,6 @@
 {
   "name": "@itwin/frontend-tiles",
-<<<<<<< HEAD
   "version": "4.1.0-dev.62",
-=======
-  "version": "4.1.0-dev.57",
->>>>>>> 3c9808a6
   "description": "Experimental alternative technique for visualizing the contents of iModels",
   "main": "lib/cjs/frontend-tiles.js",
   "module": "lib/esm/frontend-tiles.js",
