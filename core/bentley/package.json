--- conflicted
+++ resolved
@@ -1,10 +1,6 @@
 {
   "name": "@bentley/bentleyjs-core",
-<<<<<<< HEAD
-  "version": "0.110.0",
-=======
   "version": "0.112.0",
->>>>>>> df667d33
   "description": "Bentley JavaScript core components",
   "main": "lib/bentleyjs-core.js",
   "typings": "lib/bentleyjs-core",
@@ -29,11 +25,7 @@
   },
   "dependencies": {},
   "devDependencies": {
-<<<<<<< HEAD
-    "@bentley/bentleyjs-tools": "0.110.0",
-=======
     "@bentley/bentleyjs-tools": "0.112.0",
->>>>>>> df667d33
     "@types/chai": "^4.1.4",
     "@types/mocha": "^2.2.48",
     "chai": "^4.1.2",
