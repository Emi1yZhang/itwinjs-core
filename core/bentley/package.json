{
  "name": "@bentley/bentleyjs-core",
<<<<<<< HEAD
  "version": "2.16.0-dev.9",
=======
  "version": "2.16.0-dev.12",
>>>>>>> 8aaff637
  "description": "Bentley JavaScript core components",
  "main": "lib/bentleyjs-core.js",
  "typings": "lib/bentleyjs-core",
  "imodeljsSharedLibrary": true,
  "license": "MIT",
  "repository": {
    "type": "git",
    "url": "https://github.com/imodeljs/imodeljs/tree/master/core/bentley"
  },
  "scripts": {
    "compile": "npm run build",
    "build": "tsc 1>&2",
    "clean": "rimraf lib .rush/temp/package-deps*.json",
    "extract-api": "betools extract-api --entry=bentleyjs-core",
    "test": "betools test",
    "docs": "betools docs --json=../../generated-docs/core/bentleyjs-core/file.json --tsIndexFile=bentleyjs-core.ts --onlyJson",
    "cover": "nyc npm test",
    "cover:docs": "node ./node_modules/@bentley/build-tools/scripts/docscoverage.js",
    "lint": "eslint -f visualstudio \"./src/**/*.ts\" 1>&2"
  },
  "keywords": [
    "Bentley",
    "iModel",
    "digital-twin",
    "iTwin"
  ],
  "author": {
    "name": "Bentley Systems, Inc.",
    "url": "http://www.bentley.com"
  },
  "devDependencies": {
<<<<<<< HEAD
    "@bentley/build-tools": "2.16.0-dev.9",
    "@bentley/eslint-plugin": "2.16.0-dev.9",
=======
    "@bentley/build-tools": "2.16.0-dev.12",
    "@bentley/eslint-plugin": "2.16.0-dev.12",
>>>>>>> 8aaff637
    "@types/chai": "^4.1.4",
    "@types/chai-as-promised": "^7",
    "@types/mocha": "^5.2.5",
    "@types/node": "10.14.1",
    "chai": "^4.1.2",
    "chai-as-promised": "^7",
    "eslint": "^6.8.0",
    "mocha": "^5.2.0",
    "nyc": "^14.0.0",
    "rimraf": "^3.0.2",
    "typescript": "~4.1.0"
  },
  "nyc": {
    "nycrc-path": "./node_modules/@bentley/build-tools/.nycrc"
  },
  "eslintConfig": {
    "plugins": [
      "@bentley"
    ],
    "extends": "plugin:@bentley/imodeljs-recommended"
  }
}<|MERGE_RESOLUTION|>--- conflicted
+++ resolved
@@ -1,10 +1,6 @@
 {
   "name": "@bentley/bentleyjs-core",
-<<<<<<< HEAD
-  "version": "2.16.0-dev.9",
-=======
   "version": "2.16.0-dev.12",
->>>>>>> 8aaff637
   "description": "Bentley JavaScript core components",
   "main": "lib/bentleyjs-core.js",
   "typings": "lib/bentleyjs-core",
@@ -36,13 +32,8 @@
     "url": "http://www.bentley.com"
   },
   "devDependencies": {
-<<<<<<< HEAD
-    "@bentley/build-tools": "2.16.0-dev.9",
-    "@bentley/eslint-plugin": "2.16.0-dev.9",
-=======
     "@bentley/build-tools": "2.16.0-dev.12",
     "@bentley/eslint-plugin": "2.16.0-dev.12",
->>>>>>> 8aaff637
     "@types/chai": "^4.1.4",
     "@types/chai-as-promised": "^7",
     "@types/mocha": "^5.2.5",
