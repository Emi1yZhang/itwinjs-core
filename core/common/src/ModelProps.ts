/*---------------------------------------------------------------------------------------------
* Copyright (c) 2019 Bentley Systems, Incorporated. All rights reserved.
* Licensed under the MIT License. See LICENSE.md in the project root for license terms.
*--------------------------------------------------------------------------------------------*/
/** @module WireFormats */

import { EntityProps, EntityQueryParams } from "./EntityProps";
import { XYProps } from "@bentley/geometry-core";
import { Id64String } from "@bentley/bentleyjs-core";
import { RelatedElementProps } from "./ElementProps";

/** Properties that define a [Model]($docs/bis/intro/model-fundamentals)
 * @public
 */
export interface ModelProps extends EntityProps {
  modeledElement: RelatedElementProps;
  name?: string;
  parentModel?: Id64String; // NB! Must always match the model of the modeledElement!
  isPrivate?: boolean;
  isTemplate?: boolean;
  jsonProperties?: any;
}

/** Parameters for performing a query on [Model]($backend) classes.
 * @public
 */
export interface ModelQueryParams extends EntityQueryParams {
  wantTemplate?: boolean;
  wantPrivate?: boolean;
}

<<<<<<< HEAD
export interface GeometricModelProps extends ModelProps {
  /** A Guid that changes whenever the geometry of any element in this model changes. As changesets are created or applied, this
   * value will always and only change if the geometry of any element in the model changes. In other words, between versions
   * of the iModel, if this value is the same, you can assume all of the geometry in the model is the same (Note: other properties of elements
   * may have changed.) If undefined, the state of the geometry is unknown.
   */
=======
/** Properties that describe a [GeometricModel]($backend)
 * @public
 */
export interface GeometricModelProps extends ModelProps {
  /** A unique identifier that is updated each time a change affecting the appearance of a geometric element within this model is committed to the iModel. */
>>>>>>> b6821533
  geometryGuid?: string;
}

/** Properties that define a [GeometricModel2d]($backend)
 * @public
 */
export interface GeometricModel2dProps extends GeometricModelProps {
  globalOrigin?: XYProps;
}<|MERGE_RESOLUTION|>--- conflicted
+++ resolved
@@ -29,20 +29,15 @@
   wantPrivate?: boolean;
 }
 
-<<<<<<< HEAD
-export interface GeometricModelProps extends ModelProps {
-  /** A Guid that changes whenever the geometry of any element in this model changes. As changesets are created or applied, this
-   * value will always and only change if the geometry of any element in the model changes. In other words, between versions
-   * of the iModel, if this value is the same, you can assume all of the geometry in the model is the same (Note: other properties of elements
-   * may have changed.) If undefined, the state of the geometry is unknown.
-   */
-=======
 /** Properties that describe a [GeometricModel]($backend)
  * @public
  */
 export interface GeometricModelProps extends ModelProps {
-  /** A unique identifier that is updated each time a change affecting the appearance of a geometric element within this model is committed to the iModel. */
->>>>>>> b6821533
+  /**A unique identifier that is updated each time a change affecting the appearance of a geometric element within this model
+   * is committed to the iModel. In other words, between versions of the iModel, if this value is the same, you can
+   * assume the appearance of all of the geometry in the model is the same (Note: other properties of elements may have changed.)
+   * If undefined, the state of the geometry is unknown.
+   */
   geometryGuid?: string;
 }
 
