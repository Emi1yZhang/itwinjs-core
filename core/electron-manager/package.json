--- conflicted
+++ resolved
@@ -1,10 +1,6 @@
 {
   "name": "@bentley/electron-manager",
-<<<<<<< HEAD
-  "version": "0.192.0-dev.11",
-=======
   "version": "0.192.0-dev.14",
->>>>>>> eccf6d71
   "description": "iModel.js electron utilities",
   "main": "lib/ElectronManager.js",
   "typings": "lib/ElectronManager",
@@ -42,11 +38,7 @@
     "NOTE: All tools used by scripts in this package must be listed as devDependencies"
   ],
   "devDependencies": {
-<<<<<<< HEAD
-    "@bentley/build-tools": "0.192.0-dev.11",
-=======
     "@bentley/build-tools": "0.192.0-dev.14",
->>>>>>> eccf6d71
     "@types/node": "10.14.1",
     "electron": "^4.1.0",
     "rimraf": "^2.6.2",
