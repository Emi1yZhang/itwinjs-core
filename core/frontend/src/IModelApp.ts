/*---------------------------------------------------------------------------------------------
* Copyright (c) Bentley Systems, Incorporated. All rights reserved.
* See LICENSE.md in the project root for license terms and full copyright notice.
*--------------------------------------------------------------------------------------------*/
/** @packageDocumentation
 * @module IModelApp
 */

<<<<<<< HEAD
// @ts-expect-error resolves from the lib/{cjs,esm} dir
=======
// @ts-expect-error package.json will resolve from the lib/{cjs,esm} dir without copying it into the build output we deliver
>>>>>>> 5d9e368e
// eslint-disable-next-line @itwin/import-within-package
import { version } from "../../package.json";
/** @public */
// eslint-disable-next-line @typescript-eslint/no-var-requires
<<<<<<< HEAD
export const ITWINJS_CORE_VERSION = version;
=======
export const ITWINJS_CORE_VERSION = version as string;
>>>>>>> 5d9e368e
const COPYRIGHT_NOTICE = 'Copyright © 2017-2023 <a href="https://www.bentley.com" target="_blank" rel="noopener noreferrer">Bentley Systems, Inc.</a>';

import { UiAdmin } from "@itwin/appui-abstract";
import { AccessToken, BeDuration, BeEvent, BentleyStatus, DbResult, dispose, Guid, GuidString, Logger, ProcessDetector } from "@itwin/core-bentley";
import {
  AuthorizationClient, IModelStatus, Localization, RealityDataAccess, RpcConfiguration, RpcInterfaceDefinition, RpcRequest, SerializedRpcActivity,
} from "@itwin/core-common";
import { ITwinLocalization } from "@itwin/core-i18n";
import { TelemetryManager } from "@itwin/core-telemetry";
import { queryRenderCompatibility, WebGLRenderCompatibilityInfo } from "@itwin/webgl-compatibility";
import { AccuDraw } from "./AccuDraw";
import { AccuSnap } from "./AccuSnap";
import * as auxCoordState from "./AuxCoordSys";
import * as categorySelectorState from "./CategorySelectorState";
import { ExtensionAdmin } from "./extension/ExtensionAdmin";
import * as displayStyleState from "./DisplayStyleState";
import * as drawingViewState from "./DrawingViewState";
import { ElementLocateManager } from "./ElementLocateManager";
import { EntityState } from "./EntityState";
import { FrontendHubAccess } from "./FrontendHubAccess";
import { FrontendLoggerCategory } from "./common/FrontendLoggerCategory";
import * as modelselector from "./ModelSelectorState";
import * as modelState from "./ModelState";
import { NotificationManager } from "./NotificationManager";
import { QuantityFormatter } from "./quantity-formatting/QuantityFormatter";
import { RenderSystem } from "./render/RenderSystem";
import { System } from "./render/webgl/System";
import * as sheetState from "./SheetViewState";
import * as spatialViewState from "./SpatialViewState";
import { TentativePoint } from "./TentativePoint";
import { RealityDataSourceProviderRegistry } from "./RealityDataSource";
import { MapLayerFormatRegistry, MapLayerOptions, TerrainProviderRegistry, TileAdmin } from "./tile/internal";
import * as accudrawTool from "./tools/AccuDrawTool";
import * as clipViewTool from "./tools/ClipViewTool";
import * as idleTool from "./tools/IdleTool";
import * as measureTool from "./tools/MeasureTool";
import * as selectTool from "./tools/SelectTool";
import { ToolRegistry } from "./tools/Tool";
import { ToolAdmin } from "./tools/ToolAdmin";
import * as viewTool from "./tools/ViewTool";
import { UserPreferencesAccess } from "./UserPreferences";
import { ViewManager } from "./ViewManager";
import * as viewState from "./ViewState";
import "./IModeljs-css";

// cSpell:ignore noopener noreferrer gprid forin nbsp csrf xsrf

/** Options that can be supplied with [[IModelAppOptions]] to customize frontend security.
 * @public
 * @extensions
 */
export interface FrontendSecurityOptions {
  /** Configures protection from Cross Site Request Forgery attacks. */
  readonly csrfProtection?: {
    /** If enabled, IModelApp will extract the CSRF token for the current session from the document's cookies and send it with each request as a header value. */
    readonly enabled: boolean;
    /** Defaults to XSRF-TOKEN. */
    readonly cookieName?: string;
    /** Defaults to X-XSRF-TOKEN. */
    readonly headerName?: string;
  };
}

/** Options that can be supplied to [[IModelApp.startup]] to customize frontend behavior.
 * @public
 */
export interface IModelAppOptions {
  /** If present, supplies the [[FrontendHubAccess]] for this session. */
  hubAccess?: FrontendHubAccess;
  /** If present, supplies the Id of this application. Applications must set this to the Bentley Global Product Registry Id (GPRID) for usage logging. */
  applicationId?: string;
  /** If present, supplies the version of this application. Must be set for usage logging. */
  applicationVersion?: string;
  /** If present, supplies the [[UserPreferencesAccess]] for this session.
   * @beta
   */
  userPreferences?: UserPreferencesAccess;
  /** If present, supplies the [[ViewManager]] for this session. */
  viewManager?: ViewManager;
  /** If present, supplies Map Layer Options for this session such as Azure Access Keys
   * @beta
   */
  mapLayerOptions?: MapLayerOptions;
  /** If present, supplies the properties with which to initialize the [[TileAdmin]] for this session. */
  tileAdmin?: TileAdmin.Props;
  /** If present, supplies the [[NotificationManager]] for this session. */
  notifications?: NotificationManager;
  /** If present, supplies the [[ToolAdmin]] for this session. */
  toolAdmin?: ToolAdmin;
  /** If present, supplies the [[AccuDraw]] for this session. */
  accuDraw?: AccuDraw;
  /** If present, supplies the [[AccuSnap]] for this session. */
  accuSnap?: AccuSnap;
  /** If present, supplies the [[Localization]] for this session. Defaults to [ITwinLocalization]($i18n). */
  localization?: Localization;
  /** The AuthorizationClient used to obtain [AccessToken]($bentley)s. */
  authorizationClient?: AuthorizationClient;
  /** If present, supplies security options for the frontend. */
  security?: FrontendSecurityOptions;
  /** @internal */
  sessionId?: GuidString;
  /** @internal */
  locateManager?: ElementLocateManager;
  /** If present, supplies the [[TentativePoint]] for this session. */
  tentativePoint?: TentativePoint;
  /** @internal */
  quantityFormatter?: QuantityFormatter;
  /** If present, supplies an implementation of the render system, or options for initializing the default render system. */
  renderSys?: RenderSystem | RenderSystem.Options;
  /** If present, supplies the [[UiAdmin]] for this session. */
  uiAdmin?: UiAdmin;
  /** If present, determines whether iModelApp is a NoRenderApp
   *  @internal
   */
  noRender?: boolean;
  /**
   * @deprecated in 3.7. Specify desired RPC interfaces in the platform-specific RPC manager call instead.
   * See [[MobileRpcManager.initializeClient]], [[ElectronRpcManager.initializeFrontend]], [[BentleyCloudRpcManager.initializeClient]].
   */
  rpcInterfaces?: RpcInterfaceDefinition[];
  /** @beta */
  realityDataAccess?: RealityDataAccess;
  /** If present, overrides where public assets are fetched. The default is to fetch assets relative to the current URL.
   * The path should always end with a trailing `/`.
   * @beta
   */
  publicPath?: string;
}

/** Options for [[IModelApp.makeModalDiv]]
 *  @public
 */
export interface ModalOptions {
  /** Width for the Modal dialog box. */
  width?: number;
  /** The dialog should be dismissed if the user clicks anywhere or hits Enter or Escape on the keyboard. */
  autoClose?: boolean;
  /** Show an 'x' in the upper right corner to close the dialog */
  closeBox?: boolean;
  /** The parent for the semi transparent *darkening* div. If not present, use `document.body` */
  rootDiv?: HTMLElement;
}

/** Return type for [[IModelApp.makeModalDiv]]
 * @public
 */
export interface ModalReturn {
  /** The modal HTMLDivElement created. */
  modal: HTMLDivElement;
  /** A function that can be set as an event handler to stop the modal dialog. This can be used if [[ModalOptions.autoClose]] or [[IModalOptions.closeBox]]
   * were not enabled for the dialog.
   */
  stop: (_ev: Event) => void;
}

/** We hang the IModelApp object off the global `window` object in IModelApp.startup for debugging purposes.
 * It's removed in IModelApp.shutdown.
 */
interface IModelAppForDebugger {
  iModelAppForDebugger?: typeof IModelApp;
}

/**
 * Global singleton that connects the user interface with the iTwin.js services. There can be only one IModelApp active in a session. All
 * members of IModelApp are static, and it serves as a singleton object for gaining access to session information.
 *
 * Before any interactive operations may be performed by the `@itwin/core-frontend package`, [[IModelApp.startup]] must be called and awaited.
 * Applications may customize the frontend behavior of iTwin.js by supplying options to [[IModelApp.startup]].
 *
 * @public
 */
export class IModelApp {
  private static _initialized = false;
  private static _accuDraw: AccuDraw;
  private static _accuSnap: AccuSnap;
  private static _applicationId: string;
  private static _applicationVersion: string;
  private static _localization: Localization;
  private static _locateManager: ElementLocateManager;
  private static _notifications: NotificationManager;
  private static _quantityFormatter: QuantityFormatter;
  private static _renderSystem?: RenderSystem;
  private static _userPreferences?: UserPreferencesAccess;
  private static _tentativePoint: TentativePoint;
  private static _tileAdmin: TileAdmin;
  private static _toolAdmin: ToolAdmin;
  private static _viewManager: ViewManager;
  private static _uiAdmin: UiAdmin;
  private static _noRender: boolean;
  private static _wantEventLoop = false;
  private static _animationRequested = false;
  private static _animationInterval: BeDuration | undefined = BeDuration.fromSeconds(1);
  private static _animationIntervalId?: number;
  private static _securityOptions: FrontendSecurityOptions;
  private static _mapLayerFormatRegistry: MapLayerFormatRegistry;
  private static _terrainProviderRegistry: TerrainProviderRegistry;
  private static _realityDataSourceProviders: RealityDataSourceProviderRegistry;
  private static _hubAccess?: FrontendHubAccess;
  private static _realityDataAccess?: RealityDataAccess;
  private static _publicPath: string;

  // No instances of IModelApp may be created. All members are static and must be on the singleton object IModelApp.
  protected constructor() { }

  /** Event raised just before the frontend IModelApp is to be [[shutdown]]. */
  public static readonly onBeforeShutdown = new BeEvent<() => void>();

  /** Event raised after IModelApp [[startup]] completes. */
  public static readonly onAfterStartup = new BeEvent<() => void>();

  /** The AuthorizationClient used to obtain [AccessToken]($bentley)s. */
  public static authorizationClient?: AuthorizationClient;
  /** The [[ToolRegistry]] for this session. */
  public static readonly tools = new ToolRegistry();
  /** A uniqueId for this session */
  public static sessionId: GuidString;
  /** The [[MapLayerFormatRegistry]] for this session. */
  public static get mapLayerFormatRegistry(): MapLayerFormatRegistry { return this._mapLayerFormatRegistry; }
  /** The [[TerrainProviderRegistry]] for this session. */
  public static get terrainProviderRegistry(): TerrainProviderRegistry { return this._terrainProviderRegistry; }
  /** The [[RealityDataSourceProviderRegistry]] for this session.
   * @alpha
   */
  public static get realityDataSourceProviders(): RealityDataSourceProviderRegistry { return this._realityDataSourceProviders; }
  /** The [[RenderSystem]] for this session. */
  public static get renderSystem(): RenderSystem { return this._renderSystem!; }
  /** The [[ViewManager]] for this session. */
  public static get viewManager(): ViewManager { return this._viewManager; }
  /** The [[NotificationManager]] for this session. */
  public static get notifications(): NotificationManager { return this._notifications; }
  /** The [[TileAdmin]] for this session. */
  public static get tileAdmin(): TileAdmin { return this._tileAdmin; }
  /** The [[QuantityFormatter]] for this session. */
  public static get quantityFormatter(): QuantityFormatter { return this._quantityFormatter; }
  /** The [[ToolAdmin]] for this session. */
  public static get toolAdmin(): ToolAdmin { return this._toolAdmin; }
  /** The [[AccuDraw]] for this session. */
  public static get accuDraw(): AccuDraw { return this._accuDraw; }
  /** The [[AccuSnap]] for this session. */
  public static get accuSnap(): AccuSnap { return this._accuSnap; }
  public static get locateManager(): ElementLocateManager { return this._locateManager; }
  /** The [[TentativePoint]] for this session]]. */
  public static get tentativePoint(): TentativePoint { return this._tentativePoint; }
  /** The [[Localization]] for this session. */
  public static get localization(): Localization { return this._localization; }
  /** The [[UserPreferencesAccess]] for this session.
   * @beta
   */
  public static get userPreferences(): UserPreferencesAccess | undefined { return this._userPreferences; }
  /** The Id of this application. Applications must set this to the Global Product Registry ID (GPRID) for usage logging. */
  public static get applicationId(): string { return this._applicationId; }
  /** The version of this application. Must be set for usage logging. */
  public static get applicationVersion(): string { return this._applicationVersion; }
  /** True after [[startup]] has been called, until [[shutdown]] is called. */
  public static get initialized() { return this._initialized; }

  /** Provides access to IModelHub services. */
  public static get hubAccess(): FrontendHubAccess | undefined { return this._hubAccess; }

  /** Provides access to the RealityData service implementation for this IModelApp
   * @beta
   */
  public static get realityDataAccess(): RealityDataAccess | undefined { return this._realityDataAccess; }

  /** Whether the [renderSystem[]] has been successfully initialized.
   * This will always be `false` before calling [[startup]] and after calling [[shutdown]].
   * In rare circumstances (e.g., while executing in a headless test environment) it may remain `false` due to a failure to
   * obtain a [WebGL rendering context](https://www.google.com/search?channel=fs&client=ubuntu-sn&q=mdn+webglrenderingcontext).
   * As long as you have called [[startup]], you can generally assume it to be `true`.
   */
  public static get hasRenderSystem() {
    return this._renderSystem !== undefined && this._renderSystem.isValid;
  }

  /** The [[UiAdmin]] for this session. */
  public static get uiAdmin() { return this._uiAdmin; }
  /** The requested security options for the frontend. */
  public static get securityOptions() { return this._securityOptions; }
  /** The root URL for the assets 'public' folder.
   * @beta
   */
  public static get publicPath() { return this._publicPath; }
  /** The [[TelemetryManager]] for this session
   * @internal
   */
  public static readonly telemetry: TelemetryManager = new TelemetryManager();

  /** @alpha */
  public static readonly extensionAdmin = this._createExtensionAdmin();

  /** Map of classFullName to EntityState class */
  private static _entityClasses = new Map<string, typeof EntityState>();

  /** Register all of the subclasses of EntityState from a module.
   * @internal
   */
  public static registerModuleEntities(moduleObj: any) {
    for (const thisMember in moduleObj) { // eslint-disable-line guard-for-in
      const thisEntityState = moduleObj[thisMember];
      if (thisEntityState.prototype instanceof EntityState) {
        this.registerEntityState(thisEntityState.classFullName, thisEntityState);
      }
    }
  }

  /** Register an EntityState class by its classFullName
   * @internal
   */
  public static registerEntityState(classFullName: string, classType: typeof EntityState) {
    const lowerName = classFullName.toLowerCase();
    if (this._entityClasses.has(lowerName)) {
      const errMsg = `Class ${classFullName} is already registered. Make sure static schemaName and className members are correct on class ${classType.name}`;
      Logger.logError(FrontendLoggerCategory.IModelConnection, errMsg);
      throw new Error(errMsg);
    }

    this._entityClasses.set(lowerName, classType);
  }

  /** @internal */
  public static lookupEntityClass(classFullName: string) { return this._entityClasses.get(classFullName.toLowerCase()); }

  /**
   * Obtain WebGL rendering compatibility information for the client system.  This information describes whether the client meets the
   * minimum rendering capabilities.  It also describes whether the system lacks any optional capabilities that could improve quality
   * and/or performance.
   * @note As of 4.x, iTwin.js requires WebGL 2. If the client does not support WebGL 2, the `status` field of the returned compatibility info will be [WebGLRenderCompatibilityStatus.CannotCreateContext]($webgl-compatibility).
   */
  public static queryRenderCompatibility(): WebGLRenderCompatibilityInfo {
    return queryRenderCompatibility(true, (canvas, useWebGL2, inputContextAttributes) => System.createContext(canvas, useWebGL2, inputContextAttributes));
  }

  /**
   * This method must be called before any other `@itwin/core-frontend` methods are used.
   * Somewhere in your startup code, call [[IModelApp.startup]]. E.g.:
   * ``` ts
   * await IModelApp.startup( {applicationId: myAppId} );
   * ```
   * @param opts The options for configuring IModelApp
   */
  public static async startup(opts?: IModelAppOptions): Promise<void> {
    if (this._initialized)
      return; // we're already initialized, do nothing.
    this._initialized = true;

    opts = opts ?? {};
    this._securityOptions = opts.security ?? {};

    if (process.env.NODE_ENV === "development") {
      // Make IModelApp globally accessible for debugging purposes. We'll remove it on shutdown.
      (window as IModelAppForDebugger).iModelAppForDebugger = this;
    }

    this.sessionId = opts.sessionId ?? Guid.createValue();
    this._applicationId = opts.applicationId ?? "2686";  // Default to product id of iTwin.js
    this._applicationVersion = opts.applicationVersion ?? "1.0.0";
    this.authorizationClient = opts.authorizationClient;
    this._hubAccess = opts.hubAccess;
    this._noRender = opts.noRender ?? false;

    this._setupRpcRequestContext();

    this._localization = opts.localization ?? new ITwinLocalization();
    const toolsNs = "CoreTools";
    await this.localization.initialize(["iModelJs", toolsNs]);
    [
      selectTool,
      idleTool,
      viewTool,
      clipViewTool,
      measureTool,
      accudrawTool,
    ].forEach((tool) => this.tools.registerModule(tool, toolsNs));

    this.registerEntityState(EntityState.classFullName, EntityState);
    [
      modelState,
      sheetState,
      viewState,
      drawingViewState,
      spatialViewState,
      displayStyleState,
      modelselector,
      categorySelectorState,
      auxCoordState,
    ].forEach((module) => this.registerModuleEntities(module));

    this._renderSystem = (opts.renderSys instanceof RenderSystem) ? opts.renderSys : this.createRenderSys(opts.renderSys);
    if (opts.userPreferences)
      this._userPreferences = opts.userPreferences;
    this._viewManager = opts.viewManager ?? new ViewManager();
    this._tileAdmin = await TileAdmin.create(opts.tileAdmin);
    this._notifications = opts.notifications ?? new NotificationManager();
    this._toolAdmin = opts.toolAdmin ?? new ToolAdmin();
    this._accuDraw = opts.accuDraw ?? new AccuDraw();
    this._accuSnap = opts.accuSnap ?? new AccuSnap();
    this._locateManager = opts.locateManager ?? new ElementLocateManager();
    this._tentativePoint = opts.tentativePoint ?? new TentativePoint();
    this._quantityFormatter = opts.quantityFormatter ?? new QuantityFormatter();
    this._uiAdmin = opts.uiAdmin ?? new UiAdmin();
    this._mapLayerFormatRegistry = new MapLayerFormatRegistry(opts.mapLayerOptions);
    this._terrainProviderRegistry = new TerrainProviderRegistry();
    this._realityDataSourceProviders = new RealityDataSourceProviderRegistry();
    this._realityDataAccess = opts.realityDataAccess;
    this._publicPath = opts.publicPath ?? "";

    [
      this.renderSystem,
      this.viewManager,
      this.toolAdmin,
      this.accuDraw,
      this.accuSnap,
      this.locateManager,
      this.tentativePoint,
      this.uiAdmin,
    ].forEach((sys) => sys.onInitialized());

    await this.quantityFormatter.onInitialized();
    this.onAfterStartup.raiseEvent();
  }

  /** Must be called before the application exits to release any held resources. */
  public static async shutdown() {
    if (!this._initialized)
      return;

    // notify listeners that this IModelApp is about to be shut down.
    this.onBeforeShutdown.raiseEvent();
    this.onBeforeShutdown.clear();

    if (process.env.NODE_ENV === "development") {
      (window as IModelAppForDebugger).iModelAppForDebugger = undefined;
    }

    this._wantEventLoop = false;
    window.removeEventListener("resize", () => IModelApp.requestNextAnimation());
    this.clearIntervalAnimation();
    [this.toolAdmin, this.viewManager, this.tileAdmin].forEach((sys) => sys.onShutDown());
    this.tools.shutdown();
    this._renderSystem = dispose(this._renderSystem);
    this._entityClasses.clear();
    this.authorizationClient = undefined;
    this._initialized = false;
    this.onAfterStartup.clear();
  }

  /** Controls how frequently the application polls for changes that may require a new animation frame to be requested.
   * Such changes include resizing a Viewport or changing the device pixel ratio by zooming in or out in the browser.
   * The default interval is 1 second. It may be desirable to override the default for specific apps and/or devices.
   *  - Increasing the interval can conserve battery life on battery-powered devices at the expense of slower response to resize events.
   *  - An application that only displays a single Viewport whose dimensions only change when the dimensions of the application window change, and which does not support changing application zoom level, could disable the interval altogether.
   * @param interval The interval at which to poll for changes. If undefined (or negative), the application will never poll. If zero, the application will poll as frequently as possible.
   * @beta
   */
  public static get animationInterval(): BeDuration | undefined { return IModelApp._animationInterval; }
  public static set animationInterval(interval: BeDuration | undefined) {
    if (undefined !== interval && interval.isTowardsPast)
      interval = undefined;

    if (interval !== IModelApp._animationInterval) {
      IModelApp._animationInterval = interval;
      if (IModelApp._wantEventLoop)
        IModelApp.requestIntervalAnimation();
    }
  }

  /** Request that the event loop execute on the next [animation frame](https://developer.mozilla.org/en-US/docs/Web/API/window/requestAnimationFrame).
   * There is generally no reason for applications to invoke this method directly.
   */
  public static requestNextAnimation() {
    // Only want to call requestAnimationFrame if it is defined. Need to check whether current iModelApp is a NoRenderApp.
    if (IModelApp._noRender)
      return;

    if (!IModelApp._animationRequested) {
      IModelApp._animationRequested = true;
      requestAnimationFrame(() => IModelApp.eventLoop());
    }
  }

  /** @internal */
  private static clearIntervalAnimation(): void {
    if (undefined !== IModelApp._animationIntervalId) {
      window.clearInterval(IModelApp._animationIntervalId);
      IModelApp._animationIntervalId = undefined;
    }
  }

  /** @internal */
  private static requestIntervalAnimation(): void {
    IModelApp.clearIntervalAnimation();

    if (undefined !== IModelApp.animationInterval)
      IModelApp._animationIntervalId = window.setInterval(() => {
        IModelApp.requestNextAnimation();
      }, IModelApp.animationInterval.milliseconds);
  }

  /** @internal */
  public static startEventLoop() {
    if (!IModelApp._wantEventLoop) {
      IModelApp._wantEventLoop = true;
      window.addEventListener("resize", () => IModelApp.requestNextAnimation());
      IModelApp.requestIntervalAnimation();
      IModelApp.requestNextAnimation();
    }
  }

  /** Strictly for tests. @internal */
  public static stopEventLoop() {
    this._wantEventLoop = false;
  }

  /** The main event processing loop for Tools and rendering. */
  private static eventLoop() {
    IModelApp._animationRequested = false;
    if (!IModelApp._wantEventLoop) // flag turned on at startup
      return;

    try {
      IModelApp.toolAdmin.processEvent(); // eslint-disable-line @typescript-eslint/no-floating-promises
      IModelApp.viewManager.renderLoop();
      IModelApp.tileAdmin.process();
    } catch (exception) {
      ToolAdmin.exceptionHandler(exception); // eslint-disable-line @typescript-eslint/no-floating-promises

      IModelApp._wantEventLoop = false;
      IModelApp._animationRequested = true; // unrecoverable after exception, don't request any further frames.
      window.removeEventListener("resize", () => IModelApp.requestNextAnimation());
    }
  }

  /** Get the user's access token for this IModelApp, or a blank string if none is available.
   * @note Access tokens expire periodically and are automatically refreshed, if possible. Therefore tokens should not be saved, and the value
   * returned by this method may change over time throughout the course of a session.
   */
  public static async getAccessToken(): Promise<AccessToken> {
    try {
      return (await this.authorizationClient?.getAccessToken()) ?? "";
    } catch (e) {
      return "";
    }
  }

  /** @internal */
  public static createRenderSys(opts?: RenderSystem.Options): RenderSystem { return System.create(opts); }

  private static _setupRpcRequestContext() {
    RpcConfiguration.requestContext.getId = (_request: RpcRequest): string => {
      return Guid.createValue();
    };

    RpcConfiguration.requestContext.serialize = async (_request: RpcRequest): Promise<SerializedRpcActivity> => { // eslint-disable-line deprecation/deprecation
      const id = _request.id;
      const serialized: SerializedRpcActivity = { // eslint-disable-line deprecation/deprecation
        id,
        applicationId: this.applicationId,
        applicationVersion: this.applicationVersion,
        sessionId: this.sessionId,
        authorization: ProcessDetector.isMobileAppFrontend ? "" : await this.getAccessToken(),
      };

      const csrf = IModelApp.securityOptions.csrfProtection;
      if (csrf && csrf.enabled) {
        const cookieName = csrf.cookieName || "XSRF-TOKEN";
        const cookieValue = document.cookie.split("; ").find((r) => r.startsWith(`${cookieName}=`));

        if (cookieValue) {
          const headerName = csrf.headerName || "X-XSRF-TOKEN";
          const headerValue = cookieValue.split("=")[1];
          serialized.csrfToken = { headerName, headerValue };
        }
      }

      return serialized;
    };
  }

  /** Shortcut for creating an HTMLElement with optional parent, className, id, innerHTML, innerText. */
  public static makeHTMLElement<K extends keyof HTMLElementTagNameMap>(type: K, opt?: {
    /** The parent for the new HTMLElement */
    parent?: HTMLElement;
    /** The className for the new HTMLElement */
    className?: string;
    /** The Id for the new HTMLElement */
    id?: string;
    /** innerHTML for the new HTMLElement */
    innerHTML?: string;
    /** innerText for the new HTMLElement */
    innerText?: string;
  }) {
    const el = document.createElement(type);
    if (undefined !== opt) {
      if (undefined !== opt.className)
        el.className = opt.className;
      if (undefined !== opt.id)
        el.id = opt.id;
      if (undefined !== opt.innerHTML)
        el.innerHTML = opt.innerHTML;
      if (undefined !== opt.innerText)
        el.innerText = opt.innerText;
      if (undefined !== opt.parent)
        opt.parent.appendChild(el);
    }
    return el;
  }

  /** Shortcut for making a modal dialog on top of the root of the application. The returned HTMLDivElement will be placed topmost, all other application
   * windows will be covered with a semi-transparent background that intercepts all key/mouse/touch events until the modal is dismissed.
   * @param options The options that describe how the modal should work.
   */
  public static makeModalDiv(options: ModalOptions): ModalReturn {
    const root = options.rootDiv ? options.rootDiv : document.body;
    // create the overlay div to "black out" the application to indicate everything is inactive until the modal has been dismissed.
    const overlay = IModelApp.makeHTMLElement("div", { parent: root, className: "imodeljs-modal-overlay" });
    overlay.tabIndex = -1; // so we can catch keystroke events

    // function to remove modal dialog
    const stop = (ev: Event) => {
      root.removeChild(overlay);
      ev.stopPropagation();
    };

    if (options.autoClose) {
      overlay.onclick = overlay.oncontextmenu = stop;
      overlay.onkeydown = overlay.onkeyup = (ev: KeyboardEvent) => { // ignore all keystrokes other than enter and escape
        switch (ev.key) {
          case "Enter":
          case "Escape":
            stop(ev);
            return;
        }
        ev.stopPropagation();
      };
      overlay.focus();
    }

    const modal = IModelApp.makeHTMLElement("div", { parent: overlay, className: "imodeljs-modal" });
    if (undefined !== options.width) {
      modal.style.width = `${options.width}px`;
      // allow the dialog to be smaller than the width
      modal.style.maxWidth = `min(100% - (2 * var(--width-border)), ${options.width}px)`;
    }
    if (options.closeBox) {
      const close = IModelApp.makeHTMLElement("p", { parent: modal, className: "imodeljs-modal-close" });
      close.innerText = "\u00d7"; // unicode "times" symbol
      close.onclick = stop;
    }

    return { modal, stop };
  }

  /** Applications may implement this method to supply a Logo Card.
   * @beta
   */
  public static applicationLogoCard?: () => HTMLTableRowElement;

  /** Make a new Logo Card. Call this method from your implementation of [[IModelApp.applicationLogoCard]]
   * @param opts Options for Logo Card
   * @beta
   */
  public static makeLogoCard(
    opts: {
      /** The heading to be put at the top of this logo card inside an <h2>. May include HTML. */
      heading: string | HTMLElement;
      /** The URL or HTMLImageElement for the icon on this logo card. */
      iconSrc?: string | HTMLImageElement;
      /** The width of the icon, if `iconSrc` is a string. Default is 64. */
      iconWidth?: number;
      /** A *notice* string to be shown on the logo card. May include HTML.  */
      notice?: string | HTMLElement;
    }): HTMLTableRowElement {
    const card = IModelApp.makeHTMLElement("tr");
    const iconCell = IModelApp.makeHTMLElement("td", { parent: card, className: "logo-card-logo" });
    if (undefined !== opts.iconSrc) {
      if (typeof opts.iconSrc === "string") {
        const logo = IModelApp.makeHTMLElement("img");
        logo.src = opts.iconSrc;
        logo.width = opts.iconWidth ? opts.iconWidth : 64;
        opts.iconSrc = logo;
      }
      iconCell.appendChild(opts.iconSrc);
    }
    const noticeCell = IModelApp.makeHTMLElement("td", { parent: card, className: "logo-card-message" });
    if (undefined !== opts.heading) {
      if (typeof opts.heading === "string")
        IModelApp.makeHTMLElement("h2", { parent: noticeCell, innerHTML: opts.heading, className: "logo-card-header" });
      else
        noticeCell.appendChild(opts.heading);
    }
    if (undefined !== opts.notice) {
      if (typeof opts.notice === "string")
        IModelApp.makeHTMLElement("p", { parent: noticeCell, innerHTML: opts.notice, className: "logo-cards" });
      else
        noticeCell.appendChild(opts.notice);
    }
    return card;
  }

  /** Make the logo card for the library itself. This card gets placed at the top of the stack.
   *  @internal
   */
  public static makeIModelJsLogoCard() {
    return this.makeLogoCard({
      iconSrc: `${this.publicPath}images/about-imodeljs.svg`,
      heading: `<span style="font-weight:normal">${this.localization.getLocalizedString("iModelJs:Notices.PoweredBy")}</span>&nbsp;iTwin.js`,
      notice: `${ITWINJS_CORE_VERSION}<br>${COPYRIGHT_NOTICE}`,
    });
  }

  /** Format the tooltip strings returned by [[IModelConnection.getToolTipMessage]].
   * @alpha
   */
  public static formatElementToolTip(msg: string[]): HTMLElement {
    let out = "";
    msg.forEach((line) => out += `${IModelApp.localization?.getLocalizedKeys(line)}<br>`);
    const div = document.createElement("div");
    div.innerHTML = out;
    return div;
  }

  /** Localize an error status
   * @param status one of the status values from [BentleyStatus]($core-bentley), [IModelStatus]($core-bentley) or [DbResult]($core-bentley)
   * @returns a localized error message
   * @beta
   */
  public static translateStatus(status: number) {
    let key: { scope: string, val: string, status?: string };
    if (typeof status !== "number") {
      key = { scope: "Errors", val: "IllegalValue" };
    } else {
      key = { scope: "BentleyStatus", val: BentleyStatus[status] };
      if (!key.val)
        key = { scope: "IModelStatus", val: IModelStatus[status] };
      if (!key.val)
        key = { scope: "DbResult", val: DbResult[status] };
      if (!key.val)
        key = { scope: "Errors", val: "Status", status: status.toString() };
    }

    return this.localization.getLocalizedString(`iModelJs:${key.scope}.${key.val}`, key);
  }

  /**
   * Creates an instance of the ExtensionAdmin
   * and registers an event to execute after startup is complete
   * @returns an instance of ExtensionAdmin
   */
  private static _createExtensionAdmin(): ExtensionAdmin {
    const extensionAdmin = new ExtensionAdmin();
    IModelApp.onAfterStartup.addListener(extensionAdmin.onStartup);
    return extensionAdmin;
  }
}<|MERGE_RESOLUTION|>--- conflicted
+++ resolved
@@ -6,20 +6,14 @@
  * @module IModelApp
  */
 
-<<<<<<< HEAD
-// @ts-expect-error resolves from the lib/{cjs,esm} dir
-=======
+
 // @ts-expect-error package.json will resolve from the lib/{cjs,esm} dir without copying it into the build output we deliver
->>>>>>> 5d9e368e
 // eslint-disable-next-line @itwin/import-within-package
 import { version } from "../../package.json";
 /** @public */
 // eslint-disable-next-line @typescript-eslint/no-var-requires
-<<<<<<< HEAD
-export const ITWINJS_CORE_VERSION = version;
-=======
+
 export const ITWINJS_CORE_VERSION = version as string;
->>>>>>> 5d9e368e
 const COPYRIGHT_NOTICE = 'Copyright © 2017-2023 <a href="https://www.bentley.com" target="_blank" rel="noopener noreferrer">Bentley Systems, Inc.</a>';
 
 import { UiAdmin } from "@itwin/appui-abstract";
