/*---------------------------------------------------------------------------------------------
 * Copyright (c) 2018 Bentley Systems, Incorporated. All rights reserved.
 * Licensed under the MIT License. See LICENSE.md in the project root for license terms.
 *--------------------------------------------------------------------------------------------*/
/** @module Views */

import { assert, BeTimePoint, Id64, Id64Arg, Id64Set, Id64String, JsonUtils } from "@bentley/bentleyjs-core";
import {
  Angle, AxisOrder, ClipVector, Constant, Geometry, LowAndHighXY, LowAndHighXYZ, Map4d, Matrix3d, Plane3dByOriginAndUnitNormal,
  Point2d, Point3d, PolyfaceBuilder, Range3d, Ray3d, StrokeOptions, Transform, Vector2d, Vector3d, XAndY, XYAndZ, YawPitchRollAngles,
} from "@bentley/geometry-core";
import {
<<<<<<< HEAD
    AxisAlignedBox3d, Camera, ColorDef, Frustum, GraphicParams, Npc, RenderMaterial, SpatialViewDefinitionProps,
    SubCategoryAppearance, SubCategoryOverride, TextureMapping, ViewDefinition2dProps, ViewDefinition3dProps, ViewDefinitionProps,
    ViewFlags, ViewStateData, AnalysisStyle,
=======
  AxisAlignedBox3d, Camera, ColorDef, Frustum, GraphicParams, Npc, RenderMaterial, SpatialViewDefinitionProps,
  SubCategoryAppearance, SubCategoryOverride, TextureMapping, ViewDefinition2dProps, ViewDefinition3dProps, ViewDefinitionProps,
  ViewFlags, ViewStateData, AnalysisStyle, RenderSchedule,
>>>>>>> 594bff6f
} from "@bentley/imodeljs-common";
import { AuxCoordSystem2dState, AuxCoordSystem3dState, AuxCoordSystemSpatialState, AuxCoordSystemState } from "./AuxCoordSys";
import { CategorySelectorState } from "./CategorySelectorState";
import { DisplayStyle2dState, DisplayStyle3dState, DisplayStyleState } from "./DisplayStyleState";
import { ElementState } from "./EntityState";
import { IModelApp } from "./IModelApp";
import { IModelConnection } from "./IModelConnection";
import { ModelSelectorState } from "./ModelSelectorState";
import { GeometricModel2dState, GeometricModelState, TileTreeModelState } from "./ModelState";
import { RenderScheduleState } from "./RenderScheduleState";
import { NotifyMessageDetails, OutputMessagePriority } from "./NotificationManager";
import { GraphicType } from "./render/GraphicBuilder";
import { StandardView, StandardViewId } from "./StandardView";
import { TileTree } from "./tile/TileTree";
import { DecorateContext, SceneContext } from "./ViewContext";
import { Viewport } from "./Viewport";

/** Describes the orientation of the grid displayed within a [[Viewport]]. */
export const enum GridOrientationType {
  /** Oriented with the view. */
  View = 0,
    /** Top */
    WorldXY = 1, // Top
    /** Right */
    WorldYZ = 2, // Right
    /** Front */
    WorldXZ = 3, // Front
    /** Oriented by the [[AuxCoordSystem]] */
    AuxCoord = 4,
    /** @hidden
     * ###TODO not implemented - see ViewState.drawGrid.
     */
    GeoCoord = 5,
}

/** Describes the result of a viewing operation such as those exposed by [[ViewState]] and [[Viewport]]. */
export const enum ViewStatus {
  Success = 0,
  ViewNotInitialized,
  AlreadyAttached,
  NotAttached,
  DrawFailure,
  NotResized,
  ModelNotFound,
  InvalidWindow,
  MinWindow,
  MaxWindow,
  MaxZoom,
  MaxDisplayDepth,
  InvalidUpVector,
  InvalidTargetPoint,
  InvalidLens,
  InvalidViewport,
}

/**
 * Margins for white space to be left around view volumes for [[ViewState.lookAtVolume]].
 * Values mean "fraction of view size" and must be between 0 and .25.
 */
export class MarginPercent {
  constructor(public left: number, public top: number, public right: number, public bottom: number) {
    const limitMargin = (val: number) => (val < 0.0) ? 0.0 : (val > .25) ? .25 : val;
    this.left = limitMargin(left);
    this.top = limitMargin(top);
    this.right = limitMargin(right);
    this.bottom = limitMargin(bottom);
  }
}

/**
 * Stores information about sub-categories specific to a ViewState. Functions as a lazily-populated cache.
 */
export class ViewSubCategories {
  private readonly _byCategoryId = new Map<string, Id64Set>();
  private readonly _appearances = new Map<string, SubCategoryAppearance>();

  /** Get the Ids of all subcategories belonging to the category with the specified Id, or undefined if no such information is present. */
  public getSubCategories(categoryId: string): Id64Set | undefined { return this._byCategoryId.get(categoryId); }

  /** Get the base appearance of the subcategory with the specified Id, or undefined if no such information is present. */
  public getSubCategoryAppearance(subCategoryId: Id64String): SubCategoryAppearance | undefined { return this._appearances.get(subCategoryId.toString()); }

  /**
   * Asynchronously populates this cache with information about subcategories belonging to the specified set of categories.
   * This function is invoked on initial loading of a ViewState to obtain subcategory information for the set of
   * categories in the ViewState's [[CategorySelector]].
   */
  public async load(categoryIds: Set<string>, iModel: IModelConnection): Promise<void> {
    const where = [...categoryIds].join(",");
    if (0 === where.length)
    return Promise.resolve();

    const ecsql = "SELECT ECInstanceId as id, Parent.Id as parentId, Properties as appearance FROM BisCore.SubCategory WHERE Parent.Id IN (" + where + ")";
    return iModel.executeQuery(ecsql).then((rows: any[]) => this.loadFromRows(rows));
  }

  /**
   * If information for subcategories belonging to the specified categories is not present, enqueues an asynchronous request to load it.
   * This function is invoked by ViewState.changeCategoryDisplay() to ensure subcategory information is present for any newly-enabled
   * categories.
   */
  public async update(addedCategoryIds: Set<string>, iModel: IModelConnection): Promise<void> {
    let missing: Set<string> | undefined;
    for (const catId of addedCategoryIds) {
      if (undefined === this._byCategoryId.get(catId)) {
        if (undefined === missing)
          missing = new Set<string>();

        missing.add(catId);
      }
    }

    if (undefined !== missing)
    return this.load(missing, iModel);
    else
    return Promise.resolve();
  }

  private static createSubCategoryAppearance(json?: any) {
    let props: SubCategoryAppearance | undefined;
    if ("string" === typeof (json) && 0 < json.length)
      props = JSON.parse(json);

    return new SubCategoryAppearance(props);
  }

  private loadFromRows(rows: any[]): void {
    for (const row of rows)
    this.add(row.parentId as string, row.id as string, ViewSubCategories.createSubCategoryAppearance(row.appearance));
  }

  private add(categoryId: string, subCategoryId: string, appearance: SubCategoryAppearance) {
    let set = this._byCategoryId.get(categoryId);
    if (undefined === set)
      this._byCategoryId.set(categoryId, set = new Set<string>());

    set.add(subCategoryId);

    this._appearances.set(subCategoryId, appearance);
  }
}

/**
 * The front-end state of a [[ViewDefinition]] element.
 * A ViewState is typically associated with a [[Viewport]] to display the contents of the view on the screen.
 * * @see [Views]($docs/learning/frontend/Views.md)
 */
export abstract class ViewState extends ElementState {
<<<<<<< HEAD
    protected _featureOverridesDirty = true;
    protected _selectionSetDirty = true;
    private _auxCoordSystem?: AuxCoordSystemState;
    private _scheduleTime: number = 0.0;
    public description?: string;
    public isPrivate?: boolean;
    /** Time this ViewState was saved in view undo. */
    public undoTime?: BeTimePoint;
    /** A cache of information about subcategories belonging to categories present in this view's [[CategorySelectorState]].
     * It is populated on-demand as new categories are added to the selector.
     */
    public readonly subCategories = new ViewSubCategories();
    public static get className() { return "ViewDefinition"; }

    /** @hidden */
    protected constructor(props: ViewDefinitionProps, iModel: IModelConnection, public categorySelector: CategorySelectorState, public displayStyle: DisplayStyleState) {
        super(props, iModel);
        this.description = props.description;
        this.isPrivate = props.isPrivate;
        if (categorySelector instanceof ViewState) { // from clone, 3rd argument is source ViewState
            this.categorySelector = categorySelector.categorySelector.clone();
            this.displayStyle = categorySelector.displayStyle.clone();
            this.subCategories = categorySelector.subCategories; // NB: This is a cache. No reason to deep-copy.
        }
    }

    /** @hidden */
    public static createFromStateData(_viewStateData: ViewStateData, _cat: CategorySelectorState, _iModel: IModelConnection): ViewState | undefined { return undefined; }

    /** Get the ViewFlags from the [[DisplayStyleState]] of this ViewState.
     * @note Do not modify this object directly. Instead, use the setter as follows:
     *
     *  ```ts
     *  const flags = viewState.viewFlags.clone();
     *  flags.renderMode = RenderMode.SmoothShade; // or whatever alterations are desired
     *  viewState.viewFlags = flags;
     *  ```ts
     */
    public get viewFlags(): ViewFlags { return this.displayStyle.viewFlags; }
    /** Set the ViewFlags and mark them as dirty if they have changed. */
    public set viewFlags(newFlags: ViewFlags) {
        if (!this.viewFlags.equals(newFlags)) {
            this.setFeatureOverridesDirty();
            this.displayStyle.viewFlags = newFlags;
        }
    }
    /** Get the AnalysisDisplayProperties from the displayStyle of this ViewState. */
    public get AnalysisStyle(): AnalysisStyle | undefined { return this.displayStyle.analysisStyle; }

    /** Get the RenderSchedule.Script from the displayStyle ofthis viewState */
    public get scheduleScript(): RenderScheduleState.Script | undefined { return this.displayStyle.scheduleScript; }
    public get scheduleTime() { return this._scheduleTime; }
    public set scheduleTime(time: number) {
        if (this.scheduleTime !== time) {
            this._scheduleTime = time;
            if (undefined !== this.scheduleScript && this.scheduleScript.containsFeatureOverrides)
                this.setFeatureOverridesDirty();
        }
    }

    /** Determine whether this ViewState exactly matches another.
     * @see [[ViewState.equalState]] for determining broader equivalence of two ViewStates.
     */
    public equals(other: ViewState): boolean { return super.equals(other) && this.categorySelector.equals(other.categorySelector) && this.displayStyle.equals(other.displayStyle); }

    /** Determine whether this ViewState is equivalent to another for the purposes of display.
     * @see [[ViewState.equals]] for determining exact equality.
     */
    public equalState(other: ViewState): boolean {
        return (this.isPrivate === other.isPrivate &&
            this.categorySelector.id === other.categorySelector.id &&
            this.displayStyle.id === other.displayStyle.id &&
            this.categorySelector.equalState(other.categorySelector) &&
            this.displayStyle.equalState(other.displayStyle) &&
            JSON.stringify(this.getDetails()) === JSON.stringify(other.getDetails()));
    }

    public toJSON(): ViewDefinitionProps {
        const json = super.toJSON() as ViewDefinitionProps;
        json.categorySelectorId = this.categorySelector.id;
        json.displayStyleId = this.displayStyle.id;
        json.isPrivate = this.isPrivate;
        json.description = this.description;
        return json;
    }

    /** Asynchronously load any required data for this ViewState from the backend.
     * @note callers should await the Promise returned by this method before using this ViewState.
     * @see [Views]($docs/learning/frontend/Views.md)
     */
    public async load(): Promise<void> {
        this._auxCoordSystem = undefined;
        const acsId = this.getAuxiliaryCoordinateSystemId();
        if (Id64.isValid(acsId)) {
            const props = await this.iModel.elements.getProps(acsId);
            this._auxCoordSystem = AuxCoordSystemState.fromProps(props[0], this.iModel);
        }

        return this.subCategories.load(this.categorySelector.categories, this.iModel);
    }

    /** @hidden */
    public cancelAllTileLoads(): void {
        this.forEachTileTreeModel((model) => {
            const tileTree = model.tileTree;
            if (tileTree !== undefined)
                tileTree.rootTile.cancelAllLoads();
        });
    }

    /** @hidden */
    public get areAllTileTreesLoaded(): boolean {
        let allLoaded = true;
        this.forEachTileTreeModel((model) => {
            const loadStatus = model.loadStatus;
            if (loadStatus !== TileTree.LoadStatus.Loaded)
                allLoaded = false;
        });
        return allLoaded;
    }

    /** Get the name of the [[ViewDefinition]] from which this ViewState originated. */
    public get name(): string { return this.code.getValue(); }

    /** Get this view's background color. */
    public get backgroundColor(): ColorDef { return this.displayStyle.backgroundColor; }

    private _neverDrawn?: Id64Set;
    private _alwaysDrawn?: Id64Set;
    private _alwaysDrawnExclusive: boolean = false;

    /**
     * IDs of a set of elements which should not be rendered within this view.
     * @note Do not modify this set directly - use [[setNeverDrawn]] or [[clearNeverDrawn]] instead.
     * @note This set takes precedence over the [[alwaysDrawn]] set - if an element is present in both sets, it is never drawn.
     */
    public get neverDrawn(): Id64Set | undefined { return this._neverDrawn; }

    /**
     * IDs of a set of elements which should always be rendered within this view, regardless of category and subcategory visibility.
     * If the [[isAlwaysDrawnExclusive]] flag is also set, *only* those elements in this set will be drawn.
     * @note Do not modify this set directly - use [[setAlwaysDrawn]] or [[clearAlwaysDrawn]] instead.
     * @note The [[neverDrawn]] set takes precedence - if an element is present in both sets, it is never drawn.
     */
    public get alwaysDrawn(): Id64Set | undefined { return this._alwaysDrawn; }

    /** Clear the set of always-drawn elements.
     * @see [[alwaysDrawn]]
     */
    public clearAlwaysDrawn(): void {
        if (undefined !== this.alwaysDrawn && 0 < this.alwaysDrawn.size) {
            this.alwaysDrawn.clear();
            this._alwaysDrawnExclusive = false;
            this.setFeatureOverridesDirty();
        }
    }

    /** Clear the set of never-drawn elements.
     * @see [[neverDrawn]]
     */
    public clearNeverDrawn(): void {
        if (undefined !== this.neverDrawn && 0 < this.neverDrawn.size) {
            this.neverDrawn.clear();
            this.setFeatureOverridesDirty();
        }
    }

    /** Specify the IDs of a set of elements which should never be rendered within this view.
     * @see [[neverDrawn]].
     */
    public setNeverDrawn(ids: Id64Set): void {
        this._neverDrawn = ids;
=======
  protected _featureOverridesDirty = true;
  protected _selectionSetDirty = true;
  private _auxCoordSystem?: AuxCoordSystemState;
  private _scheduleTime: number = 0.0;
  public description?: string;
  public isPrivate?: boolean;
  /** Time this ViewState was saved in view undo. */
  public undoTime?: BeTimePoint;
  /** A cache of information about subcategories belonging to categories present in this view's [[CategorySelectorState]].
   * It is populated on-demand as new categories are added to the selector.
   */
  public readonly subCategories = new ViewSubCategories();
  public static get className() { return "ViewDefinition"; }

  /** @hidden */
  protected constructor(props: ViewDefinitionProps, iModel: IModelConnection, public categorySelector: CategorySelectorState, public displayStyle: DisplayStyleState) {
    super(props, iModel);
    this.description = props.description;
    this.isPrivate = props.isPrivate;
    if (categorySelector instanceof ViewState) { // from clone, 3rd argument is source ViewState
      this.categorySelector = categorySelector.categorySelector.clone();
      this.displayStyle = categorySelector.displayStyle.clone();
      this.subCategories = categorySelector.subCategories; // NB: This is a cache. No reason to deep-copy.
    }
  }

  /** @hidden */
  public static createFromStateData(_viewStateData: ViewStateData, _cat: CategorySelectorState, _iModel: IModelConnection): ViewState | undefined { return undefined; }

  /** Get the ViewFlags from the [[DisplayStyleState]] of this ViewState.
   * @note Do not modify this object directly. Instead, use the setter as follows:
   *
   *  ```ts
   *  const flags = viewState.viewFlags.clone();
   *  flags.renderMode = RenderMode.SmoothShade; // or whatever alterations are desired
   *  viewState.viewFlags = flags;
   *  ```ts
   */
  public get viewFlags(): ViewFlags { return this.displayStyle.viewFlags; }
  /** Set the ViewFlags and mark them as dirty if they have changed. */
  public set viewFlags(newFlags: ViewFlags) {
    if (!this.viewFlags.equals(newFlags)) {
      this.setFeatureOverridesDirty();
      this.displayStyle.viewFlags = newFlags;
    }
  }
  /** Get the AnalysisDisplayProperties from the displayStyle of this ViewState. */
  public get AnalysisStyle(): AnalysisStyle | undefined { return this.displayStyle.settings.analysisStyle; }

  /** Get the RenderSchedule.Script from the displayStyle ofthis viewState */
  public get scheduleScript(): RenderSchedule.Script | undefined { return this.displayStyle.settings.scheduleScript; }
  public get scheduleTime() { return this._scheduleTime; }
  public set scheduleTime(time: number) {
    if (this.scheduleTime !== time) {
      this._scheduleTime = time;
      if (undefined !== this.scheduleScript && this.scheduleScript.containsFeatureOverrides)
>>>>>>> 594bff6f
        this.setFeatureOverridesDirty();
    }
  }

  /** Determine whether this ViewState exactly matches another.
   * @see [[ViewState.equalState]] for determining broader equivalence of two ViewStates.
   */
  public equals(other: ViewState): boolean { return super.equals(other) && this.categorySelector.equals(other.categorySelector) && this.displayStyle.equals(other.displayStyle); }

  /** Determine whether this ViewState is equivalent to another for the purposes of display.
   * @see [[ViewState.equals]] for determining exact equality.
   */
  public equalState(other: ViewState): boolean {
    return (this.isPrivate === other.isPrivate &&
      this.categorySelector.id === other.categorySelector.id &&
      this.displayStyle.id === other.displayStyle.id &&
      this.categorySelector.equalState(other.categorySelector) &&
      this.displayStyle.equalState(other.displayStyle) &&
      JSON.stringify(this.getDetails()) === JSON.stringify(other.getDetails()));
  }

  public toJSON(): ViewDefinitionProps {
    const json = super.toJSON() as ViewDefinitionProps;
    json.categorySelectorId = this.categorySelector.id;
    json.displayStyleId = this.displayStyle.id;
    json.isPrivate = this.isPrivate;
    json.description = this.description;
    return json;
  }

  /** Asynchronously load any required data for this ViewState from the backend.
   * @note callers should await the Promise returned by this method before using this ViewState.
   * @see [Views]($docs/learning/frontend/Views.md)
   */
  public async load(): Promise<void> {
    this._auxCoordSystem = undefined;
    const acsId = this.getAuxiliaryCoordinateSystemId();
    if (Id64.isValid(acsId)) {
      const props = await this.iModel.elements.getProps(acsId);
      this._auxCoordSystem = AuxCoordSystemState.fromProps(props[0], this.iModel);
    }

    return this.subCategories.load(this.categorySelector.categories, this.iModel);
  }

  /** @hidden */
  public cancelAllTileLoads(): void {
    this.forEachTileTreeModel((model) => {
      const tileTree = model.tileTree;
      if (tileTree !== undefined)
        tileTree.rootTile.cancelAllLoads();
    });
  }

  /** @hidden */
  public get areAllTileTreesLoaded(): boolean {
    let allLoaded = true;
    this.forEachTileTreeModel((model) => {
      const loadStatus = model.loadStatus;
      if (loadStatus !== TileTree.LoadStatus.Loaded)
        allLoaded = false;
    });
    return allLoaded;
  }

  /** Get the name of the [[ViewDefinition]] from which this ViewState originated. */
  public get name(): string { return this.code.getValue(); }

  /** Get this view's background color. */
  public get backgroundColor(): ColorDef { return this.displayStyle.backgroundColor; }

  private _neverDrawn?: Id64Set;
  private _alwaysDrawn?: Id64Set;
  private _alwaysDrawnExclusive: boolean = false;

  /**
   * IDs of a set of elements which should not be rendered within this view.
   * @note Do not modify this set directly - use [[setNeverDrawn]] or [[clearNeverDrawn]] instead.
   * @note This set takes precedence over the [[alwaysDrawn]] set - if an element is present in both sets, it is never drawn.
   */
  public get neverDrawn(): Id64Set | undefined { return this._neverDrawn; }

  /**
   * IDs of a set of elements which should always be rendered within this view, regardless of category and subcategory visibility.
   * If the [[isAlwaysDrawnExclusive]] flag is also set, *only* those elements in this set will be drawn.
   * @note Do not modify this set directly - use [[setAlwaysDrawn]] or [[clearAlwaysDrawn]] instead.
   * @note The [[neverDrawn]] set takes precedence - if an element is present in both sets, it is never drawn.
   */
  public get alwaysDrawn(): Id64Set | undefined { return this._alwaysDrawn; }

  /** Clear the set of always-drawn elements.
   * @see [[alwaysDrawn]]
   */
  public clearAlwaysDrawn(): void {
    if (undefined !== this.alwaysDrawn && 0 < this.alwaysDrawn.size) {
      this.alwaysDrawn.clear();
      this._alwaysDrawnExclusive = false;
      this.setFeatureOverridesDirty();
    }
  }

  /** Clear the set of never-drawn elements.
   * @see [[neverDrawn]]
   */
  public clearNeverDrawn(): void {
    if (undefined !== this.neverDrawn && 0 < this.neverDrawn.size) {
      this.neverDrawn.clear();
      this.setFeatureOverridesDirty();
    }
  }

  /** Specify the IDs of a set of elements which should never be rendered within this view.
   * @see [[neverDrawn]].
   */
  public setNeverDrawn(ids: Id64Set): void {
    this._neverDrawn = ids;
    this.setFeatureOverridesDirty();
  }

  /** Specify the IDs of a set of elements which should always be rendered within this view, regardless of category and subcategory visibility.
   * @param ids The IDs of the elements to always draw.
   * @param exclusive If true, *only* the specified elements will be drawn.
   * @see [[alwaysDrawn]]
   * @see [[isAlwaysDrawnExclusive]]
   */
  public setAlwaysDrawn(ids: Id64Set, exclusive: boolean = false): void {
    this._alwaysDrawn = ids;
    this._alwaysDrawnExclusive = exclusive;
    this.setFeatureOverridesDirty();
  }

  /** Remove any [[SubCategoryOverride]] for the specified subcategory.
   * @param id The ID of the subcategory.
   * @see [[overrideSubCategory]]
   */
  public dropSubCategoryOverride(id: Id64String) {
    this.displayStyle.dropSubCategoryOverride(id);
    this.setFeatureOverridesDirty();
  }

  /** Override the symbology of geometry belonging to a specific subcategory when rendered within this view.
   * @param id The ID of the subcategory.
   * @param ovr The symbology overrides to apply to all geometry belonging to the specified subcategory.
   * @see [[dropSubCategoryOverride]]
   */
  public overrideSubCategory(id: Id64String, ovr: SubCategoryOverride) {
    this.displayStyle.overrideSubCategory(id, ovr);
    this.setFeatureOverridesDirty();
  }

  /** Query the symbology overrides applied to geometry belonging to a specific subcategory when rendered within this view.
   * @param id The ID of the subcategory.
   * @return The symbology overrides applied to all geometry belonging to the specified subcategory, or undefined if no such overrides exist.
   * @see [[overrideSubCategory]]
   */
  public getSubCategoryOverride(id: Id64String): SubCategoryOverride | undefined { return this.displayStyle.getSubCategoryOverride(id); }

  /** Query the symbology with which geometry belonging to a specific subcategory is rendered within this view.
   * Every [[SubCategory]] defines a base symbology independent of any [[ViewState]].
   * If a [[SubCategoryOverride]] has been applied to the subcategory within the context of this [[ViewState]], it will be applied to the subcategory's base symbology.
   * @param id The ID of the subcategory.
   * @return The symbology of the subcategory within this view, including any overrides.
   * @see [[overrideSubCategory]]
   */
  public getSubCategoryAppearance(id: Id64String): SubCategoryAppearance {
    const app = this.subCategories.getSubCategoryAppearance(id);
    if (undefined === app)
      return SubCategoryAppearance.defaults;

    const ovr = this.getSubCategoryOverride(id);
    return undefined !== ovr ? ovr.override(app) : app;
  }

  /** @hidden */
  public isSubCategoryVisible(id: Id64String): boolean {
    const app = this.subCategories.getSubCategoryAppearance(id.toString());
    if (undefined === app)
      return false;

    const ovr = this.getSubCategoryOverride(id);
    if (undefined === ovr || undefined === ovr.invisible)
      return !app.invisible;
    else
      return !ovr.invisible;
  }

  /** Returns true if the set of elements in the [[alwaysDrawn]] set are the *only* elements rendered within this view. */
  public get isAlwaysDrawnExclusive(): boolean { return this._alwaysDrawnExclusive; }

  /**
   * Enable or disable display of elements belonging to a set of categories specified by ID.
   * Visibility of individual subcategories belonging to a category can be controlled separately through the use of [[SubCategoryOverride]]s.
   * By default, enabling display of a category does not affect display of subcategories thereof which have been overridden to be invisible.
   * @param categories The ID(s) of the categories to which the change should be applied. No other categories will be affected.
   * @param display Whether or not elements on the specified categories should be displayed in the view.
   * @param enableAllSubCategories Specifies that when enabling display for a category, all of its subcategories should also be displayed even if they are overridden to be invisible.
   */
  public changeCategoryDisplay(categories: Id64Arg, display: boolean, enableAllSubCategories: boolean = false): void {
    if (display) {
      this.categorySelector.addCategories(categories);
      const categoryIds = Id64.toIdSet(categories);
      this.subCategories.update(categoryIds, this.iModel).then(() => { // tslint:disable-line:no-floating-promises
        this.setFeatureOverridesDirty();
        if (enableAllSubCategories) {
          for (const categoryId of categoryIds) {
            const subCategoryIds = this.subCategories.getSubCategories(categoryId);
            if (undefined !== subCategoryIds) {
              for (const subCategoryId of subCategoryIds)
                this.changeSubCategoryDisplay(subCategoryId, true);
            }
          }
        }
      });
    } else {
      this.categorySelector.dropCategories(categories);
    }

    this.setFeatureOverridesDirty();
  }

  private changeSubCategoryDisplay(subCategoryId: Id64String, display: boolean): void {
    const app = this.subCategories.getSubCategoryAppearance(subCategoryId);
    if (undefined === app)
    return; // category is not enabled or subcategory does not exist

    const curOvr = this.getSubCategoryOverride(subCategoryId);
    const isAlreadyVisible = undefined !== curOvr && undefined !== curOvr.invisible ? !curOvr.invisible : !app.invisible;
    if (isAlreadyVisible === display)
    return;

    // Preserve existing overrides - just flip the visibility flag.
    const json = undefined !== curOvr ? curOvr.toJSON() : {};
    json.invisible = !display;
    this.overrideSubCategory(subCategoryId, SubCategoryOverride.fromJSON(json));
  }

  /** Returns true if the set of elements returned by GetAlwaysDrawn() are the *only* elements rendered by this view */
  public get areFeatureOverridesDirty(): boolean { return this._featureOverridesDirty; }
  /** @hidden */
  public get isSelectionSetDirty(): boolean { return this._selectionSetDirty; }

  /** Mark the [[FeatureSymbology.Overrides]] associated with this view as "dirty".
   * Typically this is handled internally.
   * Conditions that may cause the overrides to become dirty include:
   *  - Toggling the display of a category within the view.
   *  - Changing the symbology associated with a [[SubCategory]] within the view by adding a [[SubCategoryOverride]]
   *  - Changes in some application state that affects the [[AddFeatureOverrides]] function registered with [[Viewport]].
   * The next time the [[Viewport]] associated with this [[ViewState]] is rendered, the symbology overrides will be regenerated if they have been marked "dirty".
   */
  public setFeatureOverridesDirty(dirty: boolean = true): void { this._featureOverridesDirty = dirty; }
  /** @hidden */
  public setSelectionSetDirty(dirty: boolean = true): void { this._selectionSetDirty = dirty; }
  public is3d(): this is ViewState3d { return this instanceof ViewState3d; }
  public isSpatialView(): this is SpatialViewState { return this instanceof SpatialViewState; }
  /** Returns true if [[ViewTool]]s are allowed to operate in three dimensions on this view. */
  public abstract allow3dManipulations(): boolean;
  /** @hidden */
  public abstract createAuxCoordSystem(acsName: string): AuxCoordSystemState;
  /** Get the extents of this view in [[CoordSystem.World]] coordinates. */
  public abstract getViewedExtents(): AxisAlignedBox3d;
  /** Compute a range in [[CoordSystem.World]] coordinates that tightly encloses the contents of this view.
   * @see [[FitViewTool]].
   */
  public abstract computeFitRange(): Range3d;

  /** Override this if you want to perform some logic on each iteration of the render loop.
   * @hidden
   */
  public abstract onRenderFrame(_viewport: Viewport): void;

  /** Returns true if this view displays the contents of a [[Model]] specified by ID. */
  public abstract viewsModel(modelId: Id64String): boolean;

  /** Get the origin of this view in [[CoordSystem.World]] coordinates. */
  public abstract getOrigin(): Point3d;

  /** Get the extents of this view in [[CoordSystem.World]] coordinates. */
  public abstract getExtents(): Vector3d;

  /** Get the 3x3 ortho-normal Matrix3d for this view. */
  public abstract getRotation(): Matrix3d;

  /** Set the origin of this view in [[CoordSystem.World]] coordinates. */
  public abstract setOrigin(viewOrg: Point3d): void;

  /** Set the extents of this view in [[CoordSystem.World]] coordinates. */
  public abstract setExtents(viewDelta: Vector3d): void;

  /** Change the rotation of the view.
   * @note viewRot must be ortho-normal. For 2d views, only the rotation angle about the z axis is used.
   */
  public abstract setRotation(viewRot: Matrix3d): void;

  /** Execute a function on each viewed model */
  public abstract forEachModel(func: (model: GeometricModelState) => void): void;

  /** Execute a function on each viewed model */
  public forEachTileTreeModel(func: (model: TileTreeModelState) => void): void { this.forEachModel((model: GeometricModelState) => func(model)); }
  /** @hidden */
  public createScene(context: SceneContext): void {
    this.forEachTileTreeModel((model: TileTreeModelState) => this.addModelToScene(model, context));

  }

  /** @hidden */
  public createTerrain(context: SceneContext): void {
    if (undefined !== this.displayStyle.backgroundMapPlane)
    this.displayStyle.backgroundMap.addToScene(context);
  }

  /** @hidden */
  public createClassification(context: SceneContext): void { this.forEachModel((model: GeometricModelState) => this.addModelClassifierToScene(model, context)); }

  /** Add view-specific decorations. The base implementation draws the grid. Subclasses must invoke super.decorate()
   * @hidden
   */
  public decorate(context: DecorateContext): void {
    this.drawGrid(context);
    if (undefined !== this.displayStyle.backgroundMapPlane)
    this.displayStyle.backgroundMap.decorate(context);
  }

  /** @hidden */
  public static getStandardViewMatrix(id: StandardViewId): Matrix3d { return StandardView.getStandardRotation(id); }

  /** Orient this view to one of the [[StandardView]] rotations. */
  public setStandardRotation(id: StandardViewId) { this.setRotation(ViewState.getStandardViewMatrix(id)); }

  /** Get the target point of the view. If there is no camera, center is returned. */
  public getTargetPoint(result?: Point3d): Point3d { return this.getCenter(result); }

  /**  Get the point at the geometric center of the view. */
  public getCenter(result?: Point3d): Point3d {
    const delta = this.getRotation().transpose().multiplyVector(this.getExtents());
    return this.getOrigin().plusScaled(delta, 0.5, result);
  }

  /** @hidden */
  public drawGrid(context: DecorateContext): void {
    const vp = context.viewport;
    if (!vp.isGridOn)
    return;

    const orientation = this.getGridOrientation();

    if (GridOrientationType.AuxCoord === orientation) {
      this.auxiliaryCoordinateSystem.drawGrid(context);
      return;
    } else if (GridOrientationType.GeoCoord === orientation) {
      // NEEDSWORK...
    }

    const isoGrid = false;
    const gridsPerRef = this.getGridsPerRef();
    const spacing = Point2d.createFrom(this.getGridSpacing());
    const origin = Point3d.create();
    const matrix = Matrix3d.createIdentity();
    const fixedRepsAuto = Point2d.create();

    this.getGridSettings(vp, origin, matrix, orientation);
    context.drawStandardGrid(origin, matrix, spacing, gridsPerRef, isoGrid, orientation !== GridOrientationType.View ? fixedRepsAuto : undefined);
  }

  /** @hidden */
  public computeWorldToNpc(viewRot?: Matrix3d, inOrigin?: Point3d, delta?: Vector3d): { map: Map4d | undefined, frustFraction: number } {
    if (viewRot === undefined) viewRot = this.getRotation();
    const xVector = viewRot.rowX();
    const yVector = viewRot.rowY();
    const zVector = viewRot.rowZ();

    if (delta === undefined) delta = this.getExtents();
    if (inOrigin === undefined) inOrigin = this.getOrigin();

    let frustFraction = 1.0;
    let xExtent: Vector3d;
    let yExtent: Vector3d;
    let zExtent: Vector3d;
    let origin: Point3d;

    // Compute root vectors along edges of view frustum.
    if (this.is3d() && this.isCameraOn) {
      const camera = this.camera;
      const eyeToOrigin = Vector3d.createStartEnd(camera.eye, inOrigin); // vector from origin on backplane to eye
      viewRot.multiplyVectorInPlace(eyeToOrigin);                        // align with view coordinates.

      const focusDistance = camera.focusDist;
      let zDelta = delta.z;
      let zBack = eyeToOrigin.z;              // Distance from eye to backplane.
      let zFront = zBack + zDelta;            // Distance from eye to frontplane.

      if (zFront / zBack < Viewport.nearScale24) {
        const maximumBackClip = 10000 * Constant.oneKilometer;
        if (-zBack > maximumBackClip) {
          zBack = -maximumBackClip;
          eyeToOrigin.z = zBack;
        }

        zFront = zBack * Viewport.nearScale24;
        zDelta = zFront - eyeToOrigin.z;
      }

      // z out back of eye ===> origin z coordinates are negative.  (Back plane more negative than front plane)
      const backFraction = -zBack / focusDistance;    // Perspective fraction at back clip plane.
      const frontFraction = -zFront / focusDistance;  // Perspective fraction at front clip plane.
      frustFraction = frontFraction / backFraction;

      // delta.x,delta.y are view rectangle sizes at focus distance.  Scale to back plane:
      xExtent = xVector.scale(delta.x * backFraction);   // xExtent at back == delta.x * backFraction.
      yExtent = yVector.scale(delta.y * backFraction);   // yExtent at back == delta.y * backFraction.

      // Calculate the zExtent in the View coordinate system.
      zExtent = new Vector3d(eyeToOrigin.x * (frontFraction - backFraction), eyeToOrigin.y * (frontFraction - backFraction), zDelta);
      viewRot.multiplyTransposeVectorInPlace(zExtent);   // rotate back to root coordinates.

      origin = new Point3d(
        eyeToOrigin.x * backFraction,   // Calculate origin in eye coordinates
        eyeToOrigin.y * backFraction,
        eyeToOrigin.z);

      viewRot.multiplyTransposeVectorInPlace(origin);  // Rotate back to root coordinates
      origin.plus(camera.eye, origin); // Add the eye point.
    } else {
      origin = inOrigin;
      xExtent = xVector.scale(delta.x);
      yExtent = yVector.scale(delta.y);
      zExtent = zVector.scale(delta.z);
    }

    // calculate the root-to-npc mapping (using expanded frustum)
    return { map: Map4d.createVectorFrustum(origin, xExtent, yExtent, zExtent, frustFraction), frustFraction };
  }

  /**
   * Calculate the world coordinate Frustum from the parameters of this ViewState.
   * @param result Optional Frustum to hold result. If undefined a new Frustum is created.
   * @returns The 8-point Frustum with the corners of this ViewState, or undefined if the parameters are invalid.
   */
  public calculateFrustum(result?: Frustum): Frustum | undefined {
    const val = this.computeWorldToNpc();
    if (undefined === val.map)
      return undefined;

    const box = result ? result.initNpc() : new Frustum();
    val.map.transform1.multiplyPoint3dArrayQuietNormalize(box.points);
    return box;
  }

  /**
   * Initialize the origin, extents, and rotation from an existing Frustum
   * This function is commonly used in the implementation of [[ViewTool]]s as follows:
   *  1. Obtain the ViewState's initial frustum.
   *  2. Modify the frustum based on user input.
   *  3. Update the ViewState to match the modified frustum.
   * @param frustum the input Frustum.
   * @return Success if the frustum was successfully updated, or an appropriate error code.
   */
  public setupFromFrustum(inFrustum: Frustum): ViewStatus {
    const frustum = inFrustum.clone(); // make sure we don't modify input frustum
    frustum.fixPointOrder();
    const frustPts = frustum.points;
    const viewOrg = frustPts[Npc.LeftBottomRear];

    // frustumX, frustumY, frustumZ are vectors along edges of the frustum. They are NOT unit vectors.
    // X and Y should be perpendicular, and Z should be right handed.
    const frustumX = Vector3d.createFrom(frustPts[Npc.RightBottomRear].minus(viewOrg));
    const frustumY = Vector3d.createFrom(frustPts[Npc.LeftTopRear].minus(viewOrg));
    const frustumZ = Vector3d.createFrom(frustPts[Npc.LeftBottomFront].minus(viewOrg));

    const frustMatrix = Matrix3d.createRigidFromColumns(frustumX, frustumY, AxisOrder.XYZ);
    if (!frustMatrix)
      return ViewStatus.InvalidWindow;

    // if we're close to one of the standard views, adjust to it to remove any "fuzz"
    StandardView.adjustToStandardRotation(frustMatrix);

    const xDir = frustMatrix.getColumn(0);
    const yDir = frustMatrix.getColumn(1);
    const zDir = frustMatrix.getColumn(2);

    // set up view Rotation matrix as rows of frustum matrix.
    const viewRot = frustMatrix.inverse();
    if (!viewRot)
      return ViewStatus.InvalidWindow;

    // Left handed frustum?
    const zSize = zDir.dotProduct(frustumZ);
    if (zSize < 0.0)
      return ViewStatus.InvalidWindow;

    const viewDiagRoot = new Vector3d();
    viewDiagRoot.plus2Scaled(xDir, xDir.dotProduct(frustumX), yDir, yDir.dotProduct(frustumY), viewDiagRoot);  // vectors on the back plane
    viewDiagRoot.plusScaled(zDir, zSize, viewDiagRoot);       // add in z vector perpendicular to x,y

    // use center of frustum and view diagonal for origin. Original frustum may not have been orthogonal
    frustum.getCenter().plusScaled(viewDiagRoot, -0.5, viewOrg);

    // delta is in view coordinates
    const viewDelta = viewRot.multiplyVector(viewDiagRoot);
    const validSize = this.validateViewDelta(viewDelta, false);
    if (validSize !== ViewStatus.Success)
      return validSize;

    this.setOrigin(viewOrg);
    this.setExtents(viewDelta);
    this.setRotation(viewRot);
    return ViewStatus.Success;
  }

  /** Get the largest and smallest values allowed for the extents for this ViewState
   * @returns an object with members {min, max}
   */
  public abstract getExtentLimits(): { min: number, max: number };
  public setDisplayStyle(style: DisplayStyleState) { this.displayStyle = style; }
  public getDetails(): any { if (!this.jsonProperties.viewDetails) this.jsonProperties.viewDetails = new Object(); return this.jsonProperties.viewDetails; }

  /** @hidden */
  protected adjustAspectRatio(windowAspect: number): void {
    const extents = this.getExtents();
    const viewAspect = extents.x / extents.y;
    windowAspect *= this.getAspectRatioSkew();

    if (Math.abs(1.0 - (viewAspect / windowAspect)) < 1.0e-9)
    return;

    const oldDelta = extents.clone();
    if (viewAspect > windowAspect)
    extents.y = extents.x / windowAspect;
    else
    extents.x = extents.y * windowAspect;

    let origin = this.getOrigin();
    const trans = Transform.createOriginAndMatrix(Point3d.createZero(), this.getRotation());
    const newOrigin = trans.multiplyPoint3d(origin);

    newOrigin.x += ((oldDelta.x - extents.x) / 2.0);
    newOrigin.y += ((oldDelta.y - extents.y) / 2.0);

    origin = trans.inverse()!.multiplyPoint3d(newOrigin);
    this.setOrigin(origin);
    this.setExtents(extents);
  }

  /** @hidden */
  public showFrustumErrorMessage(status: ViewStatus): void {
    let key: string;
    switch (status) {
      case ViewStatus.InvalidWindow: key = "InvalidWindow"; break;
      case ViewStatus.MaxWindow: key = "MaxWindow"; break;
      case ViewStatus.MinWindow: key = "MinWindow"; break;
      case ViewStatus.MaxZoom: key = "MaxZoom"; break;
      default:
        return;
    }
    IModelApp.notifications.outputMessage(new NotifyMessageDetails(OutputMessagePriority.Error, IModelApp.i18n.translate("Viewing." + key)));
  }

  /** @hidden */
  public validateViewDelta(delta: Vector3d, messageNeeded?: boolean): ViewStatus {
    const limit = this.getExtentLimits();
    let error = ViewStatus.Success;

    const limitWindowSize = (v: number, ignoreError: boolean) => {
      if (v < limit.min) {
        v = limit.min;
        if (!ignoreError)
          error = ViewStatus.MinWindow;
      } else if (v > limit.max) {
        v = limit.max;
        if (!ignoreError)
          error = ViewStatus.MaxWindow;
      }
      return v;
    };

    delta.x = limitWindowSize(delta.x, false);
    delta.y = limitWindowSize(delta.y, false);
    delta.z = limitWindowSize(delta.z, true);   // We ignore z error messages for the sake of 2D views

    if (messageNeeded && error !== ViewStatus.Success)
      this.showFrustumErrorMessage(error);

    return error;
  }

  /** Returns the view detail associated with the specified name, or undefined if none such exists.
   * @hidden
   */
  public peekDetail(name: string): any { return this.getDetails()[name]; }

  /** Get the current value of a view detail. If not present, returns an empty object.
   * @hidden
   */
  public getDetail(name: string): any { const v = this.getDetails()[name]; return v ? v : {}; }

  /** Change the value of a view detail.
   * @hidden
   */
  public setDetail(name: string, value: any) { this.getDetails()[name] = value; }

  /** Remove a view detail.
   * @hidden
   */
  public removeDetail(name: string) { delete this.getDetails()[name]; }

  /** Set the CategorySelector for this view. */
  public setCategorySelector(categories: CategorySelectorState) { this.categorySelector = categories; }

  /** get the auxiliary coordinate system state object for this ViewState. */
  public get auxiliaryCoordinateSystem(): AuxCoordSystemState {
    if (!this._auxCoordSystem)
      this._auxCoordSystem = this.createAuxCoordSystem("");
    return this._auxCoordSystem;
  }

  /** Get the ID of the auxiliary coordinate system for this ViewState */
  public getAuxiliaryCoordinateSystemId(): Id64String { return Id64.fromJSON(this.getDetail("acs")); }

  /** Set or clear the AuxiliaryCoordinateSystem for this view.
   * @param acs the new AuxiliaryCoordinateSystem for this view. If undefined, no AuxiliaryCoordinateSystem will be used.
   */
  public setAuxiliaryCoordinateSystem(acs?: AuxCoordSystemState) {
    this._auxCoordSystem = acs;
    if (acs)
      this.setDetail("acs", acs.id);
    else
      this.removeDetail("acs");
  }

  /** Determine whether the specified Category is displayed in this view */
  public viewsCategory(id: Id64String): boolean { return this.categorySelector.isCategoryViewed(id); }

  /**  Get the aspect ratio (width/height) of this view */
  public getAspectRatio(): number { const extents = this.getExtents(); return extents.x / extents.y; }

  /** Get the aspect ratio skew (x/y, usually 1.0) that is used to exaggerate one axis of the view. */
  public getAspectRatioSkew(): number { return JsonUtils.asDouble(this.getDetail("aspectSkew"), 1.0); }

  /** Set the aspect ratio skew (x/y) for this view. To remove aspect ratio skew, pass 1.0 for val. */
  public setAspectRatioSkew(val: number) {
    if (!val || val === 1.0) {
      this.removeDetail("aspectSkew");
    } else {
      this.setDetail("aspectSkew", val);
    }
  }

  /** Get the unit vector that points in the view X (left-to-right) direction.
   * @param result optional Vector3d to be used for output. If undefined, a new object is created.
   */
  public getXVector(result?: Vector3d): Vector3d { return this.getRotation().getRow(0, result); }

  /** Get the unit vector that points in the view Y (bottom-to-top) direction.
   * @param result optional Vector3d to be used for output. If undefined, a new object is created.
   */
  public getYVector(result?: Vector3d): Vector3d { return this.getRotation().getRow(1, result); }

  /** Get the unit vector that points in the view Z (front-to-back) direction.
   * @param result optional Vector3d to be used for output. If undefined, a new object is created.
   */
  public getZVector(result?: Vector3d): Vector3d { return this.getRotation().getRow(2, result); }

  /** Set or clear the clipping volume for this view.
   * @param clip the new clipping volume. If undefined, clipping is removed from view.
   */
  public setViewClip(clip?: ClipVector) {
    if (clip && clip.isValid)
      this.setDetail("clip", clip.toJSON());
    else
      this.removeDetail("clip");
  }

  /** Get the clipping volume for this view, if defined */
  public getViewClip(): ClipVector | undefined {
    const clip = this.peekDetail("clip");
    if (clip === undefined)
      return undefined;
    const clipVector = ClipVector.fromJSON(clip);
    return clipVector.isValid ? clipVector : undefined;
  }

  /** Set the grid settings for this view */
  public setGridSettings(orientation: GridOrientationType, spacing: Point2d, gridsPerRef: number): void {
    switch (orientation) {
      case GridOrientationType.WorldYZ:
      case GridOrientationType.WorldXZ:
        if (!this.is3d())
          return;
        break;

      case GridOrientationType.GeoCoord:
        if (!this.isSpatialView())
          return;
        break;
    }

    const details = this.getDetails();
    JsonUtils.setOrRemoveNumber(details, "gridOrient", orientation, GridOrientationType.WorldXY);
    JsonUtils.setOrRemoveNumber(details, "gridPerRef", gridsPerRef, 10);
    JsonUtils.setOrRemoveNumber(details, "gridSpaceX", spacing.x, 1.0);
    JsonUtils.setOrRemoveNumber(details, "gridSpaceY", spacing.y, spacing.x);
  }

  /** Populate the given origin and rotation with information from the grid settings from the grid orientation. */
  public getGridSettings(vp: Viewport, origin: Point3d, rMatrix: Matrix3d, orientation: GridOrientationType) {
    // start with global origin (for spatial views) and identity matrix
    rMatrix.setIdentity();
    origin.setFrom(vp.view.isSpatialView() ? vp.view.iModel.globalOrigin : Point3d.create());

    switch (orientation) {
      case GridOrientationType.View: {
        const centerWorld = Point3d.create(0.5, 0.5, 0.5);
        vp.npcToWorld(centerWorld, centerWorld);

        rMatrix.setFrom(vp.rotation);
        rMatrix.multiplyXYZtoXYZ(origin, origin);
        origin.z = centerWorld.z;
        rMatrix.multiplyTransposeVectorInPlace(origin);
        break;
      }
      case GridOrientationType.WorldXY:
        break;
      case GridOrientationType.WorldYZ: {
        const rowX = rMatrix.getRow(0);
        const rowY = rMatrix.getRow(1);
        const rowZ = rMatrix.getRow(2);
        rMatrix.setRow(0, rowY);
        rMatrix.setRow(1, rowZ);
        rMatrix.setRow(2, rowX);
        break;
      }
      case GridOrientationType.WorldXZ: {
        const rowX = rMatrix.getRow(0);
        const rowY = rMatrix.getRow(1);
        const rowZ = rMatrix.getRow(2);
        rMatrix.setRow(0, rowX);
        rMatrix.setRow(1, rowZ);
        rMatrix.setRow(2, rowY);
        break;
      }
    }
  }

  /** Get the grid settings for this view */
  public getGridOrientation(): GridOrientationType { return JsonUtils.asInt(this.getDetail("gridOrient"), GridOrientationType.WorldXY); }
  public getGridsPerRef(): number { return JsonUtils.asInt(this.getDetail("gridPerRef"), 10); }
  public getGridSpacing(): XAndY {
    const x = JsonUtils.asInt(this.getDetail("gridSpaceX"), 1.0);
    return { x, y: JsonUtils.asInt(this.getDetail("gridSpaceY"), x) };
  }
  /**
   * Change the volume that this view displays, keeping its current rotation.
   * @param volume The new volume, in world-coordinates, for the view. The resulting view will show all of worldVolume, by fitting a
   * view-axis-aligned bounding box around it. For views that are not aligned with the world coordinate system, this will sometimes
   * result in a much larger volume than worldVolume.
   * @param aspect The X/Y aspect ratio of the view into which the result will be displayed. If the aspect ratio of the volume does not
   * match aspect, the shorter axis is lengthened and the volume is centered. If aspect is undefined, no adjustment is made.
   * @param margin The amount of "white space" to leave around the view volume (which essentially increases the volume
   * of space shown in the view.) If undefined, no additional white space is added.
   * @note for 2d views, only the X and Y values of volume are used.
   */
  public lookAtVolume(volume: LowAndHighXYZ | LowAndHighXY, aspect?: number, margin?: MarginPercent) {
    const rangeBox = Frustum.fromRange(volume).points;
    this.getRotation().multiplyVectorArrayInPlace(rangeBox);
    return this.lookAtViewAlignedVolume(Range3d.createArray(rangeBox), aspect, margin);
  }

  /**
   * look at a volume of space defined by a range in view local coordinates, keeping its current rotation.
   * @param volume The new volume, in view-coordinates, for the view. The resulting view will show all of volume.
   * @param aspect The X/Y aspect ratio of the view into which the result will be displayed. If the aspect ratio of the volume does not
   * match aspect, the shorter axis is lengthened and the volume is centered. If aspect is undefined, no adjustment is made.
   * @param margin The amount of "white space" to leave around the view volume (which essentially increases the volume
   * of space shown in the view.) If undefined, no additional white space is added.
   * @see lookAtVolume
   */
  public lookAtViewAlignedVolume(volume: Range3d, aspect?: number, margin?: MarginPercent) {
    if (volume.isNull) // make sure volume is valid
      return;

    const viewRot = this.getRotation();
    const newOrigin = volume.low.clone();
    let newDelta = Vector3d.createStartEnd(volume.low, volume.high);

    const minimumDepth = Constant.oneMillimeter;
    if (newDelta.z < minimumDepth) {
      newOrigin.z -= (minimumDepth - newDelta.z) / 2.0;
      newDelta.z = minimumDepth;
    }

    let origNewDelta = newDelta.clone();

    const isCameraOn: boolean = this.is3d() && this.isCameraOn;
    if (isCameraOn) {
      // If the camera is on, the only way to guarantee we can see the entire volume is to set delta at the front plane, not focus plane.
      // That generally causes the view to be too large (objects in it are too small), since we can't tell whether the objects are at
      // the front or back of the view. For this reason, don't attempt to add any "margin" to camera views.
    } else if (margin) {
      // compute how much space we'll need for both of X and Y margins in root coordinates
      const wPercent = margin.left + margin.right;
      const hPercent = margin.top + margin.bottom;

      const marginHorizontal = wPercent / (1 - wPercent) * newDelta.x;
      const marginVert = hPercent / (1 - hPercent) * newDelta.y;

      // compute left and bottom margins in root coordinates
      const marginLeft = margin.left / (1 - wPercent) * newDelta.x;
      const marginBottom = margin.bottom / (1 - hPercent) * newDelta.y;

      // add the margins to the range
      newOrigin.x -= marginLeft;
      newOrigin.y -= marginBottom;
      newDelta.x += marginHorizontal;
      newDelta.y += marginVert;

      // don't fix the origin due to changes in delta here
      origNewDelta = newDelta.clone();
    } else {
      newDelta.scale(1.04, newDelta); // default "dilation"
    }

    if (isCameraOn) {
      // make sure that the zDelta is large enough so that entire model will be visible from any rotation
      const diag = newDelta.magnitudeXY();
      if (diag > newDelta.z)
        newDelta.z = diag;
    }

    this.validateViewDelta(newDelta, true);

    this.setExtents(newDelta);
    if (aspect)
      this.adjustAspectRatio(aspect);

    newDelta = this.getExtents();

    newOrigin.x -= (newDelta.x - origNewDelta.x) / 2.0;
    newOrigin.y -= (newDelta.y - origNewDelta.y) / 2.0;
    newOrigin.z -= (newDelta.z - origNewDelta.z) / 2.0;

    viewRot.multiplyTransposeVectorInPlace(newOrigin);
    this.setOrigin(newOrigin);

    if (!this.is3d())
      return;

    const cameraDef: Camera = this.camera;
    cameraDef.validateLens();
    // move the camera back so the entire x,y range is visible at front plane
    const frontDist = Math.max(newDelta.x, newDelta.y) / (2.0 * Math.tan(cameraDef.getLensAngle().radians / 2.0));
    const backDist = frontDist + newDelta.z;

    cameraDef.setFocusDistance(frontDist); // do this even if the camera isn't currently on.
    this.centerEyePoint(backDist); // do this even if the camera isn't currently on.
    this.verifyFocusPlane(); // changes delta/origin
  }

  private addModelToScene(model: TileTreeModelState, context: SceneContext): void {
    model.loadTileTree();
    const tileTree = model.tileTree;
    if (undefined !== tileTree) {
      tileTree.drawScene(context);
    }
  }
  private addModelClassifierToScene(model: GeometricModelState, context: SceneContext): void {
    if (model.jsonProperties.classifiers === undefined)
    return;
    for (const classifier of model.jsonProperties.classifiers) {
      if (classifier.isActive) {
        const classifierModel = this.iModel.models.getLoaded(classifier.modelId) as GeometricModelState;
        if (undefined !== classifierModel) {
          classifierModel.loadTileTree(true, classifier.expand);
          if (undefined !== classifierModel.classifierTileTree)
            classifierModel.classifierTileTree.drawScene(context);
        }
      }
    }
  }

  /**
   * Set the rotation of this ViewState to the supplied rotation, by rotating it about a point.
   * @param rotation The new rotation matrix for this ViewState.
   * @param point The point to rotate about. If undefined, use the [[getTargetPoint]].
   */
  public setRotationAboutPoint(rotation: Matrix3d, point?: Point3d): void {
    if (undefined === point)
    point = this.getTargetPoint();

    const inverse = rotation.clone().inverse();
    if (undefined === inverse)
    return;

    const targetMatrix = inverse.multiplyMatrixMatrix(this.getRotation());
    const worldTransform = Transform.createFixedPointAndMatrix(point, targetMatrix);
    const frustum = this.calculateFrustum();
    if (undefined !== frustum) {
      frustum.multiply(worldTransform);
      this.setupFromFrustum(frustum);
    }
  }
}

/** Defines the state of a view of 3d models.
 * @see [ViewState Parameters]($docs/learning/frontend/views#viewstate-parameters)
 */
export abstract class ViewState3d extends ViewState {
  /** True if the camera is valid. */
  protected _cameraOn: boolean;
  /** The lower left back corner of the view frustum. */
  public readonly origin: Point3d;
  /** The extent of the view frustum. */
  public readonly extents: Vector3d;
  /** Rotation of the view frustum. */
  public readonly rotation: Matrix3d;
  /** The camera used for this view. */
  public readonly camera: Camera;
  /** Minimum distance for front plane */
  public forceMinFrontDist = 0.0;
  /** @hidden */
  public static get className() { return "ViewDefinition3d"; }
  public onRenderFrame(_viewport: Viewport): void { }
  public allow3dManipulations(): boolean { return true; }
  public constructor(props: ViewDefinition3dProps, iModel: IModelConnection, categories: CategorySelectorState, displayStyle: DisplayStyle3dState) {
    super(props, iModel, categories, displayStyle);
    this._cameraOn = JsonUtils.asBool(props.cameraOn);
    this.origin = Point3d.fromJSON(props.origin);
    this.extents = Vector3d.fromJSON(props.extents);
    this.rotation = YawPitchRollAngles.fromJSON(props.angles).toMatrix3d();
    assert(this.rotation.isRigid());
    this.camera = new Camera(props.camera);
  }

  public toJSON(): ViewDefinition3dProps {
    const val = super.toJSON() as ViewDefinition3dProps;
    val.cameraOn = this._cameraOn;
    val.origin = this.origin;
    val.extents = this.extents;
    val.angles = YawPitchRollAngles.createFromMatrix3d(this.rotation)!.toJSON();
    assert(undefined !== val.angles, "rotMatrix is illegal");
    val.camera = this.camera;
    return val;
  }

  public equalState(other: ViewState3d): boolean {
    if (!this.origin.isAlmostEqual(other.origin) || !this.extents.isAlmostEqual(other.extents) || !this.rotation.isAlmostEqual(other.rotation))
      return false;

    if (this.isCameraOn !== other.isCameraOn)
      return false;

    if (this.isCameraOn && this.camera.equals(other.camera)) // ###TODO: should this be less precise equality?
      return false;

    return super.equalState(other);
  }

  public get isCameraOn(): boolean { return this._cameraOn; }
  public setupFromFrustum(frustum: Frustum): ViewStatus {
    const stat = super.setupFromFrustum(frustum);
    if (ViewStatus.Success !== stat)
      return stat;

    this.turnCameraOff();
    const frustPts = frustum.points;

    // use comparison of back, front plane X sizes to indicate camera or flat view ...
    const xBack = frustPts[Npc.LeftBottomRear].distance(frustPts[Npc.RightBottomRear]);
    const xFront = frustPts[Npc.LeftBottomFront].distance(frustPts[Npc.RightBottomFront]);

    const flatViewFractionTolerance = 1.0e-6;
    if (xFront > xBack * (1.0 + flatViewFractionTolerance))
      return ViewStatus.InvalidWindow;

    // see if the frustum is tapered, and if so, set up camera eyepoint and adjust viewOrg and delta.
    const compression = xFront / xBack;
    if (compression >= (1.0 - flatViewFractionTolerance))
      return ViewStatus.Success;

    // the frustum has perspective, turn camera on
    let viewOrg = frustPts[Npc.LeftBottomRear];
    const viewDelta = this.getExtents().clone();
    const zDir = this.getZVector();
    const frustumZ = viewOrg.vectorTo(frustPts[Npc.LeftBottomFront]);
    const frustOrgToEye = frustumZ.scale(1.0 / (1.0 - compression));
    const eyePoint = viewOrg.plus(frustOrgToEye);

    const backDistance = frustOrgToEye.dotProduct(zDir);         // distance from eye to back plane of frustum
    const focusDistance = backDistance - (viewDelta.z / 2.0);
    const focalFraction = focusDistance / backDistance;           // ratio of focus plane distance to back plane distance

    viewOrg = eyePoint.plus2Scaled(frustOrgToEye, -focalFraction, zDir, focusDistance - backDistance);    // now project that point onto back plane
    viewDelta.x *= focalFraction;                                  // adjust view delta for x and y so they are also at focus plane
    viewDelta.y *= focalFraction;

    this.setEyePoint(eyePoint);
    this.setFocusDistance(focusDistance);
    this.setOrigin(viewOrg);
    this.setExtents(viewDelta);
    this.setLensAngle(this.calcLensAngle());
    this.enableCamera();
    return ViewStatus.Success;
  }

  protected static calculateMaxDepth(delta: Vector3d, zVec: Vector3d): number {
    const depthRatioLimit = 1.0E8;          // Limit for depth Ratio.
    const maxTransformRowRatio = 1.0E5;
    const minXYComponent = Math.min(Math.abs(zVec.x), Math.abs(zVec.y));
    const maxDepthRatio = (0.0 === minXYComponent) ? depthRatioLimit : Math.min((maxTransformRowRatio / minXYComponent), depthRatioLimit);
    return Math.max(delta.x, delta.y) * maxDepthRatio;
  }

  public getOrigin(): Point3d { return this.origin; }
  public getExtents(): Vector3d { return this.extents; }
  public getRotation(): Matrix3d { return this.rotation; }
  public setOrigin(origin: XYAndZ) { this.origin.setFrom(origin); }
  public setExtents(extents: XYAndZ) { this.extents.setFrom(extents); }
  public setRotation(rot: Matrix3d) { this.rotation.setFrom(rot); }
  /** @hidden */
  protected enableCamera(): void { if (this.supportsCamera()) this._cameraOn = true; }
  public supportsCamera(): boolean { return true; }
  public minimumFrontDistance() { return Math.max(15.2 * Constant.oneCentimeter, this.forceMinFrontDist); }
  public isEyePointAbove(elevation: number): boolean { return !this._cameraOn ? (this.getZVector().z > 0) : (this.getEyePoint().z > elevation); }

  public getDisplayStyle3d() { return this.displayStyle as DisplayStyle3dState; }

  /**
   * Turn the camera off for this view. After this call, the camera parameters in this view definition are ignored and views that use it will
   * display with an orthographic (infinite focal length) projection of the view volume from the view direction.
   * @note To turn the camera back on, call #lookAt
   */
  public turnCameraOff() { this._cameraOn = false; }

  /** Determine whether the camera is valid for this view */
  public get isCameraValid() { return this.camera.isValid; }

  /** Calculate the lens angle formed by the current delta and focus distance */
  public calcLensAngle(): Angle {
    const maxDelta = Math.max(this.extents.x, this.extents.y);
    return Angle.createRadians(2.0 * Math.atan2(maxDelta * 0.5, this.camera.getFocusDistance()));
  }

  /** Get the target point of the view. If there is no camera, view center is returned. */
  public getTargetPoint(result?: Point3d): Point3d {
    if (!this._cameraOn)
      return super.getTargetPoint(result);

    const viewZ = this.getRotation().getRow(2);
    return this.getEyePoint().plusScaled(viewZ, -1.0 * this.getFocusDistance(), result);
  }

  /**
   * Position the camera for this view and point it at a new target point.
   * @param eyePoint The new location of the camera.
   * @param targetPoint The new location to which the camera should point. This becomes the center of the view on the focus plane.
   * @param upVector A vector that orients the camera's "up" (view y). This vector must not be parallel to the vector from eye to target.
   * @param newExtents  The new size (width and height) of the view rectangle. The view rectangle is on the focus plane centered on the targetPoint.
   * If newExtents is undefined, the existing size is unchanged.
   * @param frontDistance The distance from the eyePoint to the front plane. If undefined, the existing front distance is used.
   * @param backDistance The distance from the eyePoint to the back plane. If undefined, the existing back distance is used.
   * @returns A [[ViewStatus]] indicating whether the camera was successfully positioned.
   * @note If the aspect ratio of viewDelta does not match the aspect ratio of a Viewport into which this view is displayed, it will be
   * adjusted when the [[Viewport]] is synchronized from this view.
   */
  public lookAt(eyePoint: XYAndZ, targetPoint: XYAndZ, upVector: Vector3d, newExtents?: XAndY, frontDistance?: number, backDistance?: number): ViewStatus {
    const eye = new Point3d(eyePoint.x, eyePoint.y, eyePoint.z);
    const yVec = upVector.normalize();
    if (!yVec) // up vector zero length?
      return ViewStatus.InvalidUpVector;

    const zVec = Vector3d.createStartEnd(targetPoint, eye); // z defined by direction from eye to target
    const focusDist = zVec.normalizeWithLength(zVec).mag; // set focus at target point
    const minFrontDist = this.minimumFrontDistance();

    if (focusDist <= minFrontDist) // eye and target are too close together
      return ViewStatus.InvalidTargetPoint;

    const xVec = new Vector3d();
    if (yVec.crossProduct(zVec).normalizeWithLength(xVec).mag < Geometry.smallMetricDistance)
      return ViewStatus.InvalidUpVector;    // up is parallel to z

    if (zVec.crossProduct(xVec).normalizeWithLength(yVec).mag < Geometry.smallMetricDistance)
      return ViewStatus.InvalidUpVector;

    // we now have rows of the rotation matrix
    const rotation = Matrix3d.createRows(xVec, yVec, zVec);

    backDistance = backDistance ? backDistance : this.getBackDistance();
    frontDistance = frontDistance ? frontDistance : this.getFrontDistance();

    const delta = newExtents ? new Vector3d(Math.abs(newExtents.x), Math.abs(newExtents.y), this.extents.z) : this.extents.clone();

    frontDistance = Math.max(frontDistance!, (.5 * Constant.oneMeter));
    backDistance = Math.max(backDistance!, focusDist + (.5 * Constant.oneMeter));

    if (backDistance < focusDist) // make sure focus distance is in front of back distance.
      backDistance = focusDist + Constant.oneMillimeter;

    if (frontDistance > focusDist)
      frontDistance = focusDist - minFrontDist;

    if (frontDistance < minFrontDist)
      frontDistance = minFrontDist;

    delta.z = (backDistance! - frontDistance);

    const frontDelta = delta.scale(frontDistance / focusDist);
    const stat = this.validateViewDelta(frontDelta, false); // validate window size on front (smallest) plane
    if (ViewStatus.Success !== stat)
      return stat;

    if (delta.z > ViewState3d.calculateMaxDepth(delta, zVec)) // make sure we're not zoomed out too far
      return ViewStatus.MaxDisplayDepth;

    // The origin is defined as the lower left of the view rectangle on the focus plane, projected to the back plane.
    // Start at eye point, and move to center of back plane, then move left half of width. and down half of height
    const origin = eye.plus3Scaled(zVec, -backDistance!, xVec, -0.5 * delta.x, yVec, -0.5 * delta.y);

    this.setEyePoint(eyePoint);
    this.setRotation(rotation);
    this.setFocusDistance(focusDist);
    this.setOrigin(origin);
    this.setExtents(delta);
    this.setLensAngle(this.calcLensAngle());
    this.enableCamera();
    return ViewStatus.Success;
  }

  /**
   * Position the camera for this view and point it at a new target point, using a specified lens angle.
   * @param eyePoint The new location of the camera.
   * @param targetPoint The new location to which the camera should point. This becomes the center of the view on the focus plane.
   * @param upVector A vector that orients the camera's "up" (view y). This vector must not be parallel to the vector from eye to target.
   * @param fov The angle, in radians, that defines the field-of-view for the camera. Must be between .0001 and pi.
   * @param frontDistance The distance from the eyePoint to the front plane. If undefined, the existing front distance is used.
   * @param backDistance The distance from the eyePoint to the back plane. If undefined, the existing back distance is used.
   * @returns Status indicating whether the camera was successfully positioned. See values at [[ViewStatus]] for possible errors.
   * @note The aspect ratio of the view remains unchanged.
   */
  public lookAtUsingLensAngle(eyePoint: Point3d, targetPoint: Point3d, upVector: Vector3d, fov: Angle, frontDistance?: number, backDistance?: number): ViewStatus {
    const focusDist = eyePoint.vectorTo(targetPoint).magnitude();   // Set focus at target point

    if (focusDist <= Constant.oneMillimeter)       // eye and target are too close together
      return ViewStatus.InvalidTargetPoint;

    if (fov.radians < .0001 || fov.radians > Math.PI)
      return ViewStatus.InvalidLens;

    const extent = 2.0 * Math.tan(fov.radians / 2.0) * focusDist;
    const delta = Vector2d.create(this.extents.x, this.extents.y);
    const longAxis = Math.max(delta.x, delta.y);
    delta.scale(extent / longAxis, delta);

    return this.lookAt(eyePoint, targetPoint, upVector, delta, frontDistance, backDistance);
  }

  /**
   * Move the camera relative to its current location by a distance in camera coordinates.
   * @param distance to move camera. Length is in world units, direction relative to current camera orientation.
   * @returns Status indicating whether the camera was successfully positioned. See values at [[ViewStatus]] for possible errors.
   */
  public moveCameraLocal(distance: Vector3d): ViewStatus {
    const distWorld = this.getRotation().multiplyTransposeVector(distance);
    return this.moveCameraWorld(distWorld);
  }

  /**
   * Move the camera relative to its current location by a distance in world coordinates.
   * @param distance in world units.
   * @returns Status indicating whether the camera was successfully positioned. See values at [[ViewStatus]] for possible errors.
   */
  public moveCameraWorld(distance: Vector3d): ViewStatus {
    if (!this._cameraOn) {
      this.origin.plus(distance, this.origin);
      return ViewStatus.Success;
    }

    const newTarget = this.getTargetPoint().plus(distance);
    const newEyePt = this.getEyePoint().plus(distance);
    return this.lookAt(newEyePt, newTarget, this.getYVector());
  }

  /**
   * Rotate the camera from its current location about an axis relative to its current orientation.
   * @param angle The angle to rotate the camera.
   * @param axis The axis about which to rotate the camera. The axis is a direction relative to the current camera orientation.
   * @param aboutPt The point, in world coordinates, about which the camera is rotated. If aboutPt is undefined, the camera rotates in place
   *  (i.e. about the current eyePoint).
   * @note Even though the axis is relative to the current camera orientation, the aboutPt is in world coordinates, \b not relative to the camera.
   * @returns Status indicating whether the camera was successfully positioned. See values at [[ViewStatus]] for possible errors.
   */
  public rotateCameraLocal(angle: Angle, axis: Vector3d, aboutPt?: Point3d): ViewStatus {
    const axisWorld = this.getRotation().multiplyTransposeVector(axis);
    return this.rotateCameraWorld(angle, axisWorld, aboutPt);
  }

  /**
   * Rotate the camera from its current location about an axis in world coordinates.
   * @param angle The angle to rotate the camera.
   * @param axis The world-based axis (direction) about which to rotate the camera.
   * @param aboutPt The point, in world coordinates, about which the camera is rotated. If aboutPt is undefined, the camera rotates in place
   *  (i.e. about the current eyePoint).
   * @returns Status indicating whether the camera was successfully positioned. See values at [[ViewStatus]] for possible errors.
   */
  public rotateCameraWorld(angle: Angle, axis: Vector3d, aboutPt?: Point3d): ViewStatus {
    const about = aboutPt ? aboutPt : this.getEyePoint();
    const rotation = Matrix3d.createRotationAroundVector(axis, angle);
    if (!rotation)
      return ViewStatus.InvalidUpVector;    // Invalid axis given
    const trans = Transform.createFixedPointAndMatrix(about, rotation);
    const newTarget = trans.multiplyPoint3d(this.getTargetPoint());
    const upVec = rotation!.multiplyVector(this.getYVector());
    return this.lookAt(this.getEyePoint(), newTarget, upVec);
  }

  /** Get the distance from the eyePoint to the front plane for this view. */
  public getFrontDistance(): number { return this.getBackDistance() - this.extents.z; }

  /** Get the distance from the eyePoint to the back plane for this view. */
  public getBackDistance(): number {
    // backDist is the z component of the vector from the origin to the eyePoint .
    const eyeOrg = this.origin.vectorTo(this.getEyePoint());
    this.getRotation().multiplyVector(eyeOrg, eyeOrg);
    return eyeOrg.z;
  }

  /**
   * Place the eyepoint of the camera so it is aligned with the center of the view. This removes any 1-point perspective skewing that may be
   * present in the current view.
   * @param backDistance If defined, the new the distance from the eyepoint to the back plane. Otherwise the distance from the
   * current eyepoint is used.
   */
  public centerEyePoint(backDistance?: number): void {
    const eyePoint = this.getExtents().scale(0.5);
    eyePoint.z = backDistance ? backDistance : this.getBackDistance();
    const eye = this.getRotation().multiplyTransposeXYZ(eyePoint.x, eyePoint.y, eyePoint.z);
    this.camera.setEyePoint(this.getOrigin().plus(eye));
  }

  /** Center the focus distance of the camera halfway between the front plane and the back plane, keeping the eyepoint,
   * lens angle, rotation, back distance, and front distance unchanged.
   * @note The focus distance, origin, and delta values are modified, but the view encloses the same volume and appears visually unchanged.
   */
  public centerFocusDistance(): void {
    const backDist = this.getBackDistance();
    const frontDist = this.getFrontDistance();
    const eye = this.getEyePoint();
    const target = eye.plusScaled(this.getZVector(), frontDist - backDist);
    this.lookAtUsingLensAngle(eye, target, this.getYVector(), this.getLensAngle(), frontDist, backDist);
  }

  /** Ensure the focus plane lies between the front and back planes. If not, center it. */
  public verifyFocusPlane(): void {
    if (!this._cameraOn)
    return;

    let backDist = this.getBackDistance();
    const frontDist = backDist - this.extents.z;
    const camera = this.camera;
    const extents = this.extents;
    const rot = this.rotation;

    if (backDist <= 0.0 || frontDist <= 0.0) {
      // the camera location is invalid. Set it based on the view range.
      const tanAngle = Math.tan(camera.lens.radians / 2.0);
      backDist = extents.z / tanAngle;
      camera.setFocusDistance(backDist / 2);
      this.centerEyePoint(backDist);
      return;
    }

    const focusDist = camera.focusDist;
    if (focusDist > frontDist && focusDist < backDist)
    return;

    // put it halfway between front and back planes
    camera.setFocusDistance((extents.z / 2.0) + frontDist);

    // moving the focus plane means we have to adjust the origin and delta too (they're on the focus plane, see diagram above)
    const ratio = camera.focusDist / focusDist;
    extents.x *= ratio;
    extents.y *= ratio;
    camera.eye.plus3Scaled(rot.rowZ(), -backDist, rot.rowX(), -0.5 * extents.x, rot.rowY(), -0.5 * extents.y, this.origin); // this centers the camera too
  }

  /** Get the current location of the eyePoint for camera in this view. */
  public getEyePoint(): Point3d { return this.camera.eye; }

  /** Get the lens angle for this view. */
  public getLensAngle(): Angle { return this.camera.lens; }

  /** Set the lens angle for this view.
   *  @param angle The new lens angle in radians. Must be greater than 0 and less than pi.
   *  @note This does not change the view's current field-of-view. Instead, it changes the lens that will be used if the view
   *  is subsequently modified and the lens angle is used to position the eyepoint.
   *  @note To change the field-of-view (i.e. "zoom") of a view, pass a new viewDelta to #lookAt
   */
  public setLensAngle(angle: Angle): void { this.camera.setLensAngle(angle); }

  /** Change the location of the eyePoint for the camera in this view.
   * @param pt The new eyepoint.
   * @note This method is generally for internal use only. Moving the eyePoint arbitrarily can result in skewed or illegal perspectives.
   * The most common method for user-level camera positioning is #lookAt.
   */
  public setEyePoint(pt: XYAndZ): void { this.camera.setEyePoint(pt); }

  /** Set the focus distance for this view.
   *  @note Changing the focus distance changes the plane on which the delta.x and delta.y values lie. So, changing focus distance
   *  without making corresponding changes to delta.x and delta.y essentially changes the lens angle, causing a "zoom" effect
   */
  public setFocusDistance(dist: number): void { this.camera.setFocusDistance(dist); }

  /**  Get the distance from the eyePoint to the focus plane for this view. */
  public getFocusDistance(): number { return this.camera.focusDist; }
  public createAuxCoordSystem(acsName: string): AuxCoordSystemState { return AuxCoordSystem3dState.createNew(acsName, this.iModel); }

  public decorate(context: DecorateContext): void {
    super.decorate(context);
    this.drawSkyBox(context);
    this.drawGroundPlane(context);
  }

  /** @hidden */
  protected drawSkyBox(context: DecorateContext): void {
    const style3d = this.getDisplayStyle3d();
    if (!style3d.environment.sky.display)
    return;

    const vp = context.viewport;
    const skyBoxParams = style3d.loadSkyBoxParams(vp.target.renderSystem);
    if (undefined !== skyBoxParams) {
      const skyBoxGraphic = IModelApp.renderSystem.createSkyBox(skyBoxParams);
      context.setSkyBox(skyBoxGraphic!);
    }
  }

  /** Returns the ground elevation taken from the environment added with the global z position of this imodel. */
  public getGroundElevation(): number {
    const env = this.getDisplayStyle3d().environment;
    return env.ground.elevation + this.iModel.globalOrigin.z;
  }

  /** Return the ground extents, which will originate either from the viewport frustum or the extents of the imodel. */
  public getGroundExtents(vp?: Viewport): AxisAlignedBox3d {
    const displayStyle = this.getDisplayStyle3d();
    const extents = new AxisAlignedBox3d();
    if (!displayStyle.environment.ground.display)
      return extents; // Ground plane is not enabled

    const elevation = this.getGroundElevation();

    if (undefined !== vp) {
      const viewRay = Ray3d.create(Point3d.create(), vp.rotation.rowZ());
      const xyPlane = Plane3dByOriginAndUnitNormal.create(Point3d.create(0, 0, elevation), Vector3d.create(0, 0, 1));

      // first determine whether the ground plane is displayed in the view
      const worldFrust = vp.getFrustum();
      for (const point of worldFrust.points) {
        viewRay.origin = point;   // We never modify the reference
        const xyzPoint = Point3d.create();
        const param = viewRay.intersectionWithPlane(xyPlane!, xyzPoint);
        if (param === undefined)
          return extents;   // View does not show ground plane
      }
    }

    extents.setFrom(this.iModel.projectExtents);
    extents.low.z = extents.high.z = elevation;

    const center = extents.low.interpolate(.5, extents.high);

    const radius = extents.low.distance(extents.high);
    extents.setNull();
    extents.extendPoint(center);  // Extents now contains single point
    extents.low.addScaledInPlace(Vector3d.create(-1, -1, -1), radius);
    extents.high.addScaledInPlace(Vector3d.create(1, 1, 1), radius);
    extents.low.z = extents.high.z = elevation;
    return extents;
  }

  /** @hidden */
  protected drawGroundPlane(context: DecorateContext): void {
    const extents = this.getGroundExtents(context.viewport);
    if (extents.isNull) {
      return;
    }

    const ground = this.getDisplayStyle3d().environment.ground;
    if (!ground.display)
    return;

    const points: Point3d[] = [extents.low.clone(), extents.low.clone(), extents.high.clone(), extents.high.clone()];
    points[1].x = extents.high.x;
    points[3].x = extents.low.x;

    const aboveGround = this.isEyePointAbove(extents.low.z);
    const gradient = ground.getGroundPlaneGradient(aboveGround);
    const texture = context.viewport.target.renderSystem.getGradientTexture(gradient, this.iModel);
    if (!texture)
    return;

    const matParams = new RenderMaterial.Params();
    matParams.diffuseColor = ColorDef.white;
    matParams.shadows = false;
    matParams.ambient = 1;
    matParams.diffuse = 0;

    const mapParams = new TextureMapping.Params();
    const transform = new TextureMapping.Trans2x3(0, 1, 0, 1, 0, 0);
    mapParams.textureMatrix = transform;
    mapParams.textureMatrix.setTransform();
    matParams.textureMapping = new TextureMapping(texture, mapParams);
    const material = context.viewport.target.renderSystem.createMaterial(matParams, this.iModel);
    if (!material)
    return;

    const params = new GraphicParams();
    params.setLineColor(gradient.keys[0].color);
    params.setFillColor(ColorDef.white);  // Fill should be set to opaque white for gradient texture...
    params.material = material;

    const builder = context.createGraphicBuilder(GraphicType.WorldDecoration);
    builder.activateGraphicParams(params);

    /// ### TODO: Until we have more support in geometry package for tracking UV coordinates of higher level geometry
    // we will use a PolyfaceBuilder here to add the ground plane as a quad, claim the polyface, and then send that to the GraphicBuilder
    const strokeOptions = new StrokeOptions();
    strokeOptions.needParams = true;
    const polyfaceBuilder = PolyfaceBuilder.create(strokeOptions);
    polyfaceBuilder.toggleReversedFacetFlag();
    const uvParams: Point2d[] = [Point2d.create(0, 0), Point2d.create(1, 0), Point2d.create(1, 1), Point2d.create(0, 1)];
    polyfaceBuilder.addQuadFacet(points, uvParams);
    const polyface = polyfaceBuilder.claimPolyface(false);

    builder.addPolyface(polyface, true);
    context.addDecorationFromBuilder(builder);
  }
}

/** Defines a view of one or more SpatialModels.
 * The list of viewed models is stored by the ModelSelector.
 */
export class SpatialViewState extends ViewState3d {
<<<<<<< HEAD
    public modelSelector: ModelSelectorState;

    public static createFromStateData(viewStateData: ViewStateData, categorySelectorState: CategorySelectorState, iModel: IModelConnection): ViewState | undefined {
        const displayStyleState = new DisplayStyle3dState(viewStateData.displayStyleProps, iModel);
        const modelSelectorState = new ModelSelectorState(viewStateData.modelSelectorProps!, iModel);

        // use "new this" so subclasses are correct.
        return new this(viewStateData.viewDefinitionProps as SpatialViewDefinitionProps, iModel, categorySelectorState, displayStyleState, modelSelectorState);
    }

    constructor(props: SpatialViewDefinitionProps, iModel: IModelConnection, arg3: CategorySelectorState, displayStyle: DisplayStyle3dState, modelSelector: ModelSelectorState) {
        super(props, iModel, arg3, displayStyle);
        this.modelSelector = modelSelector;
        if (arg3 instanceof SpatialViewState) { // from clone
            this.modelSelector = arg3.modelSelector.clone();
        }
    }
    public equals(other: SpatialViewState): boolean { return super.equals(other) && this.modelSelector.equals(other.modelSelector); }

    public equalState(other: SpatialViewState): boolean {
        if (!super.equalState(other))
            return false;

        if (this.modelSelector.id !== other.modelSelector.id)
            return false;

        return this.modelSelector.equalState(other.modelSelector);
    }

    public static get className() { return "SpatialViewDefinition"; }
    public createAuxCoordSystem(acsName: string): AuxCoordSystemState { return AuxCoordSystemSpatialState.createNew(acsName, this.iModel); }
    public getExtentLimits() { return { min: Constant.oneMillimeter, max: Constant.diameterOfEarth }; }

    public computeFitRange(): AxisAlignedBox3d {
        // Loop over the current models in the model selector with loaded tile trees and union their ranges
        const range = new AxisAlignedBox3d();
        this.forEachModel((model: GeometricModelState) => {   // Only fit real models -- ignore context models for fit.
            const tileTree = model.tileTree;
            if (tileTree !== undefined && tileTree.rootTile !== undefined && model.useRangeForFit()) {   // can we assume that a loaded model
                range.extendRange(tileTree.rootTile.computeWorldContentRange());
            }
        });

        if (range.isNull)
            range.setFrom(this.getViewedExtents());

        range.ensureMinLengths(1.0);

        return range;
    }

    public getViewedExtents(): AxisAlignedBox3d {
        const extents = AxisAlignedBox3d.fromJSON(this.iModel.projectExtents);
        extents.scaleAboutCenterInPlace(1.0001); // projectExtents. lying smack up against the extents is not excluded by frustum...
        extents.extendRange(this.getGroundExtents());
        return extents;
    }

    public toJSON(): SpatialViewDefinitionProps {
        const val = super.toJSON() as SpatialViewDefinitionProps;
        val.modelSelectorId = this.modelSelector.id;
        return val;
    }
    public async load(): Promise<void> { await super.load(); return this.modelSelector.load(); }
    public viewsModel(modelId: Id64String): boolean { return this.modelSelector.containsModel(modelId); }
    public clearViewedModels() { this.modelSelector.models.clear(); }
    public addViewedModel(id: Id64String) { this.modelSelector.addModels(id); }
    public removeViewedModel(id: Id64String) { this.modelSelector.dropModels(id); }

    public forEachModel(func: (model: GeometricModelState) => void) {
        for (const modelId of this.modelSelector.models) {
            const model = this.iModel.models.getLoaded(modelId);
            if (undefined !== model && model.isGeometricModel)
                func(model as GeometricModelState);
        }
    }
    public forEachTileTreeModel(func: (model: TileTreeModelState) => void): void {
        this.forEachModel((model: GeometricModelState) => func(model));
        this.displayStyle.forEachContextRealityModel((model: TileTreeModelState) => func(model));
        if (this.scheduleScript) this.scheduleScript.forEachAnimationModel((model: TileTreeModelState) => func(model));
    }
=======
  public modelSelector: ModelSelectorState;

  public static createFromStateData(viewStateData: ViewStateData, categorySelectorState: CategorySelectorState, iModel: IModelConnection): ViewState | undefined {
    const displayStyleState = new DisplayStyle3dState(viewStateData.displayStyleProps, iModel);
    const modelSelectorState = new ModelSelectorState(viewStateData.modelSelectorProps!, iModel);

    // use "new this" so subclasses are correct.
    return new this(viewStateData.viewDefinitionProps as SpatialViewDefinitionProps, iModel, categorySelectorState, displayStyleState, modelSelectorState);
  }

  constructor(props: SpatialViewDefinitionProps, iModel: IModelConnection, arg3: CategorySelectorState, displayStyle: DisplayStyle3dState, modelSelector: ModelSelectorState) {
    super(props, iModel, arg3, displayStyle);
    this.modelSelector = modelSelector;
    if (arg3 instanceof SpatialViewState) { // from clone
      this.modelSelector = arg3.modelSelector.clone();
    }
  }
  public equals(other: SpatialViewState): boolean { return super.equals(other) && this.modelSelector.equals(other.modelSelector); }

  public equalState(other: SpatialViewState): boolean {
    if (!super.equalState(other))
      return false;

    if (this.modelSelector.id !== other.modelSelector.id)
      return false;

    return this.modelSelector.equalState(other.modelSelector);
  }

  public static get className() { return "SpatialViewDefinition"; }
  public createAuxCoordSystem(acsName: string): AuxCoordSystemState { return AuxCoordSystemSpatialState.createNew(acsName, this.iModel); }
  public getExtentLimits() { return { min: Constant.oneMillimeter, max: Constant.diameterOfEarth }; }

  public computeFitRange(): AxisAlignedBox3d {
    // Loop over the current models in the model selector with loaded tile trees and union their ranges
    const range = new AxisAlignedBox3d();
    this.forEachModel((model: GeometricModelState) => {   // Only fit real models -- ignore context models for fit.
      const tileTree = model.tileTree;
      if (tileTree !== undefined && tileTree.rootTile !== undefined && model.useRangeForFit()) {   // can we assume that a loaded model
        range.extendRange(tileTree.rootTile.computeWorldContentRange());
      }
    });

    if (range.isNull)
      range.setFrom(this.getViewedExtents());

    range.ensureMinLengths(1.0);

    return range;
  }

  public getViewedExtents(): AxisAlignedBox3d {
    const extents = AxisAlignedBox3d.fromJSON(this.iModel.projectExtents);
    extents.scaleAboutCenterInPlace(1.0001); // projectExtents. lying smack up against the extents is not excluded by frustum...
    extents.extendRange(this.getGroundExtents());
    return extents;
  }

  public toJSON(): SpatialViewDefinitionProps {
    const val = super.toJSON() as SpatialViewDefinitionProps;
    val.modelSelectorId = this.modelSelector.id;
    return val;
  }
  public async load(): Promise<void> { await super.load(); return this.modelSelector.load(); }
  public viewsModel(modelId: Id64String): boolean { return this.modelSelector.containsModel(modelId); }
  public clearViewedModels() { this.modelSelector.models.clear(); }
  public addViewedModel(id: Id64String) { this.modelSelector.addModels(id); }
  public removeViewedModel(id: Id64String) { this.modelSelector.dropModels(id); }

  public forEachModel(func: (model: GeometricModelState) => void) {
    for (const modelId of this.modelSelector.models) {
      const model = this.iModel.models.getLoaded(modelId);
      if (undefined !== model && model.isGeometricModel)
        func(model as GeometricModelState);
    }
  }
  public forEachTileTreeModel(func: (model: TileTreeModelState) => void): void {
    this.forEachModel((model: GeometricModelState) => func(model));
    this.displayStyle.forEachContextRealityModel((model: TileTreeModelState) => func(model));
  }
>>>>>>> 594bff6f
}

/** Defines a spatial view that displays geometry on the image plane using a parallel orthographic projection. */
export class OrthographicViewState extends SpatialViewState {
  public static get className() { return "OrthographicViewDefinition"; }
  constructor(props: SpatialViewDefinitionProps, iModel: IModelConnection, categories: CategorySelectorState, displayStyle: DisplayStyle3dState, modelSelector: ModelSelectorState) { super(props, iModel, categories, displayStyle, modelSelector); }
  public supportsCamera(): boolean { return false; }
}

/** Defines the state of a view of a single 2d model. */
export abstract class ViewState2d extends ViewState {
  public readonly origin: Point2d;
  public readonly delta: Point2d;
  public readonly angle: Angle;
  public readonly baseModelId: Id64String;
  private _viewedExtents?: AxisAlignedBox3d;

  public static get className() { return "ViewDefinition2d"; }

  public constructor(props: ViewDefinition2dProps, iModel: IModelConnection, categories: CategorySelectorState, displayStyle: DisplayStyle2dState) {
    super(props, iModel, categories, displayStyle);
    this.origin = Point2d.fromJSON(props.origin);
    this.delta = Point2d.fromJSON(props.delta);
    this.angle = Angle.fromJSON(props.angle);
    this.baseModelId = Id64.fromJSON(props.baseModelId);
  }

  public toJSON(): ViewDefinition2dProps {
    const val = super.toJSON() as ViewDefinition2dProps;
    val.origin = this.origin;
    val.delta = this.delta;
    val.angle = this.angle;
    val.baseModelId = this.baseModelId;
    return val;
  }

  /** Return the model for this 2d view. */
  public getViewedModel(): GeometricModel2dState | undefined {
    const model = this.iModel.models.getLoaded(this.baseModelId);
    if (model && !(model instanceof GeometricModel2dState))
      return undefined;
    return model;
  }

  public equalState(other: ViewState2d): boolean {
    return this.baseModelId === other.baseModelId &&
      this.origin.isAlmostEqual(other.origin) &&
      this.delta.isAlmostEqual(other.delta) &&
      this.angle.isAlmostEqualNoPeriodShift(other.angle) &&
      super.equalState(other);
  }

  public computeFitRange(): Range3d { return this.getViewedExtents(); }
  public getViewedExtents(): AxisAlignedBox3d {
    if (undefined === this._viewedExtents) {
      const model = this.iModel.models.getLoaded(this.baseModelId);
      if (undefined !== model && model.isGeometricModel) {
        const tree = (model as GeometricModelState).getOrLoadTileTree();
        if (undefined !== tree) {
          this._viewedExtents = new AxisAlignedBox3d(tree.range.low, tree.range.high);
          tree.location.multiplyRange(this._viewedExtents, this._viewedExtents);
        }
      }
    }

    return undefined !== this._viewedExtents ? this._viewedExtents : new AxisAlignedBox3d();
  }

  public onRenderFrame(_viewport: Viewport): void { }
  public async load(): Promise<void> {
    await super.load();
    return this.iModel.models.load(this.baseModelId);
  }

  public allow3dManipulations(): boolean { return false; }
  public getOrigin() { return new Point3d(this.origin.x, this.origin.y); }
  public getExtents() { return new Vector3d(this.delta.x, this.delta.y); }
  public getRotation() { return Matrix3d.createRotationAroundVector(Vector3d.unitZ(), this.angle)!; }
  public setExtents(delta: Vector3d) { this.delta.set(delta.x, delta.y); }
  public setOrigin(origin: Point3d) { this.origin.set(origin.x, origin.y); }
  public setRotation(rot: Matrix3d) { const xColumn = rot.getColumn(0); this.angle.setRadians(Math.atan2(xColumn.y, xColumn.x)); }
  public viewsModel(modelId: Id64String) { return this.baseModelId.toString() === modelId.toString(); }
  public forEachModel(func: (model: GeometricModelState) => void) {
    const model = this.iModel.models.getLoaded(this.baseModelId);
    if (undefined !== model && model.isGeometricModel)
      func(model as GeometricModelState);
  }
  public createAuxCoordSystem(acsName: string): AuxCoordSystemState { return AuxCoordSystem2dState.createNew(acsName, this.iModel); }
}

/** A view of a DrawingModel */
export class DrawingViewState extends ViewState2d {
  public static createFromStateData(viewStateData: ViewStateData, cat: CategorySelectorState, iModel: IModelConnection): ViewState | undefined {
    const displayStyleState = new DisplayStyle2dState(viewStateData.displayStyleProps, iModel);
    // use "new this" so subclasses are correct
    return new this(viewStateData.viewDefinitionProps as ViewDefinition2dProps, iModel, cat, displayStyleState);
  }

  public static get className() { return "DrawingViewDefinition"; }

  private _extentLimits?: { min: number, max: number };
  public getExtentLimits() {
    if (undefined !== this._extentLimits)
      return this._extentLimits;

    const model = this.getViewedModel();
    const tree = undefined !== model ? model.tileTree : undefined;
    if (undefined === tree)
      return { min: Constant.oneMillimeter, max: Constant.diameterOfEarth };

    this._extentLimits = { min:  Constant.oneMillimeter, max: 2.0 * tree.range.maxLength() };
    return this._extentLimits;
  }
}<|MERGE_RESOLUTION|>--- conflicted
+++ resolved
@@ -10,15 +10,9 @@
   Point2d, Point3d, PolyfaceBuilder, Range3d, Ray3d, StrokeOptions, Transform, Vector2d, Vector3d, XAndY, XYAndZ, YawPitchRollAngles,
 } from "@bentley/geometry-core";
 import {
-<<<<<<< HEAD
-    AxisAlignedBox3d, Camera, ColorDef, Frustum, GraphicParams, Npc, RenderMaterial, SpatialViewDefinitionProps,
-    SubCategoryAppearance, SubCategoryOverride, TextureMapping, ViewDefinition2dProps, ViewDefinition3dProps, ViewDefinitionProps,
-    ViewFlags, ViewStateData, AnalysisStyle,
-=======
   AxisAlignedBox3d, Camera, ColorDef, Frustum, GraphicParams, Npc, RenderMaterial, SpatialViewDefinitionProps,
   SubCategoryAppearance, SubCategoryOverride, TextureMapping, ViewDefinition2dProps, ViewDefinition3dProps, ViewDefinitionProps,
   ViewFlags, ViewStateData, AnalysisStyle, RenderSchedule,
->>>>>>> 594bff6f
 } from "@bentley/imodeljs-common";
 import { AuxCoordSystem2dState, AuxCoordSystem3dState, AuxCoordSystemSpatialState, AuxCoordSystemState } from "./AuxCoordSys";
 import { CategorySelectorState } from "./CategorySelectorState";
@@ -167,7 +161,6 @@
  * * @see [Views]($docs/learning/frontend/Views.md)
  */
 export abstract class ViewState extends ElementState {
-<<<<<<< HEAD
     protected _featureOverridesDirty = true;
     protected _selectionSetDirty = true;
     private _auxCoordSystem?: AuxCoordSystemState;
@@ -340,963 +333,789 @@
      */
     public setNeverDrawn(ids: Id64Set): void {
         this._neverDrawn = ids;
-=======
-  protected _featureOverridesDirty = true;
-  protected _selectionSetDirty = true;
-  private _auxCoordSystem?: AuxCoordSystemState;
-  private _scheduleTime: number = 0.0;
-  public description?: string;
-  public isPrivate?: boolean;
-  /** Time this ViewState was saved in view undo. */
-  public undoTime?: BeTimePoint;
-  /** A cache of information about subcategories belonging to categories present in this view's [[CategorySelectorState]].
-   * It is populated on-demand as new categories are added to the selector.
-   */
-  public readonly subCategories = new ViewSubCategories();
-  public static get className() { return "ViewDefinition"; }
-
-  /** @hidden */
-  protected constructor(props: ViewDefinitionProps, iModel: IModelConnection, public categorySelector: CategorySelectorState, public displayStyle: DisplayStyleState) {
-    super(props, iModel);
-    this.description = props.description;
-    this.isPrivate = props.isPrivate;
-    if (categorySelector instanceof ViewState) { // from clone, 3rd argument is source ViewState
-      this.categorySelector = categorySelector.categorySelector.clone();
-      this.displayStyle = categorySelector.displayStyle.clone();
-      this.subCategories = categorySelector.subCategories; // NB: This is a cache. No reason to deep-copy.
-    }
-  }
-
-  /** @hidden */
-  public static createFromStateData(_viewStateData: ViewStateData, _cat: CategorySelectorState, _iModel: IModelConnection): ViewState | undefined { return undefined; }
-
-  /** Get the ViewFlags from the [[DisplayStyleState]] of this ViewState.
-   * @note Do not modify this object directly. Instead, use the setter as follows:
-   *
-   *  ```ts
-   *  const flags = viewState.viewFlags.clone();
-   *  flags.renderMode = RenderMode.SmoothShade; // or whatever alterations are desired
-   *  viewState.viewFlags = flags;
-   *  ```ts
-   */
-  public get viewFlags(): ViewFlags { return this.displayStyle.viewFlags; }
-  /** Set the ViewFlags and mark them as dirty if they have changed. */
-  public set viewFlags(newFlags: ViewFlags) {
-    if (!this.viewFlags.equals(newFlags)) {
-      this.setFeatureOverridesDirty();
-      this.displayStyle.viewFlags = newFlags;
-    }
-  }
-  /** Get the AnalysisDisplayProperties from the displayStyle of this ViewState. */
-  public get AnalysisStyle(): AnalysisStyle | undefined { return this.displayStyle.settings.analysisStyle; }
-
-  /** Get the RenderSchedule.Script from the displayStyle ofthis viewState */
-  public get scheduleScript(): RenderSchedule.Script | undefined { return this.displayStyle.settings.scheduleScript; }
-  public get scheduleTime() { return this._scheduleTime; }
-  public set scheduleTime(time: number) {
-    if (this.scheduleTime !== time) {
-      this._scheduleTime = time;
-      if (undefined !== this.scheduleScript && this.scheduleScript.containsFeatureOverrides)
->>>>>>> 594bff6f
         this.setFeatureOverridesDirty();
     }
-  }
-
-  /** Determine whether this ViewState exactly matches another.
-   * @see [[ViewState.equalState]] for determining broader equivalence of two ViewStates.
-   */
-  public equals(other: ViewState): boolean { return super.equals(other) && this.categorySelector.equals(other.categorySelector) && this.displayStyle.equals(other.displayStyle); }
-
-  /** Determine whether this ViewState is equivalent to another for the purposes of display.
-   * @see [[ViewState.equals]] for determining exact equality.
-   */
-  public equalState(other: ViewState): boolean {
-    return (this.isPrivate === other.isPrivate &&
-      this.categorySelector.id === other.categorySelector.id &&
-      this.displayStyle.id === other.displayStyle.id &&
-      this.categorySelector.equalState(other.categorySelector) &&
-      this.displayStyle.equalState(other.displayStyle) &&
-      JSON.stringify(this.getDetails()) === JSON.stringify(other.getDetails()));
-  }
-
-  public toJSON(): ViewDefinitionProps {
-    const json = super.toJSON() as ViewDefinitionProps;
-    json.categorySelectorId = this.categorySelector.id;
-    json.displayStyleId = this.displayStyle.id;
-    json.isPrivate = this.isPrivate;
-    json.description = this.description;
-    return json;
-  }
-
-  /** Asynchronously load any required data for this ViewState from the backend.
-   * @note callers should await the Promise returned by this method before using this ViewState.
-   * @see [Views]($docs/learning/frontend/Views.md)
-   */
-  public async load(): Promise<void> {
-    this._auxCoordSystem = undefined;
-    const acsId = this.getAuxiliaryCoordinateSystemId();
-    if (Id64.isValid(acsId)) {
-      const props = await this.iModel.elements.getProps(acsId);
-      this._auxCoordSystem = AuxCoordSystemState.fromProps(props[0], this.iModel);
-    }
-
-    return this.subCategories.load(this.categorySelector.categories, this.iModel);
-  }
-
-  /** @hidden */
-  public cancelAllTileLoads(): void {
-    this.forEachTileTreeModel((model) => {
-      const tileTree = model.tileTree;
-      if (tileTree !== undefined)
-        tileTree.rootTile.cancelAllLoads();
-    });
-  }
-
-  /** @hidden */
-  public get areAllTileTreesLoaded(): boolean {
-    let allLoaded = true;
-    this.forEachTileTreeModel((model) => {
-      const loadStatus = model.loadStatus;
-      if (loadStatus !== TileTree.LoadStatus.Loaded)
-        allLoaded = false;
-    });
-    return allLoaded;
-  }
-
-  /** Get the name of the [[ViewDefinition]] from which this ViewState originated. */
-  public get name(): string { return this.code.getValue(); }
-
-  /** Get this view's background color. */
-  public get backgroundColor(): ColorDef { return this.displayStyle.backgroundColor; }
-
-  private _neverDrawn?: Id64Set;
-  private _alwaysDrawn?: Id64Set;
-  private _alwaysDrawnExclusive: boolean = false;
-
-  /**
-   * IDs of a set of elements which should not be rendered within this view.
-   * @note Do not modify this set directly - use [[setNeverDrawn]] or [[clearNeverDrawn]] instead.
-   * @note This set takes precedence over the [[alwaysDrawn]] set - if an element is present in both sets, it is never drawn.
-   */
-  public get neverDrawn(): Id64Set | undefined { return this._neverDrawn; }
-
-  /**
-   * IDs of a set of elements which should always be rendered within this view, regardless of category and subcategory visibility.
-   * If the [[isAlwaysDrawnExclusive]] flag is also set, *only* those elements in this set will be drawn.
-   * @note Do not modify this set directly - use [[setAlwaysDrawn]] or [[clearAlwaysDrawn]] instead.
-   * @note The [[neverDrawn]] set takes precedence - if an element is present in both sets, it is never drawn.
-   */
-  public get alwaysDrawn(): Id64Set | undefined { return this._alwaysDrawn; }
-
-  /** Clear the set of always-drawn elements.
-   * @see [[alwaysDrawn]]
-   */
-  public clearAlwaysDrawn(): void {
-    if (undefined !== this.alwaysDrawn && 0 < this.alwaysDrawn.size) {
-      this.alwaysDrawn.clear();
-      this._alwaysDrawnExclusive = false;
-      this.setFeatureOverridesDirty();
-    }
-  }
-
-  /** Clear the set of never-drawn elements.
-   * @see [[neverDrawn]]
-   */
-  public clearNeverDrawn(): void {
-    if (undefined !== this.neverDrawn && 0 < this.neverDrawn.size) {
-      this.neverDrawn.clear();
-      this.setFeatureOverridesDirty();
-    }
-  }
-
-  /** Specify the IDs of a set of elements which should never be rendered within this view.
-   * @see [[neverDrawn]].
-   */
-  public setNeverDrawn(ids: Id64Set): void {
-    this._neverDrawn = ids;
-    this.setFeatureOverridesDirty();
-  }
-
-  /** Specify the IDs of a set of elements which should always be rendered within this view, regardless of category and subcategory visibility.
-   * @param ids The IDs of the elements to always draw.
-   * @param exclusive If true, *only* the specified elements will be drawn.
-   * @see [[alwaysDrawn]]
-   * @see [[isAlwaysDrawnExclusive]]
-   */
-  public setAlwaysDrawn(ids: Id64Set, exclusive: boolean = false): void {
-    this._alwaysDrawn = ids;
-    this._alwaysDrawnExclusive = exclusive;
-    this.setFeatureOverridesDirty();
-  }
-
-  /** Remove any [[SubCategoryOverride]] for the specified subcategory.
-   * @param id The ID of the subcategory.
-   * @see [[overrideSubCategory]]
-   */
-  public dropSubCategoryOverride(id: Id64String) {
-    this.displayStyle.dropSubCategoryOverride(id);
-    this.setFeatureOverridesDirty();
-  }
-
-  /** Override the symbology of geometry belonging to a specific subcategory when rendered within this view.
-   * @param id The ID of the subcategory.
-   * @param ovr The symbology overrides to apply to all geometry belonging to the specified subcategory.
-   * @see [[dropSubCategoryOverride]]
-   */
-  public overrideSubCategory(id: Id64String, ovr: SubCategoryOverride) {
-    this.displayStyle.overrideSubCategory(id, ovr);
-    this.setFeatureOverridesDirty();
-  }
-
-  /** Query the symbology overrides applied to geometry belonging to a specific subcategory when rendered within this view.
-   * @param id The ID of the subcategory.
-   * @return The symbology overrides applied to all geometry belonging to the specified subcategory, or undefined if no such overrides exist.
-   * @see [[overrideSubCategory]]
-   */
-  public getSubCategoryOverride(id: Id64String): SubCategoryOverride | undefined { return this.displayStyle.getSubCategoryOverride(id); }
-
-  /** Query the symbology with which geometry belonging to a specific subcategory is rendered within this view.
-   * Every [[SubCategory]] defines a base symbology independent of any [[ViewState]].
-   * If a [[SubCategoryOverride]] has been applied to the subcategory within the context of this [[ViewState]], it will be applied to the subcategory's base symbology.
-   * @param id The ID of the subcategory.
-   * @return The symbology of the subcategory within this view, including any overrides.
-   * @see [[overrideSubCategory]]
-   */
-  public getSubCategoryAppearance(id: Id64String): SubCategoryAppearance {
-    const app = this.subCategories.getSubCategoryAppearance(id);
-    if (undefined === app)
-      return SubCategoryAppearance.defaults;
-
-    const ovr = this.getSubCategoryOverride(id);
-    return undefined !== ovr ? ovr.override(app) : app;
-  }
-
-  /** @hidden */
-  public isSubCategoryVisible(id: Id64String): boolean {
-    const app = this.subCategories.getSubCategoryAppearance(id.toString());
-    if (undefined === app)
-      return false;
-
-    const ovr = this.getSubCategoryOverride(id);
-    if (undefined === ovr || undefined === ovr.invisible)
-      return !app.invisible;
-    else
-      return !ovr.invisible;
-  }
-
-  /** Returns true if the set of elements in the [[alwaysDrawn]] set are the *only* elements rendered within this view. */
-  public get isAlwaysDrawnExclusive(): boolean { return this._alwaysDrawnExclusive; }
-
-  /**
-   * Enable or disable display of elements belonging to a set of categories specified by ID.
-   * Visibility of individual subcategories belonging to a category can be controlled separately through the use of [[SubCategoryOverride]]s.
-   * By default, enabling display of a category does not affect display of subcategories thereof which have been overridden to be invisible.
-   * @param categories The ID(s) of the categories to which the change should be applied. No other categories will be affected.
-   * @param display Whether or not elements on the specified categories should be displayed in the view.
-   * @param enableAllSubCategories Specifies that when enabling display for a category, all of its subcategories should also be displayed even if they are overridden to be invisible.
-   */
-  public changeCategoryDisplay(categories: Id64Arg, display: boolean, enableAllSubCategories: boolean = false): void {
-    if (display) {
-      this.categorySelector.addCategories(categories);
-      const categoryIds = Id64.toIdSet(categories);
-      this.subCategories.update(categoryIds, this.iModel).then(() => { // tslint:disable-line:no-floating-promises
+
+    /** Specify the IDs of a set of elements which should always be rendered within this view, regardless of category and subcategory visibility.
+     * @param ids The IDs of the elements to always draw.
+     * @param exclusive If true, *only* the specified elements will be drawn.
+     * @see [[alwaysDrawn]]
+     * @see [[isAlwaysDrawnExclusive]]
+     */
+    public setAlwaysDrawn(ids: Id64Set, exclusive: boolean = false): void {
+        this._alwaysDrawn = ids;
+        this._alwaysDrawnExclusive = exclusive;
         this.setFeatureOverridesDirty();
-        if (enableAllSubCategories) {
-          for (const categoryId of categoryIds) {
-            const subCategoryIds = this.subCategories.getSubCategories(categoryId);
-            if (undefined !== subCategoryIds) {
-              for (const subCategoryId of subCategoryIds)
-                this.changeSubCategoryDisplay(subCategoryId, true);
+    }
+
+    /** Remove any [[SubCategoryOverride]] for the specified subcategory.
+     * @param id The ID of the subcategory.
+     * @see [[overrideSubCategory]]
+     */
+    public dropSubCategoryOverride(id: Id64String) {
+        this.displayStyle.dropSubCategoryOverride(id);
+        this.setFeatureOverridesDirty();
+    }
+
+    /** Override the symbology of geometry belonging to a specific subcategory when rendered within this view.
+     * @param id The ID of the subcategory.
+     * @param ovr The symbology overrides to apply to all geometry belonging to the specified subcategory.
+     * @see [[dropSubCategoryOverride]]
+     */
+    public overrideSubCategory(id: Id64String, ovr: SubCategoryOverride) {
+        this.displayStyle.overrideSubCategory(id, ovr);
+        this.setFeatureOverridesDirty();
+    }
+
+    /** Query the symbology overrides applied to geometry belonging to a specific subcategory when rendered within this view.
+     * @param id The ID of the subcategory.
+     * @return The symbology overrides applied to all geometry belonging to the specified subcategory, or undefined if no such overrides exist.
+     * @see [[overrideSubCategory]]
+     */
+    public getSubCategoryOverride(id: Id64String): SubCategoryOverride | undefined { return this.displayStyle.getSubCategoryOverride(id); }
+
+    /** Query the symbology with which geometry belonging to a specific subcategory is rendered within this view.
+     * Every [[SubCategory]] defines a base symbology independent of any [[ViewState]].
+     * If a [[SubCategoryOverride]] has been applied to the subcategory within the context of this [[ViewState]], it will be applied to the subcategory's base symbology.
+     * @param id The ID of the subcategory.
+     * @return The symbology of the subcategory within this view, including any overrides.
+     * @see [[overrideSubCategory]]
+     */
+    public getSubCategoryAppearance(id: Id64String): SubCategoryAppearance {
+        const app = this.subCategories.getSubCategoryAppearance(id);
+        if (undefined === app)
+            return SubCategoryAppearance.defaults;
+
+        const ovr = this.getSubCategoryOverride(id);
+        return undefined !== ovr ? ovr.override(app) : app;
+    }
+
+    /** @hidden */
+    public isSubCategoryVisible(id: Id64String): boolean {
+        const app = this.subCategories.getSubCategoryAppearance(id.toString());
+        if (undefined === app)
+            return false;
+
+        const ovr = this.getSubCategoryOverride(id);
+        if (undefined === ovr || undefined === ovr.invisible)
+            return !app.invisible;
+        else
+            return !ovr.invisible;
+    }
+
+    /** Returns true if the set of elements in the [[alwaysDrawn]] set are the *only* elements rendered within this view. */
+    public get isAlwaysDrawnExclusive(): boolean { return this._alwaysDrawnExclusive; }
+
+    /**
+     * Enable or disable display of elements belonging to a set of categories specified by ID.
+     * Visibility of individual subcategories belonging to a category can be controlled separately through the use of [[SubCategoryOverride]]s.
+     * By default, enabling display of a category does not affect display of subcategories thereof which have been overridden to be invisible.
+     * @param categories The ID(s) of the categories to which the change should be applied. No other categories will be affected.
+     * @param display Whether or not elements on the specified categories should be displayed in the view.
+     * @param enableAllSubCategories Specifies that when enabling display for a category, all of its subcategories should also be displayed even if they are overridden to be invisible.
+     */
+    public changeCategoryDisplay(categories: Id64Arg, display: boolean, enableAllSubCategories: boolean = false): void {
+        if (display) {
+            this.categorySelector.addCategories(categories);
+            const categoryIds = Id64.toIdSet(categories);
+            this.subCategories.update(categoryIds, this.iModel).then(() => { // tslint:disable-line:no-floating-promises
+                this.setFeatureOverridesDirty();
+                if (enableAllSubCategories) {
+                    for (const categoryId of categoryIds) {
+                        const subCategoryIds = this.subCategories.getSubCategories(categoryId);
+                        if (undefined !== subCategoryIds) {
+                            for (const subCategoryId of subCategoryIds)
+                                this.changeSubCategoryDisplay(subCategoryId, true);
+                        }
+                    }
+                }
+            });
+        } else {
+            this.categorySelector.dropCategories(categories);
+        }
+
+        this.setFeatureOverridesDirty();
+    }
+
+    private changeSubCategoryDisplay(subCategoryId: Id64String, display: boolean): void {
+        const app = this.subCategories.getSubCategoryAppearance(subCategoryId);
+        if (undefined === app)
+            return; // category is not enabled or subcategory does not exist
+
+        const curOvr = this.getSubCategoryOverride(subCategoryId);
+        const isAlreadyVisible = undefined !== curOvr && undefined !== curOvr.invisible ? !curOvr.invisible : !app.invisible;
+        if (isAlreadyVisible === display)
+            return;
+
+        // Preserve existing overrides - just flip the visibility flag.
+        const json = undefined !== curOvr ? curOvr.toJSON() : {};
+        json.invisible = !display;
+        this.overrideSubCategory(subCategoryId, SubCategoryOverride.fromJSON(json));
+    }
+
+    /** Returns true if the set of elements returned by GetAlwaysDrawn() are the *only* elements rendered by this view */
+    public get areFeatureOverridesDirty(): boolean { return this._featureOverridesDirty; }
+    /** @hidden */
+    public get isSelectionSetDirty(): boolean { return this._selectionSetDirty; }
+
+    /** Mark the [[FeatureSymbology.Overrides]] associated with this view as "dirty".
+     * Typically this is handled internally.
+     * Conditions that may cause the overrides to become dirty include:
+     *  - Toggling the display of a category within the view.
+     *  - Changing the symbology associated with a [[SubCategory]] within the view by adding a [[SubCategoryOverride]]
+     *  - Changes in some application state that affects the [[AddFeatureOverrides]] function registered with [[Viewport]].
+     * The next time the [[Viewport]] associated with this [[ViewState]] is rendered, the symbology overrides will be regenerated if they have been marked "dirty".
+     */
+    public setFeatureOverridesDirty(dirty: boolean = true): void { this._featureOverridesDirty = dirty; }
+    /** @hidden */
+    public setSelectionSetDirty(dirty: boolean = true): void { this._selectionSetDirty = dirty; }
+    public is3d(): this is ViewState3d { return this instanceof ViewState3d; }
+    public isSpatialView(): this is SpatialViewState { return this instanceof SpatialViewState; }
+    /** Returns true if [[ViewTool]]s are allowed to operate in three dimensions on this view. */
+    public abstract allow3dManipulations(): boolean;
+    /** @hidden */
+    public abstract createAuxCoordSystem(acsName: string): AuxCoordSystemState;
+    /** Get the extents of this view in [[CoordSystem.World]] coordinates. */
+    public abstract getViewedExtents(): AxisAlignedBox3d;
+    /** Compute a range in [[CoordSystem.World]] coordinates that tightly encloses the contents of this view.
+     * @see [[FitViewTool]].
+     */
+    public abstract computeFitRange(): Range3d;
+
+    /** Override this if you want to perform some logic on each iteration of the render loop.
+     * @hidden
+     */
+    public abstract onRenderFrame(_viewport: Viewport): void;
+
+    /** Returns true if this view displays the contents of a [[Model]] specified by ID. */
+    public abstract viewsModel(modelId: Id64String): boolean;
+
+    /** Get the origin of this view in [[CoordSystem.World]] coordinates. */
+    public abstract getOrigin(): Point3d;
+
+    /** Get the extents of this view in [[CoordSystem.World]] coordinates. */
+    public abstract getExtents(): Vector3d;
+
+    /** Get the 3x3 ortho-normal Matrix3d for this view. */
+    public abstract getRotation(): Matrix3d;
+
+    /** Set the origin of this view in [[CoordSystem.World]] coordinates. */
+    public abstract setOrigin(viewOrg: Point3d): void;
+
+    /** Set the extents of this view in [[CoordSystem.World]] coordinates. */
+    public abstract setExtents(viewDelta: Vector3d): void;
+
+    /** Change the rotation of the view.
+     * @note viewRot must be ortho-normal. For 2d views, only the rotation angle about the z axis is used.
+     */
+    public abstract setRotation(viewRot: Matrix3d): void;
+
+    /** Execute a function on each viewed model */
+    public abstract forEachModel(func: (model: GeometricModelState) => void): void;
+
+    /** Execute a function on each viewed model */
+    public forEachTileTreeModel(func: (model: TileTreeModelState) => void): void { this.forEachModel((model: GeometricModelState) => func(model)); }
+    /** @hidden */
+    public createScene(context: SceneContext): void {
+        this.forEachTileTreeModel((model: TileTreeModelState) => this.addModelToScene(model, context));
+
+    }
+
+    /** @hidden */
+    public createTerrain(context: SceneContext): void {
+        if (undefined !== this.displayStyle.backgroundMapPlane)
+            this.displayStyle.backgroundMap.addToScene(context);
+    }
+
+    /** @hidden */
+    public createClassification(context: SceneContext): void { this.forEachModel((model: GeometricModelState) => this.addModelClassifierToScene(model, context)); }
+
+    /** Add view-specific decorations. The base implementation draws the grid. Subclasses must invoke super.decorate()
+     * @hidden
+     */
+    public decorate(context: DecorateContext): void {
+        this.drawGrid(context);
+        if (undefined !== this.displayStyle.backgroundMapPlane)
+            this.displayStyle.backgroundMap.decorate(context);
+    }
+
+    /** @hidden */
+    public static getStandardViewMatrix(id: StandardViewId): Matrix3d { return StandardView.getStandardRotation(id); }
+
+    /** Orient this view to one of the [[StandardView]] rotations. */
+    public setStandardRotation(id: StandardViewId) { this.setRotation(ViewState.getStandardViewMatrix(id)); }
+
+    /** Get the target point of the view. If there is no camera, center is returned. */
+    public getTargetPoint(result?: Point3d): Point3d { return this.getCenter(result); }
+
+    /**  Get the point at the geometric center of the view. */
+    public getCenter(result?: Point3d): Point3d {
+        const delta = this.getRotation().transpose().multiplyVector(this.getExtents());
+        return this.getOrigin().plusScaled(delta, 0.5, result);
+    }
+
+    /** @hidden */
+    public drawGrid(context: DecorateContext): void {
+        const vp = context.viewport;
+        if (!vp.isGridOn)
+            return;
+
+        const orientation = this.getGridOrientation();
+
+        if (GridOrientationType.AuxCoord === orientation) {
+            this.auxiliaryCoordinateSystem.drawGrid(context);
+            return;
+        } else if (GridOrientationType.GeoCoord === orientation) {
+            // NEEDSWORK...
+        }
+
+        const isoGrid = false;
+        const gridsPerRef = this.getGridsPerRef();
+        const spacing = Point2d.createFrom(this.getGridSpacing());
+        const origin = Point3d.create();
+        const matrix = Matrix3d.createIdentity();
+        const fixedRepsAuto = Point2d.create();
+
+        this.getGridSettings(vp, origin, matrix, orientation);
+        context.drawStandardGrid(origin, matrix, spacing, gridsPerRef, isoGrid, orientation !== GridOrientationType.View ? fixedRepsAuto : undefined);
+    }
+
+    /** @hidden */
+    public computeWorldToNpc(viewRot?: Matrix3d, inOrigin?: Point3d, delta?: Vector3d): { map: Map4d | undefined, frustFraction: number } {
+        if (viewRot === undefined) viewRot = this.getRotation();
+        const xVector = viewRot.rowX();
+        const yVector = viewRot.rowY();
+        const zVector = viewRot.rowZ();
+
+        if (delta === undefined) delta = this.getExtents();
+        if (inOrigin === undefined) inOrigin = this.getOrigin();
+
+        let frustFraction = 1.0;
+        let xExtent: Vector3d;
+        let yExtent: Vector3d;
+        let zExtent: Vector3d;
+        let origin: Point3d;
+
+        // Compute root vectors along edges of view frustum.
+        if (this.is3d() && this.isCameraOn) {
+            const camera = this.camera;
+            const eyeToOrigin = Vector3d.createStartEnd(camera.eye, inOrigin); // vector from origin on backplane to eye
+            viewRot.multiplyVectorInPlace(eyeToOrigin);                        // align with view coordinates.
+
+            const focusDistance = camera.focusDist;
+            let zDelta = delta.z;
+            let zBack = eyeToOrigin.z;              // Distance from eye to backplane.
+            let zFront = zBack + zDelta;            // Distance from eye to frontplane.
+
+            if (zFront / zBack < Viewport.nearScale24) {
+                const maximumBackClip = 10000 * Constant.oneKilometer;
+                if (-zBack > maximumBackClip) {
+                    zBack = -maximumBackClip;
+                    eyeToOrigin.z = zBack;
+                }
+
+                zFront = zBack * Viewport.nearScale24;
+                zDelta = zFront - eyeToOrigin.z;
             }
-          }
-        }
-      });
-    } else {
-      this.categorySelector.dropCategories(categories);
-    }
-
-    this.setFeatureOverridesDirty();
-  }
-
-  private changeSubCategoryDisplay(subCategoryId: Id64String, display: boolean): void {
-    const app = this.subCategories.getSubCategoryAppearance(subCategoryId);
-    if (undefined === app)
-    return; // category is not enabled or subcategory does not exist
-
-    const curOvr = this.getSubCategoryOverride(subCategoryId);
-    const isAlreadyVisible = undefined !== curOvr && undefined !== curOvr.invisible ? !curOvr.invisible : !app.invisible;
-    if (isAlreadyVisible === display)
-    return;
-
-    // Preserve existing overrides - just flip the visibility flag.
-    const json = undefined !== curOvr ? curOvr.toJSON() : {};
-    json.invisible = !display;
-    this.overrideSubCategory(subCategoryId, SubCategoryOverride.fromJSON(json));
-  }
-
-  /** Returns true if the set of elements returned by GetAlwaysDrawn() are the *only* elements rendered by this view */
-  public get areFeatureOverridesDirty(): boolean { return this._featureOverridesDirty; }
-  /** @hidden */
-  public get isSelectionSetDirty(): boolean { return this._selectionSetDirty; }
-
-  /** Mark the [[FeatureSymbology.Overrides]] associated with this view as "dirty".
-   * Typically this is handled internally.
-   * Conditions that may cause the overrides to become dirty include:
-   *  - Toggling the display of a category within the view.
-   *  - Changing the symbology associated with a [[SubCategory]] within the view by adding a [[SubCategoryOverride]]
-   *  - Changes in some application state that affects the [[AddFeatureOverrides]] function registered with [[Viewport]].
-   * The next time the [[Viewport]] associated with this [[ViewState]] is rendered, the symbology overrides will be regenerated if they have been marked "dirty".
-   */
-  public setFeatureOverridesDirty(dirty: boolean = true): void { this._featureOverridesDirty = dirty; }
-  /** @hidden */
-  public setSelectionSetDirty(dirty: boolean = true): void { this._selectionSetDirty = dirty; }
-  public is3d(): this is ViewState3d { return this instanceof ViewState3d; }
-  public isSpatialView(): this is SpatialViewState { return this instanceof SpatialViewState; }
-  /** Returns true if [[ViewTool]]s are allowed to operate in three dimensions on this view. */
-  public abstract allow3dManipulations(): boolean;
-  /** @hidden */
-  public abstract createAuxCoordSystem(acsName: string): AuxCoordSystemState;
-  /** Get the extents of this view in [[CoordSystem.World]] coordinates. */
-  public abstract getViewedExtents(): AxisAlignedBox3d;
-  /** Compute a range in [[CoordSystem.World]] coordinates that tightly encloses the contents of this view.
-   * @see [[FitViewTool]].
-   */
-  public abstract computeFitRange(): Range3d;
-
-  /** Override this if you want to perform some logic on each iteration of the render loop.
-   * @hidden
-   */
-  public abstract onRenderFrame(_viewport: Viewport): void;
-
-  /** Returns true if this view displays the contents of a [[Model]] specified by ID. */
-  public abstract viewsModel(modelId: Id64String): boolean;
-
-  /** Get the origin of this view in [[CoordSystem.World]] coordinates. */
-  public abstract getOrigin(): Point3d;
-
-  /** Get the extents of this view in [[CoordSystem.World]] coordinates. */
-  public abstract getExtents(): Vector3d;
-
-  /** Get the 3x3 ortho-normal Matrix3d for this view. */
-  public abstract getRotation(): Matrix3d;
-
-  /** Set the origin of this view in [[CoordSystem.World]] coordinates. */
-  public abstract setOrigin(viewOrg: Point3d): void;
-
-  /** Set the extents of this view in [[CoordSystem.World]] coordinates. */
-  public abstract setExtents(viewDelta: Vector3d): void;
-
-  /** Change the rotation of the view.
-   * @note viewRot must be ortho-normal. For 2d views, only the rotation angle about the z axis is used.
-   */
-  public abstract setRotation(viewRot: Matrix3d): void;
-
-  /** Execute a function on each viewed model */
-  public abstract forEachModel(func: (model: GeometricModelState) => void): void;
-
-  /** Execute a function on each viewed model */
-  public forEachTileTreeModel(func: (model: TileTreeModelState) => void): void { this.forEachModel((model: GeometricModelState) => func(model)); }
-  /** @hidden */
-  public createScene(context: SceneContext): void {
-    this.forEachTileTreeModel((model: TileTreeModelState) => this.addModelToScene(model, context));
-
-  }
-
-  /** @hidden */
-  public createTerrain(context: SceneContext): void {
-    if (undefined !== this.displayStyle.backgroundMapPlane)
-    this.displayStyle.backgroundMap.addToScene(context);
-  }
-
-  /** @hidden */
-  public createClassification(context: SceneContext): void { this.forEachModel((model: GeometricModelState) => this.addModelClassifierToScene(model, context)); }
-
-  /** Add view-specific decorations. The base implementation draws the grid. Subclasses must invoke super.decorate()
-   * @hidden
-   */
-  public decorate(context: DecorateContext): void {
-    this.drawGrid(context);
-    if (undefined !== this.displayStyle.backgroundMapPlane)
-    this.displayStyle.backgroundMap.decorate(context);
-  }
-
-  /** @hidden */
-  public static getStandardViewMatrix(id: StandardViewId): Matrix3d { return StandardView.getStandardRotation(id); }
-
-  /** Orient this view to one of the [[StandardView]] rotations. */
-  public setStandardRotation(id: StandardViewId) { this.setRotation(ViewState.getStandardViewMatrix(id)); }
-
-  /** Get the target point of the view. If there is no camera, center is returned. */
-  public getTargetPoint(result?: Point3d): Point3d { return this.getCenter(result); }
-
-  /**  Get the point at the geometric center of the view. */
-  public getCenter(result?: Point3d): Point3d {
-    const delta = this.getRotation().transpose().multiplyVector(this.getExtents());
-    return this.getOrigin().plusScaled(delta, 0.5, result);
-  }
-
-  /** @hidden */
-  public drawGrid(context: DecorateContext): void {
-    const vp = context.viewport;
-    if (!vp.isGridOn)
-    return;
-
-    const orientation = this.getGridOrientation();
-
-    if (GridOrientationType.AuxCoord === orientation) {
-      this.auxiliaryCoordinateSystem.drawGrid(context);
-      return;
-    } else if (GridOrientationType.GeoCoord === orientation) {
-      // NEEDSWORK...
-    }
-
-    const isoGrid = false;
-    const gridsPerRef = this.getGridsPerRef();
-    const spacing = Point2d.createFrom(this.getGridSpacing());
-    const origin = Point3d.create();
-    const matrix = Matrix3d.createIdentity();
-    const fixedRepsAuto = Point2d.create();
-
-    this.getGridSettings(vp, origin, matrix, orientation);
-    context.drawStandardGrid(origin, matrix, spacing, gridsPerRef, isoGrid, orientation !== GridOrientationType.View ? fixedRepsAuto : undefined);
-  }
-
-  /** @hidden */
-  public computeWorldToNpc(viewRot?: Matrix3d, inOrigin?: Point3d, delta?: Vector3d): { map: Map4d | undefined, frustFraction: number } {
-    if (viewRot === undefined) viewRot = this.getRotation();
-    const xVector = viewRot.rowX();
-    const yVector = viewRot.rowY();
-    const zVector = viewRot.rowZ();
-
-    if (delta === undefined) delta = this.getExtents();
-    if (inOrigin === undefined) inOrigin = this.getOrigin();
-
-    let frustFraction = 1.0;
-    let xExtent: Vector3d;
-    let yExtent: Vector3d;
-    let zExtent: Vector3d;
-    let origin: Point3d;
-
-    // Compute root vectors along edges of view frustum.
-    if (this.is3d() && this.isCameraOn) {
-      const camera = this.camera;
-      const eyeToOrigin = Vector3d.createStartEnd(camera.eye, inOrigin); // vector from origin on backplane to eye
-      viewRot.multiplyVectorInPlace(eyeToOrigin);                        // align with view coordinates.
-
-      const focusDistance = camera.focusDist;
-      let zDelta = delta.z;
-      let zBack = eyeToOrigin.z;              // Distance from eye to backplane.
-      let zFront = zBack + zDelta;            // Distance from eye to frontplane.
-
-      if (zFront / zBack < Viewport.nearScale24) {
-        const maximumBackClip = 10000 * Constant.oneKilometer;
-        if (-zBack > maximumBackClip) {
-          zBack = -maximumBackClip;
-          eyeToOrigin.z = zBack;
-        }
-
-        zFront = zBack * Viewport.nearScale24;
-        zDelta = zFront - eyeToOrigin.z;
-      }
-
-      // z out back of eye ===> origin z coordinates are negative.  (Back plane more negative than front plane)
-      const backFraction = -zBack / focusDistance;    // Perspective fraction at back clip plane.
-      const frontFraction = -zFront / focusDistance;  // Perspective fraction at front clip plane.
-      frustFraction = frontFraction / backFraction;
-
-      // delta.x,delta.y are view rectangle sizes at focus distance.  Scale to back plane:
-      xExtent = xVector.scale(delta.x * backFraction);   // xExtent at back == delta.x * backFraction.
-      yExtent = yVector.scale(delta.y * backFraction);   // yExtent at back == delta.y * backFraction.
-
-      // Calculate the zExtent in the View coordinate system.
-      zExtent = new Vector3d(eyeToOrigin.x * (frontFraction - backFraction), eyeToOrigin.y * (frontFraction - backFraction), zDelta);
-      viewRot.multiplyTransposeVectorInPlace(zExtent);   // rotate back to root coordinates.
-
-      origin = new Point3d(
-        eyeToOrigin.x * backFraction,   // Calculate origin in eye coordinates
-        eyeToOrigin.y * backFraction,
-        eyeToOrigin.z);
-
-      viewRot.multiplyTransposeVectorInPlace(origin);  // Rotate back to root coordinates
-      origin.plus(camera.eye, origin); // Add the eye point.
-    } else {
-      origin = inOrigin;
-      xExtent = xVector.scale(delta.x);
-      yExtent = yVector.scale(delta.y);
-      zExtent = zVector.scale(delta.z);
-    }
-
-    // calculate the root-to-npc mapping (using expanded frustum)
-    return { map: Map4d.createVectorFrustum(origin, xExtent, yExtent, zExtent, frustFraction), frustFraction };
-  }
-
-  /**
-   * Calculate the world coordinate Frustum from the parameters of this ViewState.
-   * @param result Optional Frustum to hold result. If undefined a new Frustum is created.
-   * @returns The 8-point Frustum with the corners of this ViewState, or undefined if the parameters are invalid.
-   */
-  public calculateFrustum(result?: Frustum): Frustum | undefined {
-    const val = this.computeWorldToNpc();
-    if (undefined === val.map)
-      return undefined;
-
-    const box = result ? result.initNpc() : new Frustum();
-    val.map.transform1.multiplyPoint3dArrayQuietNormalize(box.points);
-    return box;
-  }
-
-  /**
-   * Initialize the origin, extents, and rotation from an existing Frustum
-   * This function is commonly used in the implementation of [[ViewTool]]s as follows:
-   *  1. Obtain the ViewState's initial frustum.
-   *  2. Modify the frustum based on user input.
-   *  3. Update the ViewState to match the modified frustum.
-   * @param frustum the input Frustum.
-   * @return Success if the frustum was successfully updated, or an appropriate error code.
-   */
-  public setupFromFrustum(inFrustum: Frustum): ViewStatus {
-    const frustum = inFrustum.clone(); // make sure we don't modify input frustum
-    frustum.fixPointOrder();
-    const frustPts = frustum.points;
-    const viewOrg = frustPts[Npc.LeftBottomRear];
-
-    // frustumX, frustumY, frustumZ are vectors along edges of the frustum. They are NOT unit vectors.
-    // X and Y should be perpendicular, and Z should be right handed.
-    const frustumX = Vector3d.createFrom(frustPts[Npc.RightBottomRear].minus(viewOrg));
-    const frustumY = Vector3d.createFrom(frustPts[Npc.LeftTopRear].minus(viewOrg));
-    const frustumZ = Vector3d.createFrom(frustPts[Npc.LeftBottomFront].minus(viewOrg));
-
-    const frustMatrix = Matrix3d.createRigidFromColumns(frustumX, frustumY, AxisOrder.XYZ);
-    if (!frustMatrix)
-      return ViewStatus.InvalidWindow;
-
-    // if we're close to one of the standard views, adjust to it to remove any "fuzz"
-    StandardView.adjustToStandardRotation(frustMatrix);
-
-    const xDir = frustMatrix.getColumn(0);
-    const yDir = frustMatrix.getColumn(1);
-    const zDir = frustMatrix.getColumn(2);
-
-    // set up view Rotation matrix as rows of frustum matrix.
-    const viewRot = frustMatrix.inverse();
-    if (!viewRot)
-      return ViewStatus.InvalidWindow;
-
-    // Left handed frustum?
-    const zSize = zDir.dotProduct(frustumZ);
-    if (zSize < 0.0)
-      return ViewStatus.InvalidWindow;
-
-    const viewDiagRoot = new Vector3d();
-    viewDiagRoot.plus2Scaled(xDir, xDir.dotProduct(frustumX), yDir, yDir.dotProduct(frustumY), viewDiagRoot);  // vectors on the back plane
-    viewDiagRoot.plusScaled(zDir, zSize, viewDiagRoot);       // add in z vector perpendicular to x,y
-
-    // use center of frustum and view diagonal for origin. Original frustum may not have been orthogonal
-    frustum.getCenter().plusScaled(viewDiagRoot, -0.5, viewOrg);
-
-    // delta is in view coordinates
-    const viewDelta = viewRot.multiplyVector(viewDiagRoot);
-    const validSize = this.validateViewDelta(viewDelta, false);
-    if (validSize !== ViewStatus.Success)
-      return validSize;
-
-    this.setOrigin(viewOrg);
-    this.setExtents(viewDelta);
-    this.setRotation(viewRot);
-    return ViewStatus.Success;
-  }
-
-  /** Get the largest and smallest values allowed for the extents for this ViewState
-   * @returns an object with members {min, max}
-   */
-  public abstract getExtentLimits(): { min: number, max: number };
-  public setDisplayStyle(style: DisplayStyleState) { this.displayStyle = style; }
-  public getDetails(): any { if (!this.jsonProperties.viewDetails) this.jsonProperties.viewDetails = new Object(); return this.jsonProperties.viewDetails; }
-
-  /** @hidden */
-  protected adjustAspectRatio(windowAspect: number): void {
-    const extents = this.getExtents();
-    const viewAspect = extents.x / extents.y;
-    windowAspect *= this.getAspectRatioSkew();
-
-    if (Math.abs(1.0 - (viewAspect / windowAspect)) < 1.0e-9)
-    return;
-
-    const oldDelta = extents.clone();
-    if (viewAspect > windowAspect)
-    extents.y = extents.x / windowAspect;
-    else
-    extents.x = extents.y * windowAspect;
-
-    let origin = this.getOrigin();
-    const trans = Transform.createOriginAndMatrix(Point3d.createZero(), this.getRotation());
-    const newOrigin = trans.multiplyPoint3d(origin);
-
-    newOrigin.x += ((oldDelta.x - extents.x) / 2.0);
-    newOrigin.y += ((oldDelta.y - extents.y) / 2.0);
-
-    origin = trans.inverse()!.multiplyPoint3d(newOrigin);
-    this.setOrigin(origin);
-    this.setExtents(extents);
-  }
-
-  /** @hidden */
-  public showFrustumErrorMessage(status: ViewStatus): void {
-    let key: string;
-    switch (status) {
-      case ViewStatus.InvalidWindow: key = "InvalidWindow"; break;
-      case ViewStatus.MaxWindow: key = "MaxWindow"; break;
-      case ViewStatus.MinWindow: key = "MinWindow"; break;
-      case ViewStatus.MaxZoom: key = "MaxZoom"; break;
-      default:
-        return;
-    }
-    IModelApp.notifications.outputMessage(new NotifyMessageDetails(OutputMessagePriority.Error, IModelApp.i18n.translate("Viewing." + key)));
-  }
-
-  /** @hidden */
-  public validateViewDelta(delta: Vector3d, messageNeeded?: boolean): ViewStatus {
-    const limit = this.getExtentLimits();
-    let error = ViewStatus.Success;
-
-    const limitWindowSize = (v: number, ignoreError: boolean) => {
-      if (v < limit.min) {
-        v = limit.min;
-        if (!ignoreError)
-          error = ViewStatus.MinWindow;
-      } else if (v > limit.max) {
-        v = limit.max;
-        if (!ignoreError)
-          error = ViewStatus.MaxWindow;
-      }
-      return v;
-    };
-
-    delta.x = limitWindowSize(delta.x, false);
-    delta.y = limitWindowSize(delta.y, false);
-    delta.z = limitWindowSize(delta.z, true);   // We ignore z error messages for the sake of 2D views
-
-    if (messageNeeded && error !== ViewStatus.Success)
-      this.showFrustumErrorMessage(error);
-
-    return error;
-  }
-
-  /** Returns the view detail associated with the specified name, or undefined if none such exists.
-   * @hidden
-   */
-  public peekDetail(name: string): any { return this.getDetails()[name]; }
-
-  /** Get the current value of a view detail. If not present, returns an empty object.
-   * @hidden
-   */
-  public getDetail(name: string): any { const v = this.getDetails()[name]; return v ? v : {}; }
-
-  /** Change the value of a view detail.
-   * @hidden
-   */
-  public setDetail(name: string, value: any) { this.getDetails()[name] = value; }
-
-  /** Remove a view detail.
-   * @hidden
-   */
-  public removeDetail(name: string) { delete this.getDetails()[name]; }
-
-  /** Set the CategorySelector for this view. */
-  public setCategorySelector(categories: CategorySelectorState) { this.categorySelector = categories; }
-
-  /** get the auxiliary coordinate system state object for this ViewState. */
-  public get auxiliaryCoordinateSystem(): AuxCoordSystemState {
-    if (!this._auxCoordSystem)
-      this._auxCoordSystem = this.createAuxCoordSystem("");
-    return this._auxCoordSystem;
-  }
-
-  /** Get the ID of the auxiliary coordinate system for this ViewState */
-  public getAuxiliaryCoordinateSystemId(): Id64String { return Id64.fromJSON(this.getDetail("acs")); }
-
-  /** Set or clear the AuxiliaryCoordinateSystem for this view.
-   * @param acs the new AuxiliaryCoordinateSystem for this view. If undefined, no AuxiliaryCoordinateSystem will be used.
-   */
-  public setAuxiliaryCoordinateSystem(acs?: AuxCoordSystemState) {
-    this._auxCoordSystem = acs;
-    if (acs)
-      this.setDetail("acs", acs.id);
-    else
-      this.removeDetail("acs");
-  }
-
-  /** Determine whether the specified Category is displayed in this view */
-  public viewsCategory(id: Id64String): boolean { return this.categorySelector.isCategoryViewed(id); }
-
-  /**  Get the aspect ratio (width/height) of this view */
-  public getAspectRatio(): number { const extents = this.getExtents(); return extents.x / extents.y; }
-
-  /** Get the aspect ratio skew (x/y, usually 1.0) that is used to exaggerate one axis of the view. */
-  public getAspectRatioSkew(): number { return JsonUtils.asDouble(this.getDetail("aspectSkew"), 1.0); }
-
-  /** Set the aspect ratio skew (x/y) for this view. To remove aspect ratio skew, pass 1.0 for val. */
-  public setAspectRatioSkew(val: number) {
-    if (!val || val === 1.0) {
-      this.removeDetail("aspectSkew");
-    } else {
-      this.setDetail("aspectSkew", val);
-    }
-  }
-
-  /** Get the unit vector that points in the view X (left-to-right) direction.
-   * @param result optional Vector3d to be used for output. If undefined, a new object is created.
-   */
-  public getXVector(result?: Vector3d): Vector3d { return this.getRotation().getRow(0, result); }
-
-  /** Get the unit vector that points in the view Y (bottom-to-top) direction.
-   * @param result optional Vector3d to be used for output. If undefined, a new object is created.
-   */
-  public getYVector(result?: Vector3d): Vector3d { return this.getRotation().getRow(1, result); }
-
-  /** Get the unit vector that points in the view Z (front-to-back) direction.
-   * @param result optional Vector3d to be used for output. If undefined, a new object is created.
-   */
-  public getZVector(result?: Vector3d): Vector3d { return this.getRotation().getRow(2, result); }
-
-  /** Set or clear the clipping volume for this view.
-   * @param clip the new clipping volume. If undefined, clipping is removed from view.
-   */
-  public setViewClip(clip?: ClipVector) {
-    if (clip && clip.isValid)
-      this.setDetail("clip", clip.toJSON());
-    else
-      this.removeDetail("clip");
-  }
-
-  /** Get the clipping volume for this view, if defined */
-  public getViewClip(): ClipVector | undefined {
-    const clip = this.peekDetail("clip");
-    if (clip === undefined)
-      return undefined;
-    const clipVector = ClipVector.fromJSON(clip);
-    return clipVector.isValid ? clipVector : undefined;
-  }
-
-  /** Set the grid settings for this view */
-  public setGridSettings(orientation: GridOrientationType, spacing: Point2d, gridsPerRef: number): void {
-    switch (orientation) {
-      case GridOrientationType.WorldYZ:
-      case GridOrientationType.WorldXZ:
+
+            // z out back of eye ===> origin z coordinates are negative.  (Back plane more negative than front plane)
+            const backFraction = -zBack / focusDistance;    // Perspective fraction at back clip plane.
+            const frontFraction = -zFront / focusDistance;  // Perspective fraction at front clip plane.
+            frustFraction = frontFraction / backFraction;
+
+            // delta.x,delta.y are view rectangle sizes at focus distance.  Scale to back plane:
+            xExtent = xVector.scale(delta.x * backFraction);   // xExtent at back == delta.x * backFraction.
+            yExtent = yVector.scale(delta.y * backFraction);   // yExtent at back == delta.y * backFraction.
+
+            // Calculate the zExtent in the View coordinate system.
+            zExtent = new Vector3d(eyeToOrigin.x * (frontFraction - backFraction), eyeToOrigin.y * (frontFraction - backFraction), zDelta);
+            viewRot.multiplyTransposeVectorInPlace(zExtent);   // rotate back to root coordinates.
+
+            origin = new Point3d(
+                eyeToOrigin.x * backFraction,   // Calculate origin in eye coordinates
+                eyeToOrigin.y * backFraction,
+                eyeToOrigin.z);
+
+            viewRot.multiplyTransposeVectorInPlace(origin);  // Rotate back to root coordinates
+            origin.plus(camera.eye, origin); // Add the eye point.
+        } else {
+            origin = inOrigin;
+            xExtent = xVector.scale(delta.x);
+            yExtent = yVector.scale(delta.y);
+            zExtent = zVector.scale(delta.z);
+        }
+
+        // calculate the root-to-npc mapping (using expanded frustum)
+        return { map: Map4d.createVectorFrustum(origin, xExtent, yExtent, zExtent, frustFraction), frustFraction };
+    }
+
+    /**
+     * Calculate the world coordinate Frustum from the parameters of this ViewState.
+     * @param result Optional Frustum to hold result. If undefined a new Frustum is created.
+     * @returns The 8-point Frustum with the corners of this ViewState, or undefined if the parameters are invalid.
+     */
+    public calculateFrustum(result?: Frustum): Frustum | undefined {
+        const val = this.computeWorldToNpc();
+        if (undefined === val.map)
+            return undefined;
+
+        const box = result ? result.initNpc() : new Frustum();
+        val.map.transform1.multiplyPoint3dArrayQuietNormalize(box.points);
+        return box;
+    }
+
+    /**
+     * Initialize the origin, extents, and rotation from an existing Frustum
+     * This function is commonly used in the implementation of [[ViewTool]]s as follows:
+     *  1. Obtain the ViewState's initial frustum.
+     *  2. Modify the frustum based on user input.
+     *  3. Update the ViewState to match the modified frustum.
+     * @param frustum the input Frustum.
+     * @return Success if the frustum was successfully updated, or an appropriate error code.
+     */
+    public setupFromFrustum(inFrustum: Frustum): ViewStatus {
+        const frustum = inFrustum.clone(); // make sure we don't modify input frustum
+        frustum.fixPointOrder();
+        const frustPts = frustum.points;
+        const viewOrg = frustPts[Npc.LeftBottomRear];
+
+        // frustumX, frustumY, frustumZ are vectors along edges of the frustum. They are NOT unit vectors.
+        // X and Y should be perpendicular, and Z should be right handed.
+        const frustumX = Vector3d.createFrom(frustPts[Npc.RightBottomRear].minus(viewOrg));
+        const frustumY = Vector3d.createFrom(frustPts[Npc.LeftTopRear].minus(viewOrg));
+        const frustumZ = Vector3d.createFrom(frustPts[Npc.LeftBottomFront].minus(viewOrg));
+
+        const frustMatrix = Matrix3d.createRigidFromColumns(frustumX, frustumY, AxisOrder.XYZ);
+        if (!frustMatrix)
+            return ViewStatus.InvalidWindow;
+
+        // if we're close to one of the standard views, adjust to it to remove any "fuzz"
+        StandardView.adjustToStandardRotation(frustMatrix);
+
+        const xDir = frustMatrix.getColumn(0);
+        const yDir = frustMatrix.getColumn(1);
+        const zDir = frustMatrix.getColumn(2);
+
+        // set up view Rotation matrix as rows of frustum matrix.
+        const viewRot = frustMatrix.inverse();
+        if (!viewRot)
+            return ViewStatus.InvalidWindow;
+
+        // Left handed frustum?
+        const zSize = zDir.dotProduct(frustumZ);
+        if (zSize < 0.0)
+            return ViewStatus.InvalidWindow;
+
+        const viewDiagRoot = new Vector3d();
+        viewDiagRoot.plus2Scaled(xDir, xDir.dotProduct(frustumX), yDir, yDir.dotProduct(frustumY), viewDiagRoot);  // vectors on the back plane
+        viewDiagRoot.plusScaled(zDir, zSize, viewDiagRoot);       // add in z vector perpendicular to x,y
+
+        // use center of frustum and view diagonal for origin. Original frustum may not have been orthogonal
+        frustum.getCenter().plusScaled(viewDiagRoot, -0.5, viewOrg);
+
+        // delta is in view coordinates
+        const viewDelta = viewRot.multiplyVector(viewDiagRoot);
+        const validSize = this.validateViewDelta(viewDelta, false);
+        if (validSize !== ViewStatus.Success)
+            return validSize;
+
+        this.setOrigin(viewOrg);
+        this.setExtents(viewDelta);
+        this.setRotation(viewRot);
+        return ViewStatus.Success;
+    }
+
+    /** Get the largest and smallest values allowed for the extents for this ViewState
+     * @returns an object with members {min, max}
+     */
+    public abstract getExtentLimits(): { min: number, max: number };
+    public setDisplayStyle(style: DisplayStyleState) { this.displayStyle = style; }
+    public getDetails(): any { if (!this.jsonProperties.viewDetails) this.jsonProperties.viewDetails = new Object(); return this.jsonProperties.viewDetails; }
+
+    /** @hidden */
+    protected adjustAspectRatio(windowAspect: number): void {
+        const extents = this.getExtents();
+        const viewAspect = extents.x / extents.y;
+        windowAspect *= this.getAspectRatioSkew();
+
+        if (Math.abs(1.0 - (viewAspect / windowAspect)) < 1.0e-9)
+            return;
+
+        const oldDelta = extents.clone();
+        if (viewAspect > windowAspect)
+            extents.y = extents.x / windowAspect;
+        else
+            extents.x = extents.y * windowAspect;
+
+        let origin = this.getOrigin();
+        const trans = Transform.createOriginAndMatrix(Point3d.createZero(), this.getRotation());
+        const newOrigin = trans.multiplyPoint3d(origin);
+
+        newOrigin.x += ((oldDelta.x - extents.x) / 2.0);
+        newOrigin.y += ((oldDelta.y - extents.y) / 2.0);
+
+        origin = trans.inverse()!.multiplyPoint3d(newOrigin);
+        this.setOrigin(origin);
+        this.setExtents(extents);
+    }
+
+    /** @hidden */
+    public showFrustumErrorMessage(status: ViewStatus): void {
+        let key: string;
+        switch (status) {
+            case ViewStatus.InvalidWindow: key = "InvalidWindow"; break;
+            case ViewStatus.MaxWindow: key = "MaxWindow"; break;
+            case ViewStatus.MinWindow: key = "MinWindow"; break;
+            case ViewStatus.MaxZoom: key = "MaxZoom"; break;
+            default:
+                return;
+        }
+        IModelApp.notifications.outputMessage(new NotifyMessageDetails(OutputMessagePriority.Error, IModelApp.i18n.translate("Viewing." + key)));
+    }
+
+    /** @hidden */
+    public validateViewDelta(delta: Vector3d, messageNeeded?: boolean): ViewStatus {
+        const limit = this.getExtentLimits();
+        let error = ViewStatus.Success;
+
+        const limitWindowSize = (v: number, ignoreError: boolean) => {
+            if (v < limit.min) {
+                v = limit.min;
+                if (!ignoreError)
+                    error = ViewStatus.MinWindow;
+            } else if (v > limit.max) {
+                v = limit.max;
+                if (!ignoreError)
+                    error = ViewStatus.MaxWindow;
+            }
+            return v;
+        };
+
+        delta.x = limitWindowSize(delta.x, false);
+        delta.y = limitWindowSize(delta.y, false);
+        delta.z = limitWindowSize(delta.z, true);   // We ignore z error messages for the sake of 2D views
+
+        if (messageNeeded && error !== ViewStatus.Success)
+            this.showFrustumErrorMessage(error);
+
+        return error;
+    }
+
+    /** Returns the view detail associated with the specified name, or undefined if none such exists.
+     * @hidden
+     */
+    public peekDetail(name: string): any { return this.getDetails()[name]; }
+
+    /** Get the current value of a view detail. If not present, returns an empty object.
+     * @hidden
+     */
+    public getDetail(name: string): any { const v = this.getDetails()[name]; return v ? v : {}; }
+
+    /** Change the value of a view detail.
+     * @hidden
+     */
+    public setDetail(name: string, value: any) { this.getDetails()[name] = value; }
+
+    /** Remove a view detail.
+     * @hidden
+     */
+    public removeDetail(name: string) { delete this.getDetails()[name]; }
+
+    /** Set the CategorySelector for this view. */
+    public setCategorySelector(categories: CategorySelectorState) { this.categorySelector = categories; }
+
+    /** get the auxiliary coordinate system state object for this ViewState. */
+    public get auxiliaryCoordinateSystem(): AuxCoordSystemState {
+        if (!this._auxCoordSystem)
+            this._auxCoordSystem = this.createAuxCoordSystem("");
+        return this._auxCoordSystem;
+    }
+
+    /** Get the ID of the auxiliary coordinate system for this ViewState */
+    public getAuxiliaryCoordinateSystemId(): Id64String { return Id64.fromJSON(this.getDetail("acs")); }
+
+    /** Set or clear the AuxiliaryCoordinateSystem for this view.
+     * @param acs the new AuxiliaryCoordinateSystem for this view. If undefined, no AuxiliaryCoordinateSystem will be used.
+     */
+    public setAuxiliaryCoordinateSystem(acs?: AuxCoordSystemState) {
+        this._auxCoordSystem = acs;
+        if (acs)
+            this.setDetail("acs", acs.id);
+        else
+            this.removeDetail("acs");
+    }
+
+    /** Determine whether the specified Category is displayed in this view */
+    public viewsCategory(id: Id64String): boolean { return this.categorySelector.isCategoryViewed(id); }
+
+    /**  Get the aspect ratio (width/height) of this view */
+    public getAspectRatio(): number { const extents = this.getExtents(); return extents.x / extents.y; }
+
+    /** Get the aspect ratio skew (x/y, usually 1.0) that is used to exaggerate one axis of the view. */
+    public getAspectRatioSkew(): number { return JsonUtils.asDouble(this.getDetail("aspectSkew"), 1.0); }
+
+    /** Set the aspect ratio skew (x/y) for this view. To remove aspect ratio skew, pass 1.0 for val. */
+    public setAspectRatioSkew(val: number) {
+        if (!val || val === 1.0) {
+            this.removeDetail("aspectSkew");
+        } else {
+            this.setDetail("aspectSkew", val);
+        }
+    }
+
+    /** Get the unit vector that points in the view X (left-to-right) direction.
+     * @param result optional Vector3d to be used for output. If undefined, a new object is created.
+     */
+    public getXVector(result?: Vector3d): Vector3d { return this.getRotation().getRow(0, result); }
+
+    /** Get the unit vector that points in the view Y (bottom-to-top) direction.
+     * @param result optional Vector3d to be used for output. If undefined, a new object is created.
+     */
+    public getYVector(result?: Vector3d): Vector3d { return this.getRotation().getRow(1, result); }
+
+    /** Get the unit vector that points in the view Z (front-to-back) direction.
+     * @param result optional Vector3d to be used for output. If undefined, a new object is created.
+     */
+    public getZVector(result?: Vector3d): Vector3d { return this.getRotation().getRow(2, result); }
+
+    /** Set or clear the clipping volume for this view.
+     * @param clip the new clipping volume. If undefined, clipping is removed from view.
+     */
+    public setViewClip(clip?: ClipVector) {
+        if (clip && clip.isValid)
+            this.setDetail("clip", clip.toJSON());
+        else
+            this.removeDetail("clip");
+    }
+
+    /** Get the clipping volume for this view, if defined */
+    public getViewClip(): ClipVector | undefined {
+        const clip = this.peekDetail("clip");
+        if (clip === undefined)
+            return undefined;
+        const clipVector = ClipVector.fromJSON(clip);
+        return clipVector.isValid ? clipVector : undefined;
+    }
+
+    /** Set the grid settings for this view */
+    public setGridSettings(orientation: GridOrientationType, spacing: Point2d, gridsPerRef: number): void {
+        switch (orientation) {
+            case GridOrientationType.WorldYZ:
+            case GridOrientationType.WorldXZ:
+                if (!this.is3d())
+                    return;
+                break;
+
+            case GridOrientationType.GeoCoord:
+                if (!this.isSpatialView())
+                    return;
+                break;
+        }
+
+        const details = this.getDetails();
+        JsonUtils.setOrRemoveNumber(details, "gridOrient", orientation, GridOrientationType.WorldXY);
+        JsonUtils.setOrRemoveNumber(details, "gridPerRef", gridsPerRef, 10);
+        JsonUtils.setOrRemoveNumber(details, "gridSpaceX", spacing.x, 1.0);
+        JsonUtils.setOrRemoveNumber(details, "gridSpaceY", spacing.y, spacing.x);
+    }
+
+    /** Populate the given origin and rotation with information from the grid settings from the grid orientation. */
+    public getGridSettings(vp: Viewport, origin: Point3d, rMatrix: Matrix3d, orientation: GridOrientationType) {
+        // start with global origin (for spatial views) and identity matrix
+        rMatrix.setIdentity();
+        origin.setFrom(vp.view.isSpatialView() ? vp.view.iModel.globalOrigin : Point3d.create());
+
+        switch (orientation) {
+            case GridOrientationType.View: {
+                const centerWorld = Point3d.create(0.5, 0.5, 0.5);
+                vp.npcToWorld(centerWorld, centerWorld);
+
+                rMatrix.setFrom(vp.rotation);
+                rMatrix.multiplyXYZtoXYZ(origin, origin);
+                origin.z = centerWorld.z;
+                rMatrix.multiplyTransposeVectorInPlace(origin);
+                break;
+            }
+            case GridOrientationType.WorldXY:
+                break;
+            case GridOrientationType.WorldYZ: {
+                const rowX = rMatrix.getRow(0);
+                const rowY = rMatrix.getRow(1);
+                const rowZ = rMatrix.getRow(2);
+                rMatrix.setRow(0, rowY);
+                rMatrix.setRow(1, rowZ);
+                rMatrix.setRow(2, rowX);
+                break;
+            }
+            case GridOrientationType.WorldXZ: {
+                const rowX = rMatrix.getRow(0);
+                const rowY = rMatrix.getRow(1);
+                const rowZ = rMatrix.getRow(2);
+                rMatrix.setRow(0, rowX);
+                rMatrix.setRow(1, rowZ);
+                rMatrix.setRow(2, rowY);
+                break;
+            }
+        }
+    }
+
+    /** Get the grid settings for this view */
+    public getGridOrientation(): GridOrientationType { return JsonUtils.asInt(this.getDetail("gridOrient"), GridOrientationType.WorldXY); }
+    public getGridsPerRef(): number { return JsonUtils.asInt(this.getDetail("gridPerRef"), 10); }
+    public getGridSpacing(): XAndY {
+        const x = JsonUtils.asInt(this.getDetail("gridSpaceX"), 1.0);
+        return { x, y: JsonUtils.asInt(this.getDetail("gridSpaceY"), x) };
+    }
+    /**
+     * Change the volume that this view displays, keeping its current rotation.
+     * @param volume The new volume, in world-coordinates, for the view. The resulting view will show all of worldVolume, by fitting a
+     * view-axis-aligned bounding box around it. For views that are not aligned with the world coordinate system, this will sometimes
+     * result in a much larger volume than worldVolume.
+     * @param aspect The X/Y aspect ratio of the view into which the result will be displayed. If the aspect ratio of the volume does not
+     * match aspect, the shorter axis is lengthened and the volume is centered. If aspect is undefined, no adjustment is made.
+     * @param margin The amount of "white space" to leave around the view volume (which essentially increases the volume
+     * of space shown in the view.) If undefined, no additional white space is added.
+     * @note for 2d views, only the X and Y values of volume are used.
+     */
+    public lookAtVolume(volume: LowAndHighXYZ | LowAndHighXY, aspect?: number, margin?: MarginPercent) {
+        const rangeBox = Frustum.fromRange(volume).points;
+        this.getRotation().multiplyVectorArrayInPlace(rangeBox);
+        return this.lookAtViewAlignedVolume(Range3d.createArray(rangeBox), aspect, margin);
+    }
+
+    /**
+     * look at a volume of space defined by a range in view local coordinates, keeping its current rotation.
+     * @param volume The new volume, in view-coordinates, for the view. The resulting view will show all of volume.
+     * @param aspect The X/Y aspect ratio of the view into which the result will be displayed. If the aspect ratio of the volume does not
+     * match aspect, the shorter axis is lengthened and the volume is centered. If aspect is undefined, no adjustment is made.
+     * @param margin The amount of "white space" to leave around the view volume (which essentially increases the volume
+     * of space shown in the view.) If undefined, no additional white space is added.
+     * @see lookAtVolume
+     */
+    public lookAtViewAlignedVolume(volume: Range3d, aspect?: number, margin?: MarginPercent) {
+        if (volume.isNull) // make sure volume is valid
+            return;
+
+        const viewRot = this.getRotation();
+        const newOrigin = volume.low.clone();
+        let newDelta = Vector3d.createStartEnd(volume.low, volume.high);
+
+        const minimumDepth = Constant.oneMillimeter;
+        if (newDelta.z < minimumDepth) {
+            newOrigin.z -= (minimumDepth - newDelta.z) / 2.0;
+            newDelta.z = minimumDepth;
+        }
+
+        let origNewDelta = newDelta.clone();
+
+        const isCameraOn: boolean = this.is3d() && this.isCameraOn;
+        if (isCameraOn) {
+            // If the camera is on, the only way to guarantee we can see the entire volume is to set delta at the front plane, not focus plane.
+            // That generally causes the view to be too large (objects in it are too small), since we can't tell whether the objects are at
+            // the front or back of the view. For this reason, don't attempt to add any "margin" to camera views.
+        } else if (margin) {
+            // compute how much space we'll need for both of X and Y margins in root coordinates
+            const wPercent = margin.left + margin.right;
+            const hPercent = margin.top + margin.bottom;
+
+            const marginHorizontal = wPercent / (1 - wPercent) * newDelta.x;
+            const marginVert = hPercent / (1 - hPercent) * newDelta.y;
+
+            // compute left and bottom margins in root coordinates
+            const marginLeft = margin.left / (1 - wPercent) * newDelta.x;
+            const marginBottom = margin.bottom / (1 - hPercent) * newDelta.y;
+
+            // add the margins to the range
+            newOrigin.x -= marginLeft;
+            newOrigin.y -= marginBottom;
+            newDelta.x += marginHorizontal;
+            newDelta.y += marginVert;
+
+            // don't fix the origin due to changes in delta here
+            origNewDelta = newDelta.clone();
+        } else {
+            newDelta.scale(1.04, newDelta); // default "dilation"
+        }
+
+        if (isCameraOn) {
+            // make sure that the zDelta is large enough so that entire model will be visible from any rotation
+            const diag = newDelta.magnitudeXY();
+            if (diag > newDelta.z)
+                newDelta.z = diag;
+        }
+
+        this.validateViewDelta(newDelta, true);
+
+        this.setExtents(newDelta);
+        if (aspect)
+            this.adjustAspectRatio(aspect);
+
+        newDelta = this.getExtents();
+
+        newOrigin.x -= (newDelta.x - origNewDelta.x) / 2.0;
+        newOrigin.y -= (newDelta.y - origNewDelta.y) / 2.0;
+        newOrigin.z -= (newDelta.z - origNewDelta.z) / 2.0;
+
+        viewRot.multiplyTransposeVectorInPlace(newOrigin);
+        this.setOrigin(newOrigin);
+
         if (!this.is3d())
-          return;
-        break;
-
-      case GridOrientationType.GeoCoord:
-        if (!this.isSpatialView())
-          return;
-        break;
-    }
-
-    const details = this.getDetails();
-    JsonUtils.setOrRemoveNumber(details, "gridOrient", orientation, GridOrientationType.WorldXY);
-    JsonUtils.setOrRemoveNumber(details, "gridPerRef", gridsPerRef, 10);
-    JsonUtils.setOrRemoveNumber(details, "gridSpaceX", spacing.x, 1.0);
-    JsonUtils.setOrRemoveNumber(details, "gridSpaceY", spacing.y, spacing.x);
-  }
-
-  /** Populate the given origin and rotation with information from the grid settings from the grid orientation. */
-  public getGridSettings(vp: Viewport, origin: Point3d, rMatrix: Matrix3d, orientation: GridOrientationType) {
-    // start with global origin (for spatial views) and identity matrix
-    rMatrix.setIdentity();
-    origin.setFrom(vp.view.isSpatialView() ? vp.view.iModel.globalOrigin : Point3d.create());
-
-    switch (orientation) {
-      case GridOrientationType.View: {
-        const centerWorld = Point3d.create(0.5, 0.5, 0.5);
-        vp.npcToWorld(centerWorld, centerWorld);
-
-        rMatrix.setFrom(vp.rotation);
-        rMatrix.multiplyXYZtoXYZ(origin, origin);
-        origin.z = centerWorld.z;
-        rMatrix.multiplyTransposeVectorInPlace(origin);
-        break;
-      }
-      case GridOrientationType.WorldXY:
-        break;
-      case GridOrientationType.WorldYZ: {
-        const rowX = rMatrix.getRow(0);
-        const rowY = rMatrix.getRow(1);
-        const rowZ = rMatrix.getRow(2);
-        rMatrix.setRow(0, rowY);
-        rMatrix.setRow(1, rowZ);
-        rMatrix.setRow(2, rowX);
-        break;
-      }
-      case GridOrientationType.WorldXZ: {
-        const rowX = rMatrix.getRow(0);
-        const rowY = rMatrix.getRow(1);
-        const rowZ = rMatrix.getRow(2);
-        rMatrix.setRow(0, rowX);
-        rMatrix.setRow(1, rowZ);
-        rMatrix.setRow(2, rowY);
-        break;
-      }
-    }
-  }
-
-  /** Get the grid settings for this view */
-  public getGridOrientation(): GridOrientationType { return JsonUtils.asInt(this.getDetail("gridOrient"), GridOrientationType.WorldXY); }
-  public getGridsPerRef(): number { return JsonUtils.asInt(this.getDetail("gridPerRef"), 10); }
-  public getGridSpacing(): XAndY {
-    const x = JsonUtils.asInt(this.getDetail("gridSpaceX"), 1.0);
-    return { x, y: JsonUtils.asInt(this.getDetail("gridSpaceY"), x) };
-  }
-  /**
-   * Change the volume that this view displays, keeping its current rotation.
-   * @param volume The new volume, in world-coordinates, for the view. The resulting view will show all of worldVolume, by fitting a
-   * view-axis-aligned bounding box around it. For views that are not aligned with the world coordinate system, this will sometimes
-   * result in a much larger volume than worldVolume.
-   * @param aspect The X/Y aspect ratio of the view into which the result will be displayed. If the aspect ratio of the volume does not
-   * match aspect, the shorter axis is lengthened and the volume is centered. If aspect is undefined, no adjustment is made.
-   * @param margin The amount of "white space" to leave around the view volume (which essentially increases the volume
-   * of space shown in the view.) If undefined, no additional white space is added.
-   * @note for 2d views, only the X and Y values of volume are used.
-   */
-  public lookAtVolume(volume: LowAndHighXYZ | LowAndHighXY, aspect?: number, margin?: MarginPercent) {
-    const rangeBox = Frustum.fromRange(volume).points;
-    this.getRotation().multiplyVectorArrayInPlace(rangeBox);
-    return this.lookAtViewAlignedVolume(Range3d.createArray(rangeBox), aspect, margin);
-  }
-
-  /**
-   * look at a volume of space defined by a range in view local coordinates, keeping its current rotation.
-   * @param volume The new volume, in view-coordinates, for the view. The resulting view will show all of volume.
-   * @param aspect The X/Y aspect ratio of the view into which the result will be displayed. If the aspect ratio of the volume does not
-   * match aspect, the shorter axis is lengthened and the volume is centered. If aspect is undefined, no adjustment is made.
-   * @param margin The amount of "white space" to leave around the view volume (which essentially increases the volume
-   * of space shown in the view.) If undefined, no additional white space is added.
-   * @see lookAtVolume
-   */
-  public lookAtViewAlignedVolume(volume: Range3d, aspect?: number, margin?: MarginPercent) {
-    if (volume.isNull) // make sure volume is valid
-      return;
-
-    const viewRot = this.getRotation();
-    const newOrigin = volume.low.clone();
-    let newDelta = Vector3d.createStartEnd(volume.low, volume.high);
-
-    const minimumDepth = Constant.oneMillimeter;
-    if (newDelta.z < minimumDepth) {
-      newOrigin.z -= (minimumDepth - newDelta.z) / 2.0;
-      newDelta.z = minimumDepth;
-    }
-
-    let origNewDelta = newDelta.clone();
-
-    const isCameraOn: boolean = this.is3d() && this.isCameraOn;
-    if (isCameraOn) {
-      // If the camera is on, the only way to guarantee we can see the entire volume is to set delta at the front plane, not focus plane.
-      // That generally causes the view to be too large (objects in it are too small), since we can't tell whether the objects are at
-      // the front or back of the view. For this reason, don't attempt to add any "margin" to camera views.
-    } else if (margin) {
-      // compute how much space we'll need for both of X and Y margins in root coordinates
-      const wPercent = margin.left + margin.right;
-      const hPercent = margin.top + margin.bottom;
-
-      const marginHorizontal = wPercent / (1 - wPercent) * newDelta.x;
-      const marginVert = hPercent / (1 - hPercent) * newDelta.y;
-
-      // compute left and bottom margins in root coordinates
-      const marginLeft = margin.left / (1 - wPercent) * newDelta.x;
-      const marginBottom = margin.bottom / (1 - hPercent) * newDelta.y;
-
-      // add the margins to the range
-      newOrigin.x -= marginLeft;
-      newOrigin.y -= marginBottom;
-      newDelta.x += marginHorizontal;
-      newDelta.y += marginVert;
-
-      // don't fix the origin due to changes in delta here
-      origNewDelta = newDelta.clone();
-    } else {
-      newDelta.scale(1.04, newDelta); // default "dilation"
-    }
-
-    if (isCameraOn) {
-      // make sure that the zDelta is large enough so that entire model will be visible from any rotation
-      const diag = newDelta.magnitudeXY();
-      if (diag > newDelta.z)
-        newDelta.z = diag;
-    }
-
-    this.validateViewDelta(newDelta, true);
-
-    this.setExtents(newDelta);
-    if (aspect)
-      this.adjustAspectRatio(aspect);
-
-    newDelta = this.getExtents();
-
-    newOrigin.x -= (newDelta.x - origNewDelta.x) / 2.0;
-    newOrigin.y -= (newDelta.y - origNewDelta.y) / 2.0;
-    newOrigin.z -= (newDelta.z - origNewDelta.z) / 2.0;
-
-    viewRot.multiplyTransposeVectorInPlace(newOrigin);
-    this.setOrigin(newOrigin);
-
-    if (!this.is3d())
-      return;
-
-    const cameraDef: Camera = this.camera;
-    cameraDef.validateLens();
-    // move the camera back so the entire x,y range is visible at front plane
-    const frontDist = Math.max(newDelta.x, newDelta.y) / (2.0 * Math.tan(cameraDef.getLensAngle().radians / 2.0));
-    const backDist = frontDist + newDelta.z;
-
-    cameraDef.setFocusDistance(frontDist); // do this even if the camera isn't currently on.
-    this.centerEyePoint(backDist); // do this even if the camera isn't currently on.
-    this.verifyFocusPlane(); // changes delta/origin
-  }
-
-  private addModelToScene(model: TileTreeModelState, context: SceneContext): void {
-    model.loadTileTree();
-    const tileTree = model.tileTree;
-    if (undefined !== tileTree) {
-      tileTree.drawScene(context);
-    }
-  }
-  private addModelClassifierToScene(model: GeometricModelState, context: SceneContext): void {
-    if (model.jsonProperties.classifiers === undefined)
-    return;
-    for (const classifier of model.jsonProperties.classifiers) {
-      if (classifier.isActive) {
-        const classifierModel = this.iModel.models.getLoaded(classifier.modelId) as GeometricModelState;
-        if (undefined !== classifierModel) {
-          classifierModel.loadTileTree(true, classifier.expand);
-          if (undefined !== classifierModel.classifierTileTree)
-            classifierModel.classifierTileTree.drawScene(context);
-        }
-      }
-    }
-  }
-
-  /**
-   * Set the rotation of this ViewState to the supplied rotation, by rotating it about a point.
-   * @param rotation The new rotation matrix for this ViewState.
-   * @param point The point to rotate about. If undefined, use the [[getTargetPoint]].
-   */
-  public setRotationAboutPoint(rotation: Matrix3d, point?: Point3d): void {
-    if (undefined === point)
-    point = this.getTargetPoint();
-
-    const inverse = rotation.clone().inverse();
-    if (undefined === inverse)
-    return;
-
-    const targetMatrix = inverse.multiplyMatrixMatrix(this.getRotation());
-    const worldTransform = Transform.createFixedPointAndMatrix(point, targetMatrix);
-    const frustum = this.calculateFrustum();
-    if (undefined !== frustum) {
-      frustum.multiply(worldTransform);
-      this.setupFromFrustum(frustum);
-    }
-  }
+            return;
+
+        const cameraDef: Camera = this.camera;
+        cameraDef.validateLens();
+        // move the camera back so the entire x,y range is visible at front plane
+        const frontDist = Math.max(newDelta.x, newDelta.y) / (2.0 * Math.tan(cameraDef.getLensAngle().radians / 2.0));
+        const backDist = frontDist + newDelta.z;
+
+        cameraDef.setFocusDistance(frontDist); // do this even if the camera isn't currently on.
+        this.centerEyePoint(backDist); // do this even if the camera isn't currently on.
+        this.verifyFocusPlane(); // changes delta/origin
+    }
+
+    private addModelToScene(model: TileTreeModelState, context: SceneContext): void {
+        model.loadTileTree();
+        const tileTree = model.tileTree;
+        if (undefined !== tileTree) {
+            tileTree.drawScene(context);
+        }
+    }
+    private addModelClassifierToScene(model: GeometricModelState, context: SceneContext): void {
+        if (model.jsonProperties.classifiers === undefined)
+            return;
+        for (const classifier of model.jsonProperties.classifiers) {
+            if (classifier.isActive) {
+                const classifierModel = this.iModel.models.getLoaded(classifier.modelId) as GeometricModelState;
+                if (undefined !== classifierModel) {
+                    classifierModel.loadTileTree(true, classifier.expand);
+                    if (undefined !== classifierModel.classifierTileTree)
+                        classifierModel.classifierTileTree.drawScene(context);
+                }
+            }
+        }
+    }
+
+    /**
+     * Set the rotation of this ViewState to the supplied rotation, by rotating it about a point.
+     * @param rotation The new rotation matrix for this ViewState.
+     * @param point The point to rotate about. If undefined, use the [[getTargetPoint]].
+     */
+    public setRotationAboutPoint(rotation: Matrix3d, point?: Point3d): void {
+        if (undefined === point)
+            point = this.getTargetPoint();
+
+        const inverse = rotation.clone().inverse();
+        if (undefined === inverse)
+            return;
+
+        const targetMatrix = inverse.multiplyMatrixMatrix(this.getRotation());
+        const worldTransform = Transform.createFixedPointAndMatrix(point, targetMatrix);
+        const frustum = this.calculateFrustum();
+        if (undefined !== frustum) {
+            frustum.multiply(worldTransform);
+            this.setupFromFrustum(frustum);
+        }
+    }
 }
 
 /** Defines the state of a view of 3d models.
@@ -1839,7 +1658,6 @@
  * The list of viewed models is stored by the ModelSelector.
  */
 export class SpatialViewState extends ViewState3d {
-<<<<<<< HEAD
     public modelSelector: ModelSelectorState;
 
     public static createFromStateData(viewStateData: ViewStateData, categorySelectorState: CategorySelectorState, iModel: IModelConnection): ViewState | undefined {
@@ -1921,88 +1739,6 @@
         this.displayStyle.forEachContextRealityModel((model: TileTreeModelState) => func(model));
         if (this.scheduleScript) this.scheduleScript.forEachAnimationModel((model: TileTreeModelState) => func(model));
     }
-=======
-  public modelSelector: ModelSelectorState;
-
-  public static createFromStateData(viewStateData: ViewStateData, categorySelectorState: CategorySelectorState, iModel: IModelConnection): ViewState | undefined {
-    const displayStyleState = new DisplayStyle3dState(viewStateData.displayStyleProps, iModel);
-    const modelSelectorState = new ModelSelectorState(viewStateData.modelSelectorProps!, iModel);
-
-    // use "new this" so subclasses are correct.
-    return new this(viewStateData.viewDefinitionProps as SpatialViewDefinitionProps, iModel, categorySelectorState, displayStyleState, modelSelectorState);
-  }
-
-  constructor(props: SpatialViewDefinitionProps, iModel: IModelConnection, arg3: CategorySelectorState, displayStyle: DisplayStyle3dState, modelSelector: ModelSelectorState) {
-    super(props, iModel, arg3, displayStyle);
-    this.modelSelector = modelSelector;
-    if (arg3 instanceof SpatialViewState) { // from clone
-      this.modelSelector = arg3.modelSelector.clone();
-    }
-  }
-  public equals(other: SpatialViewState): boolean { return super.equals(other) && this.modelSelector.equals(other.modelSelector); }
-
-  public equalState(other: SpatialViewState): boolean {
-    if (!super.equalState(other))
-      return false;
-
-    if (this.modelSelector.id !== other.modelSelector.id)
-      return false;
-
-    return this.modelSelector.equalState(other.modelSelector);
-  }
-
-  public static get className() { return "SpatialViewDefinition"; }
-  public createAuxCoordSystem(acsName: string): AuxCoordSystemState { return AuxCoordSystemSpatialState.createNew(acsName, this.iModel); }
-  public getExtentLimits() { return { min: Constant.oneMillimeter, max: Constant.diameterOfEarth }; }
-
-  public computeFitRange(): AxisAlignedBox3d {
-    // Loop over the current models in the model selector with loaded tile trees and union their ranges
-    const range = new AxisAlignedBox3d();
-    this.forEachModel((model: GeometricModelState) => {   // Only fit real models -- ignore context models for fit.
-      const tileTree = model.tileTree;
-      if (tileTree !== undefined && tileTree.rootTile !== undefined && model.useRangeForFit()) {   // can we assume that a loaded model
-        range.extendRange(tileTree.rootTile.computeWorldContentRange());
-      }
-    });
-
-    if (range.isNull)
-      range.setFrom(this.getViewedExtents());
-
-    range.ensureMinLengths(1.0);
-
-    return range;
-  }
-
-  public getViewedExtents(): AxisAlignedBox3d {
-    const extents = AxisAlignedBox3d.fromJSON(this.iModel.projectExtents);
-    extents.scaleAboutCenterInPlace(1.0001); // projectExtents. lying smack up against the extents is not excluded by frustum...
-    extents.extendRange(this.getGroundExtents());
-    return extents;
-  }
-
-  public toJSON(): SpatialViewDefinitionProps {
-    const val = super.toJSON() as SpatialViewDefinitionProps;
-    val.modelSelectorId = this.modelSelector.id;
-    return val;
-  }
-  public async load(): Promise<void> { await super.load(); return this.modelSelector.load(); }
-  public viewsModel(modelId: Id64String): boolean { return this.modelSelector.containsModel(modelId); }
-  public clearViewedModels() { this.modelSelector.models.clear(); }
-  public addViewedModel(id: Id64String) { this.modelSelector.addModels(id); }
-  public removeViewedModel(id: Id64String) { this.modelSelector.dropModels(id); }
-
-  public forEachModel(func: (model: GeometricModelState) => void) {
-    for (const modelId of this.modelSelector.models) {
-      const model = this.iModel.models.getLoaded(modelId);
-      if (undefined !== model && model.isGeometricModel)
-        func(model as GeometricModelState);
-    }
-  }
-  public forEachTileTreeModel(func: (model: TileTreeModelState) => void): void {
-    this.forEachModel((model: GeometricModelState) => func(model));
-    this.displayStyle.forEachContextRealityModel((model: TileTreeModelState) => func(model));
-  }
->>>>>>> 594bff6f
 }
 
 /** Defines a spatial view that displays geometry on the image plane using a parallel orthographic projection. */
