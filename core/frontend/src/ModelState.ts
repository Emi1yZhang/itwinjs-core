--- conflicted
+++ resolved
@@ -77,12 +77,8 @@
   readonly loadStatus: TileTree.LoadStatus;
   /** @internal */
   readonly treeModelId: Id64String;    // Model Id, or transient Id if not a model (context reality model)
-<<<<<<< HEAD
-  /** @internal */
-  loadTileTree(edgesRequired: boolean, animationId?: Id64String, asClassifier?: boolean, classifierExpansion?: number): TileTree.LoadStatus;
-=======
+  /** @internal */
   loadTileTree(batchType: BatchType, edgesRequired: boolean, animationId?: Id64String, classifierExpansion?: number): TileTree.LoadStatus;
->>>>>>> 8ce51b5d
 }
 
 /** Represents the front-end state of a [GeometricModel]($backend).
@@ -120,7 +116,6 @@
   public get isGeometricModel(): boolean { return true; }
   /** @internal */
   public get treeModelId(): Id64String { return this.id; }
-<<<<<<< HEAD
 
   /** Attempt to obtain this model's tile tree, enqueueing it for asynchronous loading if necessary.
    * @param edgesRequired If true, the loaded tile tree will include graphics for edges of surfaces.
@@ -129,27 +124,18 @@
    * @see [[GeometricModelState.loadStatus]] to query the current state of the tile tree's loading operation.
    * @internal
    */
-  public getOrLoadTileTree(edgesRequired: boolean): TileTree | undefined {
-=======
-  /** @hidden  */
   public getOrLoadTileTree(batchType: BatchType, edgesRequired: boolean): TileTree | undefined {
->>>>>>> 8ce51b5d
     if (undefined === this.tileTree)
       this.loadTileTree(batchType, edgesRequired);
 
     return this.tileTree;
   }
 
-<<<<<<< HEAD
   /** @see [[getOrLoadTileTree]]
    * @internal
    */
-  public loadTileTree(edgesRequired: boolean, animationId?: Id64String, asClassifier?: boolean, classifierExpansion?: number): TileTree.LoadStatus {
-=======
-  /** @hidden */
   public loadTileTree(batchType: BatchType, edgesRequired: boolean, animationId?: Id64String, classifierExpansion?: number): TileTree.LoadStatus {
     const asClassifier = (BatchType.VolumeClassifier === batchType || BatchType.PlanarClassifier === batchType);
->>>>>>> 8ce51b5d
     const tileTreeState = asClassifier ? this._classifierTileTreeState : this._tileTreeState;
     if (tileTreeState.edgesOmitted && edgesRequired)
       tileTreeState.clearTileTree();
