--- conflicted
+++ resolved
@@ -11,24 +11,14 @@
 import { TileUser } from "./internal";
 
 /** A marker associated with a [[Tile]] to track usage of that tile by any number of [[TileUser]]s.
-<<<<<<< HEAD
   * The marker tracks:
   *  - the set of [[TileUser]]s by which the tile is in use for some purpose (displayed, preloaded, requested, selected for shadow map, etc); and
   *  - the most recent time at which any tile user declared its use of the tile.
   * The marker is used to allow tiles to be discarded after they become disused by any tile user, via [[Tile.prune]].
   * @see [[Tile.usageMarker]].
   * @public
+  * @extensions
   */
-=======
- * The marker tracks:
- *  - the set of [[TileUser]]s by which the tile is in use for some purpose (displayed, preloaded, requested, selected for shadow map, etc); and
- *  - the most recent time at which any tile user declared its use of the tile.
- * The marker is used to allow tiles to be discarded after they become disused by any tile user, via [[Tile.prune]].
- * @see [[Tile.usageMarker]].
- * @public
- * @extensions
- */
->>>>>>> 15156dc8
 export class TileUsageMarker {
   private _timePoint = BeTimePoint.now();
 
