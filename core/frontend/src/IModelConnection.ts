/*---------------------------------------------------------------------------------------------
* Copyright (c) 2019 Bentley Systems, Incorporated. All rights reserved.
* Licensed under the MIT License. See LICENSE.md in the project root for license terms.
*--------------------------------------------------------------------------------------------*/
/** @module IModelConnection */

import { assert, BeEvent, BentleyStatus, Id64, Id64Arg, Id64Set, Id64String, Logger, OpenMode, TransientIdSequence } from "@bentley/bentleyjs-core";
import { Angle, Point3d, Range3dProps, XYAndZ } from "@bentley/geometry-core";
import {
  AxisAlignedBox3d, Cartographic, CodeSpec, ElementProps, EntityQueryParams, FontMap, GeoCoordStatus, ImageSourceFormat, IModel, IModelError,
<<<<<<< HEAD
  IModelNotFoundResponse, IModelReadRpcInterface, IModelStatus, IModelToken, IModelVersion, IModelWriteRpcInterface, kPagingDefaultOptions,
  ModelProps, ModelQueryParams, PageOptions, RpcNotFoundResponse, RpcOperation, RpcRequest, RpcRequestEvent, SnapRequestProps, SnapResponseProps,
  SnapshotIModelRpcInterface, ThumbnailProps, TileTreeProps, ViewDefinitionProps, ViewQueryParams, WipRpcInterface, IModelProps,
=======
  IModelNotFoundResponse, IModelReadRpcInterface, IModelStatus, IModelToken, IModelVersion, IModelWriteRpcInterface,
  ModelProps, ModelQueryParams, RpcNotFoundResponse, RpcOperation, RpcRequest, RpcRequestEvent, SnapRequestProps, SnapResponseProps,
  SnapshotIModelRpcInterface, ThumbnailProps, TileTreeProps, ViewDefinitionProps, ViewQueryParams, WipRpcInterface, QueryResponse, QueryPriority, QueryQuota, QueryLimit, QueryResponseStatus,
>>>>>>> 2135e65f
} from "@bentley/imodeljs-common";
import { EntityState } from "./EntityState";
import { GeoServices } from "./GeoServices";
import { IModelApp } from "./IModelApp";
import { FrontendLoggerCategory } from "./FrontendLoggerCategory";
import { ModelState } from "./ModelState";
import { HiliteSet, SelectionSet } from "./SelectionSet";
import { ViewState } from "./ViewState";
import { AuthorizedFrontendRequestContext } from "./FrontendRequestContext";
import { SubCategoriesCache } from "./SubCategoriesCache";
import { TileTreeState } from "./tile/TileTree";

const loggerCategory: string = FrontendLoggerCategory.IModelConnection;

/** A connection to an iModel database hosted on the backend.
 * @public
 */
export class IModelConnection extends IModel {
  /** The [[OpenMode]] used for this IModelConnection. */
  public readonly openMode: OpenMode;
  /** The [[ModelState]]s in this IModelConnection. */
  public readonly models: IModelConnection.Models;
  /** The [[ElementState]]s in this IModelConnection. */
  public readonly elements: IModelConnection.Elements;
  /** The [[CodeSpec]]s in this IModelConnection. */
  public readonly codeSpecs: IModelConnection.CodeSpecs;
  /** The [[ViewState]]s in this IModelConnection. */
  public readonly views: IModelConnection.Views;
  /** The set of currently hilited elements for this IModelConnection.
   * @alpha
   */
  public readonly hilited: HiliteSet;
  /** The set of currently selected elements for this IModelConnection. */
  public readonly selectionSet: SelectionSet;
  /** The set of Tiles for this IModelConnection.
   * @internal
   */
  public readonly tiles: IModelConnection.Tiles;
  /** A cache of information about SubCategories chiefly used for rendering.
   * @internal
   */
  public readonly subcategories: SubCategoriesCache;
  /** Generator for unique Ids of transient graphics for this IModelConnection. */
  public readonly transientIds = new TransientIdSequence();
  /** The Geographic location services available for this iModelConnection
   * @internal
   */
  public readonly geoServices: GeoServices;
  /** @internal Whether it has already been determined that this iModelConnection does not have a map projection. */
  protected _noGcsDefined?: boolean;
  /** The maximum time (in milliseconds) to wait before timing out the request to open a connection to a new iModel */
  public static connectionTimeout: number = 10 * 60 * 1000;

  /** Check the [[openMode]] of this IModelConnection to see if it was opened read-only. */
  public get isReadonly(): boolean { return this.openMode === OpenMode.Readonly; }

  /** Check if the IModelConnection is still open. Returns false after [[IModelConnection.close]] has been called.
   * @alpha
   */
  public get isOpen(): boolean { return undefined !== (this._token as any); }

  /** Check if the IModelConnection has been closed. Returns true after [[IModelConnection.close]] has been called.
   * @alpha
   */
  public get isClosed(): boolean { return !this.isOpen; }

  /** Event called immediately before an IModelConnection is closed.
   * @note Be careful not to perform any asynchronous operations on the IModelConnection because it will close before they are processed.
   */
  public static readonly onClose = new BeEvent<(_imodel: IModelConnection) => void>();

  /** The font map for this IModelConnection. Only valid after calling #loadFontMap and waiting for the returned promise to be fulfilled. */
  public fontMap?: FontMap;

  /** Load the FontMap for this IModelConnection.
   * @returns Returns a Promise<FontMap> that is fulfilled when the FontMap member of this IModelConnection is valid.
   */
  public async loadFontMap(): Promise<FontMap> {
    return this.fontMap || (this.fontMap = new FontMap(JSON.parse(await IModelReadRpcInterface.getClient().readFontJson(this.iModelToken.toJSON()))));
  }
  /** The set of Context Reality Model tile trees for this IModelConnection.
   * @internal
   */
  private _contextRealityModelTileTrees = new Map<string, TileTreeState>();
  /** Get the context reality model tile tree for a URL.
   * @internal
   */
  public getContextRealityModelTileTree(url: string): TileTreeState {
    const found = this._contextRealityModelTileTrees.get(url);
    if (found !== undefined)
      return found;
    const tileTree = new TileTreeState(this, true, this.transientIds.next);
    this._contextRealityModelTileTrees.set(url, tileTree);
    return tileTree;
  }

  /** Find the first registered base class of the given EntityState className. This class will "handle" the State for the supplied className.
   * @param className The full name of the class of interest.
   * @param defaultClass If no base class of the className is registered, return this value.
   * @note this method is async since it may have to query the server to get the class hierarchy.
   */
  public async findClassFor<T extends typeof EntityState>(className: string, defaultClass: T | undefined): Promise<T | undefined> {
    let ctor = IModelApp.lookupEntityClass(className) as T | undefined;
    if (undefined !== ctor)
      return ctor;

    // it's not registered, we need to query its class hierarchy.
    ctor = defaultClass; // in case we cant find a registered class that handles this class

    // wait until we get the full list of base classes from backend
    const baseClasses = await IModelReadRpcInterface.getClient().getClassHierarchy(this.iModelToken.toJSON(), className);
    // walk through the list until we find a registered base class
    baseClasses.some((baseClass: string) => {
      const test = IModelApp.lookupEntityClass(baseClass) as T | undefined;
      if (test === undefined)
        return false; // nope, not registered

      ctor = test; // found it, save it
      IModelApp.registerEntityState(className, ctor); // and register the fact that our starting class is handled by this subclass.
      return true; // stop
    });
    return ctor; // either the baseClass handler or defaultClass if we didn't find a registered baseClass
  }

  private constructor(iModel: IModelProps, openMode: OpenMode) {
    super(IModelToken.fromJSON(iModel.iModelToken!));
    super.initialize(iModel.name!, iModel);
    this.openMode = openMode;
    this.models = new IModelConnection.Models(this);
    this.elements = new IModelConnection.Elements(this);
    this.codeSpecs = new IModelConnection.CodeSpecs(this);
    this.views = new IModelConnection.Views(this);
    this.selectionSet = new SelectionSet(this);
    this.hilited = new HiliteSet(this);
    this.tiles = new IModelConnection.Tiles(this);
    this.subcategories = new SubCategoriesCache(this);
    this.geoServices = new GeoServices(this);
  }

  /** Open an IModelConnection to an iModel. It's recommended that every open call be matched with a corresponding call to close. */
  public static async open(contextId: string, iModelId: string, openMode: OpenMode = OpenMode.Readonly, version: IModelVersion = IModelVersion.latest()): Promise<IModelConnection> {
    if (!IModelApp.initialized)
      throw new IModelError(BentleyStatus.ERROR, "Call IModelApp.startup() before calling open");

    const requestContext = await AuthorizedFrontendRequestContext.create();
    requestContext.enter();

    const changeSetId: string = await version.evaluateChangeSet(requestContext, iModelId, IModelApp.iModelClient);
    requestContext.enter();

    const iModelToken = new IModelToken(undefined, contextId, iModelId, changeSetId, openMode);

    const openResponse: IModelProps = await IModelConnection.callOpen(requestContext, iModelToken, openMode);
    requestContext.enter();

    const connection = new IModelConnection(openResponse, openMode);
    RpcRequest.notFoundHandlers.addListener(connection._reopenConnectionHandler);

    return connection;
  }

  private static async callOpen(requestContext: AuthorizedFrontendRequestContext, iModelToken: IModelToken, openMode: OpenMode): Promise<IModelProps> {
    requestContext.enter();

    // Try opening the iModel repeatedly accommodating any pending responses from the backend.
    // Waits for an increasing amount of time (but within a range) before checking on the pending request again.
    const connectionRetryIntervalRange = { min: 100, max: 5000 }; // in milliseconds
    let connectionRetryInterval = Math.min(connectionRetryIntervalRange.min, IModelConnection.connectionTimeout);

    let openForReadOperation: RpcOperation | undefined;
    let openForWriteOperation: RpcOperation | undefined;
    if (openMode === OpenMode.Readonly) {
      openForReadOperation = RpcOperation.lookup(IModelReadRpcInterface, "openForRead");
      if (!openForReadOperation)
        throw new IModelError(BentleyStatus.ERROR, "IModelReadRpcInterface.openForRead() is not available");
      openForReadOperation.policy.retryInterval = () => connectionRetryInterval;
    } else {
      openForWriteOperation = RpcOperation.lookup(IModelWriteRpcInterface, "openForWrite");
      if (!openForWriteOperation)
        throw new IModelError(BentleyStatus.ERROR, "IModelWriteRpcInterface.openForWrite() is not available");
      openForWriteOperation.policy.retryInterval = () => connectionRetryInterval;
    }

    Logger.logTrace(loggerCategory, `Received open request in IModelConnection.open`, () => iModelToken);
    Logger.logTrace(loggerCategory, `Setting retry interval in IModelConnection.open`, () => ({ ...iModelToken, connectionRetryInterval }));

    const startTime = Date.now();

    const removeListener = RpcRequest.events.addListener((type: RpcRequestEvent, request: RpcRequest) => {
      if (type !== RpcRequestEvent.PendingUpdateReceived)
        return;
      if (!(openForReadOperation && request.operation === openForReadOperation) && !(openForWriteOperation && request.operation === openForWriteOperation))
        return;

      requestContext.enter();
      Logger.logTrace(loggerCategory, "Received pending open notification in IModelConnection.open", () => iModelToken);

      const connectionTimeElapsed = Date.now() - startTime;
      if (connectionTimeElapsed > IModelConnection.connectionTimeout) {
        Logger.logError(loggerCategory, `Timed out opening connection in IModelConnection.open (took longer than ${IModelConnection.connectionTimeout} milliseconds)`, () => iModelToken);
        throw new IModelError(BentleyStatus.ERROR, "Opening a connection was timed out"); // NEEDS_WORK: More specific error status
      }

      connectionRetryInterval = Math.min(connectionRetryIntervalRange.max, connectionRetryInterval * 2, IModelConnection.connectionTimeout - connectionTimeElapsed);
      if (request.retryInterval !== connectionRetryInterval) {
        request.retryInterval = connectionRetryInterval;
        Logger.logTrace(loggerCategory, `Adjusted open connection retry interval to ${request.retryInterval} milliseconds in IModelConnection.open`, () => iModelToken);
      }
    });

    let openPromise: Promise<IModelProps>;
    requestContext.useContextForRpc = true;
    if (openMode === OpenMode.ReadWrite)
      openPromise = IModelWriteRpcInterface.getClient().openForWrite(iModelToken.toJSON());
    else
      openPromise = IModelReadRpcInterface.getClient().openForRead(iModelToken.toJSON());

    let openResponse: IModelProps;
    try {
      openResponse = await openPromise;
    } finally {
      requestContext.enter();
      Logger.logTrace(loggerCategory, "Completed open request in IModelConnection.open", () => iModelToken);
      removeListener();
    }

    return openResponse;
  }

  private _reopenConnectionHandler = async (request: RpcRequest<RpcNotFoundResponse>, response: IModelNotFoundResponse, resubmit: () => void, reject: (reason: any) => void) => {
    if (!(response instanceof IModelNotFoundResponse))
      return;

    const iModelToken: IModelToken = request.parameters[0];
    if (this._token.key !== iModelToken.key)
      return; // The handler is called for a different connection than this

    const requestContext: AuthorizedFrontendRequestContext = await AuthorizedFrontendRequestContext.create(request.id); // Reuse activityId
    requestContext.enter();

    Logger.logTrace(loggerCategory, "Attempting to reopen connection", () => iModelToken);

    try {
      const openResponse: IModelProps = await IModelConnection.callOpen(requestContext, iModelToken, this.openMode);
      this._token = IModelToken.fromJSON(openResponse.iModelToken!);
    } catch (error) {
      reject(error.message);
    } finally {
      requestContext.enter();
    }

    Logger.logTrace(loggerCategory, "Resubmitting original request after reopening connection", () => iModelToken);
    request.parameters[0] = this._token; // Modify the token of the original request before resubmitting it.
    resubmit();
  }

  /** Close this IModelConnection
   * In the case of ReadWrite connections ensure all changes are pushed to the iModelHub before making this call -
   * any un-pushed changes are lost after the close.
   */
  public async close(): Promise<void> {
    if (!this.iModelToken)
      return;

    const requestContext = await AuthorizedFrontendRequestContext.create();
    requestContext.enter();

    RpcRequest.notFoundHandlers.removeListener(this._reopenConnectionHandler);
    IModelConnection.onClose.raiseEvent(this);
    this.models.onIModelConnectionClose();  // free WebGL resources if rendering

    requestContext.useContextForRpc = true;
    const closePromise = IModelReadRpcInterface.getClient().close(this.iModelToken.toJSON()); // Ensure the method isn't await-ed right away.
    try {
      await closePromise;
    } finally {
      (this._token as any) = undefined; // prevent closed connection from being reused
      this.subcategories.onIModelConnectionClose();
    }
  }

  /** Open an IModelConnection to a read-only iModel *snapshot* (not managed by iModelHub) from a file name that is resolved by the backend.
   * This method is intended for desktop or mobile applications and should not be used for web applications.
   * @beta
   */
  public static async openSnapshot(fileName: string): Promise<IModelConnection> {
    const openResponse: IModelProps = await SnapshotIModelRpcInterface.getClient().openSnapshot(fileName);
    Logger.logTrace(loggerCategory, "IModelConnection.openSnapshot", () => ({ fileName }));
    return new IModelConnection(openResponse, OpenMode.Readonly);
  }

  /** Close this IModelConnection to a read-only iModel *snapshot*.
   * @beta
   */
  public async closeSnapshot(): Promise<void> {
    if (!this.iModelToken)
      return;

    IModelConnection.onClose.raiseEvent(this);
    this.models.onIModelConnectionClose();  // free WebGL resources if rendering
    try {
      await SnapshotIModelRpcInterface.getClient().closeSnapshot(this.iModelToken.toJSON());
    } finally {
      (this._token as any) = undefined; // prevent closed connection from being reused
      this.subcategories.onIModelConnectionClose();
    }
  }

  /** Compute number of rows that would be returned by the ECSQL.
   *
   * See also:
   * - [ECSQL Overview]($docs/learning/backend/ExecutingECSQL)
   * - [Code Examples]($docs/learning/backend/ECSQLCodeExamples)
   *
   * @param ecsql The ECSQL statement to execute
   * @param bindings The values to bind to the parameters (if the ECSQL has any).
   * Pass an *array* of values if the parameters are *positional*.
   * Pass an *object of the values keyed on the parameter name* for *named parameters*.
   * The values in either the array or object must match the respective types of the parameters.
   * See "[iModel.js Types used in ECSQL Parameter Bindings]($docs/learning/ECSQLParameterTypes)" for details.
   * @returns Return row count.
   * @throws [IModelError]($common) If the statement is invalid
   */
  public async queryRowCount(ecsql: string, bindings?: any[] | object): Promise<number> {
<<<<<<< HEAD
    Logger.logTrace(loggerCategory, "IModelConnection.queryRowCount", () => ({ ...this.iModelToken, ecsql, bindings }));
    return IModelReadRpcInterface.getClient().queryRowCount(this.iModelToken.toJSON(), ecsql, bindings);
=======
    for await (const row of this.query(`select count(*) nRows from (${ecsql})`, bindings)) {
      return row.nRows;
    }
    throw new IModelError(QueryResponseStatus.Error, "Fail to compute row count");
>>>>>>> 2135e65f
  }

  /** Execute a query against this ECDb
   * The result of the query is returned as an array of JavaScript objects where every array element represents an
   * [ECSQL row]($docs/learning/ECSQLRowFormat).
   *
   * See also:
   * - [ECSQL Overview]($docs/learning/backend/ExecutingECSQL)
   * - [Code Examples]($docs/learning/backend/ECSQLCodeExamples)
   *
   * @param ecsql The ECSQL statement to execute
   * @param bindings The values to bind to the parameters (if the ECSQL has any).
   * Pass an *array* of values if the parameters are *positional*.
   * Pass an *object of the values keyed on the parameter name* for *named parameters*.
   * The values in either the array or object must match the respective types of the parameters.
   * See "[iModel.js Types used in ECSQL Parameter Bindings]($docs/learning/ECSQLParameterTypes)" for details.
   * @param options Provide paging option. This allow set page size and page number from which to grab rows from.
   * @returns Returns the query result as an array of the resulting rows or an empty array if the query has returned no rows.
   * See [ECSQL row format]($docs/learning/ECSQLRowFormat) for details about the format of the returned rows.
   * @throws [IModelError]($common) If the statement is invalid
   */
<<<<<<< HEAD
  public async queryPage(ecsql: string, bindings?: any[] | object, options?: PageOptions): Promise<any[]> {
    Logger.logTrace(loggerCategory, "IModelConnection.queryPage", () => ({ ...this.iModelToken, ecsql, options, bindings }));
    return IModelReadRpcInterface.getClient().queryPage(this.iModelToken.toJSON(), ecsql, bindings, options);
=======
  public async queryRows(ecsql: string, bindings?: any[] | object, limit?: QueryLimit, quota?: QueryQuota, priority?: QueryPriority): Promise<QueryResponse> {
    Logger.logTrace(loggerCategory, "IModelConnection.queryRows", () => ({ ...this.iModelToken, ecsql, bindings, limit, quota, priority }));
    return IModelReadRpcInterface.getClient().queryRows(this.iModelToken, ecsql, bindings, limit, quota, priority);
>>>>>>> 2135e65f
  }

  /** Execute a pageable query.
   * The result of the query is async iterator over the rows. The iterator will get next page automatically once rows in current page has been read.
   * [ECSQL row]($docs/learning/ECSQLRowFormat).
   *
   * See also:
   * - [ECSQL Overview]($docs/learning/backend/ExecutingECSQL)
   * - [Code Examples]($docs/learning/backend/ECSQLCodeExamples)
   *
   * @param ecsql The ECSQL statement to execute
   * @param bindings The values to bind to the parameters (if the ECSQL has any).
   * Pass an *array* of values if the parameters are *positional*.
   * Pass an *object of the values keyed on the parameter name* for *named parameters*.
   * The values in either the array or object must match the respective types of the parameters.
   * See "[iModel.js Types used in ECSQL Parameter Bindings]($docs/learning/ECSQLParameterTypes)" for details.
   * @param options Provide paging option. Which allow page to start iterating from and also size of the page to use.
   * @returns Returns the query result as an array of the resulting rows or an empty array if the query has returned no rows.
   * See [ECSQL row format]($docs/learning/ECSQLRowFormat) for details about the format of the returned rows.
   * @throws [IModelError]($common) If the statement is invalid
   */
  public async * query(ecsql: string, bindings?: any[] | object, limitRows?: number, quota?: QueryQuota, priority?: QueryPriority): AsyncIterableIterator<any> {
    let result: QueryResponse;
    let offset: number = 0;
    let rowsToGet = limitRows ? limitRows : -1;
    do {
      result = await this.queryRows(ecsql, bindings, { maxRowAllowed: rowsToGet, startRowOffset: offset }, quota, priority);
      while (result.status === QueryResponseStatus.Timeout) {
        result = await this.queryRows(ecsql, bindings, { maxRowAllowed: rowsToGet, startRowOffset: offset }, quota, priority);
      }

      if (result.status === QueryResponseStatus.Error)
        throw new IModelError(QueryResponseStatus.Error, "Fail to execute ECSQL");

      if (rowsToGet > 0) {
        rowsToGet -= result.rows.length;
      }
      offset += result.rows.length;

      for (const row of result.rows)
        yield row;

    } while (result.status !== QueryResponseStatus.Done);
  }

  /** Query for a set of element ids that satisfy the supplied query params
   * @param params The query parameters. The `limit` and `offset` members should be used to page results.
   * @throws [IModelError]($common) If the generated statement is invalid or would return too many rows.
   */
  public async queryEntityIds(params: EntityQueryParams): Promise<Id64Set> { return new Set(await IModelReadRpcInterface.getClient().queryEntityIds(this.iModelToken.toJSON(), params)); }

  /** Update the project extents of this iModel.
   * @param newExtents The new project extents as an AxisAlignedBox3d
   * @throws [[IModelError]] if the IModelConnection is read-only or there is a problem updating the extents.
   */
  public async updateProjectExtents(newExtents: AxisAlignedBox3d): Promise<void> {
    Logger.logTrace(loggerCategory, "IModelConnection.updateProjectExtents", () => ({ ...this.iModelToken, newExtents }));
    if (OpenMode.ReadWrite !== this.openMode)
      return Promise.reject(new IModelError(IModelStatus.ReadOnly, "IModelConnection was opened read-only", Logger.logError));
    return IModelWriteRpcInterface.getClient().updateProjectExtents(this.iModelToken.toJSON(), newExtents.toJSON());
  }

  /** Commit pending changes to this iModel
   * @param description Optional description of the changes
   * @throws [[IModelError]] if the IModelConnection is read-only or there is a problem saving changes.
   */
  public async saveChanges(description?: string): Promise<void> {
    Logger.logTrace(loggerCategory, "IModelConnection.saveChanges", () => ({ ...this.iModelToken, description }));
    if (OpenMode.ReadWrite !== this.openMode)
      return Promise.reject(new IModelError(IModelStatus.ReadOnly, "IModelConnection was opened read-only", Logger.logError));
    return IModelWriteRpcInterface.getClient().saveChanges(this.iModelToken.toJSON(), description);
  }

  /** WIP - Determines whether the *Change Cache file* is attached to this iModel or not.
   * See also [Change Summary Overview]($docs/learning/ChangeSummaries)
   * @returns Returns true if the *Change Cache file* is attached to the iModel. false otherwise
   * @internal
   */
  public async changeCacheAttached(): Promise<boolean> { return WipRpcInterface.getClient().isChangeCacheAttached(this.iModelToken.toJSON()); }

  /** WIP - Attaches the *Change Cache file* to this iModel if it hasn't been attached yet.
   * A new *Change Cache file* will be created for the iModel if it hasn't existed before.
   * See also [Change Summary Overview]($docs/learning/ChangeSummaries)
   * @throws [IModelError]($common) if a Change Cache file has already been attached before.
   * @internal
   */
  public async attachChangeCache(): Promise<void> { return WipRpcInterface.getClient().attachChangeCache(this.iModelToken.toJSON()); }

  /** WIP - Detaches the *Change Cache file* to this iModel if it had been attached before.
   * > You do not have to check whether a Change Cache file had been attached before. The
   * > method does not do anything, if no Change Cache is attached.
   * See also [Change Summary Overview]($docs/learning/ChangeSummaries)
   * @internal
   */
  public async detachChangeCache(): Promise<void> { return WipRpcInterface.getClient().detachChangeCache(this.iModelToken.toJSON()); }

  /** Request a snap from the backend. */
  public async requestSnap(props: SnapRequestProps): Promise<SnapResponseProps> { return IModelReadRpcInterface.getClient().requestSnap(this.iModelToken.toJSON(), IModelApp.sessionId, props); }

  /** Request a tooltip from the backend.  */
  public async getToolTipMessage(id: string): Promise<string[]> { return IModelReadRpcInterface.getClient().getToolTipMessage(this.iModelToken.toJSON(), id); }

  /** Convert a point in this iModel's Spatial coordinates to a [[Cartographic]] using the Geographic location services for this IModelConnection.
   * @param spatial A point in the iModel's spatial coordinates
   * @param result If defined, use this for output
   * @returns A Cartographic location
   * @throws IModelError if [[isGeoLocated]] is false or point could not be converted.
   */
  public async spatialToCartographicFromGcs(spatial: XYAndZ, result?: Cartographic): Promise<Cartographic> {
    if (undefined === this._noGcsDefined && !this.isGeoLocated)
      this._noGcsDefined = true;

    if (this._noGcsDefined)
      throw new IModelError(IModelStatus.NoGeoLocation, "iModel does not have a Geographic Coordinate system. It may be Geolocated with an EcefTransform");

    const geoConverter = this.geoServices.getConverter();
    const coordResponse = await geoConverter.getGeoCoordinatesFromIModelCoordinates([spatial]);

    if (this._noGcsDefined = (1 !== coordResponse.geoCoords.length || GeoCoordStatus.NoGCSDefined === coordResponse.geoCoords[0].s))
      throw new IModelError(IModelStatus.NoGeoLocation, "iModel does not have a Geographic Coordinate system. It may be Geolocated with an EcefTransform");

    if (GeoCoordStatus.Success !== coordResponse.geoCoords[0].s)
      throw new IModelError(IModelStatus.BadRequest, "Error converting spatial to cartographic");

    const longLatHeight = Point3d.fromJSON(coordResponse.geoCoords[0].p); // x is longitude in degrees, y is latitude in degrees, z is height in meters...
    return Cartographic.fromDegrees(longLatHeight.x, longLatHeight.y, longLatHeight.z, result);
  }

  /** Convert a point in this iModel's Spatial coordinates to a [[Cartographic]] using the Geographic location services for this IModelConnection or [[IModel.ecefLocation]].
   * @param spatial A point in the iModel's spatial coordinates
   * @param result If defined, use this for output
   * @returns A Cartographic location
   * @throws IModelError if [[isGeoLocated]] is false or point could not be converted.
   * @see [[spatialToCartographicFromGcs]]
   * @see [[spatialToCartographicFromEcef]]
   */
  public async spatialToCartographic(spatial: XYAndZ, result?: Cartographic): Promise<Cartographic> {
    if (undefined === this._noGcsDefined) {
      try {
        return await this.spatialToCartographicFromGcs(spatial, result);
      } catch (error) {
        if (!this._noGcsDefined)
          throw error;
      }
    }
    return (this._noGcsDefined ? this.spatialToCartographicFromEcef(spatial, result) : this.spatialToCartographicFromGcs(spatial, result));
  }

  /** Convert a [[Cartographic]] to a point in this iModel's Spatial coordinates using the Geographic location services for this IModelConnection.
   * @param cartographic A cartographic location
   * @param result If defined, use this for output
   * @returns A point in this iModel's spatial coordinates
   * @throws IModelError if [[isGeoLocated]] is false or cartographic location could not be converted.
   */
  public async cartographicToSpatialFromGcs(cartographic: Cartographic, result?: Point3d): Promise<Point3d> {
    if (undefined === this._noGcsDefined && !this.isGeoLocated)
      this._noGcsDefined = true;

    if (this._noGcsDefined)
      throw new IModelError(IModelStatus.NoGeoLocation, "iModel does not have a Geographic Coordinate system. It may be Geolocated with an EcefTransform");

    const geoConverter = this.geoServices.getConverter();
    const geoCoord = Point3d.create(Angle.radiansToDegrees(cartographic.longitude), Angle.radiansToDegrees(cartographic.latitude), cartographic.height); // x is longitude in degrees, y is latitude in degrees, z is height in meters...
    const coordResponse = await geoConverter.getIModelCoordinatesFromGeoCoordinates([geoCoord]);

    if (this._noGcsDefined = (1 !== coordResponse.iModelCoords.length || GeoCoordStatus.NoGCSDefined === coordResponse.iModelCoords[0].s))
      throw new IModelError(IModelStatus.NoGeoLocation, "iModel does not have a Geographic Coordinate system. It may be Geolocated with an EcefTransform");

    if (GeoCoordStatus.Success !== coordResponse.iModelCoords[0].s)
      throw new IModelError(IModelStatus.BadRequest, "Error converting cartographic to spatial");

    result = result ? result : Point3d.createZero();
    result.setFromJSON(coordResponse.iModelCoords[0].p);
    return result;
  }

  /** Convert a [[Cartographic]] to a point in this iModel's Spatial coordinates using the Geographic location services for this IModelConnection or [[IModel.ecefLocation]].
   * @param cartographic A cartographic location
   * @param result If defined, use this for output
   * @returns A point in this iModel's spatial coordinates
   * @throws IModelError if [[isGeoLocated]] is false or cartographic location could not be converted.
   * @see [[cartographicToSpatialFromGcs]]
   * @see [[cartographicToSpatialFromEcef]]
   */
  public async cartographicToSpatial(cartographic: Cartographic, result?: Point3d): Promise<Point3d> {
    if (undefined === this._noGcsDefined) {
      try {
        return await this.cartographicToSpatialFromGcs(cartographic, result);
      } catch (error) {
        if (!this._noGcsDefined)
          throw error;
      }
    }
    return (this._noGcsDefined ? this.cartographicToSpatialFromEcef(cartographic, result) : this.cartographicToSpatialFromGcs(cartographic, result));
  }
}

/** @public */
export namespace IModelConnection {

  /** The id/name/class of a ViewDefinition. Returned by [[IModelConnection.Views.getViewList]] */
  export interface ViewSpec {
    /** The element id of the ViewDefinition. This string may be passed to [[IModelConnection.Views.load]]. */
    id: string;
    /** The name of the view. This string may be used to create a list with the possible view names. */
    name: string;
    /** The fullClassName of the ViewDefinition. Useful for sorting the list of views. */
    class: string;
  }

  /** The collection of loaded ModelState objects for an [[IModelConnection]]. */
  export class Models {
    /** The set of loaded models for this IModelConnection, indexed by Id. */
    public loaded = new Map<string, ModelState>();

    /** @internal */
    constructor(private _iModel: IModelConnection) { }

    /** The Id of the [RepositoryModel]($backend). */
    public get repositoryModelId(): string { return "0x1"; }

    /** Get a batch of [[ModelProps]] given a list of Model ids. */
    public async getProps(modelIds: Id64Arg): Promise<ModelProps[]> {
      return IModelReadRpcInterface.getClient().getModelProps(this._iModel.iModelToken.toJSON(), [...Id64.toIdSet(modelIds)]);
    }

    /** Find a ModelState in the set of loaded Models by ModelId. */
    public getLoaded(id: string): ModelState | undefined { return this.loaded.get(id); }

    /** load a set of Models by Ids. After calling this method, you may get the ModelState objects by calling getLoadedModel. */
    public async load(modelIds: Id64Arg): Promise<void> {
      const notLoaded = new Set<string>();
      Id64.forEach(modelIds, (id) => {
        if (undefined === this.getLoaded(id))
          notLoaded.add(id);
      });

      if (notLoaded.size === 0)
        return; // all requested models are already loaded

      try {
        const propArray = await this.getProps(notLoaded);
        for (const props of propArray) {
          const ctor = await this._iModel.findClassFor(props.classFullName, ModelState);
          const modelState = new ctor!(props, this._iModel); // create a new instance of the appropriate ModelState subclass
          this.loaded.set(modelState.id, modelState as ModelState); // save it in loaded set
        }
      } catch (err) { }  // ignore error, we had nothing to do.
    }

    /** Query for a set of model ranges by ModelIds. */
    public async queryModelRanges(modelIds: Id64Arg): Promise<Range3dProps[]> {
      return IModelReadRpcInterface.getClient().queryModelRanges(this._iModel.iModelToken.toJSON(), [...Id64.toIdSet(modelIds)]);
    }

    /** Query for a set of ModelProps of the specified ModelQueryParams.
     * @param queryParams The query parameters. The `limit` and `offset` members should be used to page results.
     * @throws [IModelError]($common) If the generated statement is invalid or would return too many props.
     */
    public async queryProps(queryParams: ModelQueryParams): Promise<ModelProps[]> {
      const params: ModelQueryParams = Object.assign({}, queryParams); // make a copy
      params.from = queryParams.from || ModelState.classFullName; // use "BisCore:Model" as default class name
      params.where = queryParams.where || "";
      if (!queryParams.wantPrivate) {
        if (params.where.length > 0) params.where += " AND ";
        params.where += "IsPrivate=FALSE ";
      }
      if (!queryParams.wantTemplate) {
        if (params.where.length > 0) params.where += " AND ";
        params.where += "IsTemplate=FALSE ";
      }
      return IModelReadRpcInterface.getClient().queryModelProps(this._iModel.iModelToken.toJSON(), params);
    }

    /** Asynchronously stream ModelProps using the specified ModelQueryParams.
     * @alpha This method will replace IModelConnection.Models.queryProps as soon as auto-paging support is added
     */
    public async * query(queryParams: ModelQueryParams): AsyncIterableIterator<ModelProps> {
      // NOTE: this implementation has the desired API signature, but its implementation must be improved to actually page results
      const modelPropsArray: ModelProps[] = await this.queryProps(queryParams);
      for (const modelProps of modelPropsArray) {
        yield modelProps;
      }
    }

    /** Code to run when the IModelConnection has closed. */
    public onIModelConnectionClose() {
      this.loaded.forEach((value: ModelState) => {
        value.onIModelConnectionClose();
      });
    }
  }

  /** The collection of Elements for an [[IModelConnection]]. */
  export class Elements {
    /** @internal */
    public constructor(private _iModel: IModelConnection) { }

    /** The Id of the [root subject element]($docs/bis/intro/glossary.md#subject-root) for this iModel. */
    public get rootSubjectId(): Id64String { return "0x1"; }

    /** Get a set of element ids that satisfy a query */
    public async queryIds(params: EntityQueryParams): Promise<Id64Set> { return this._iModel.queryEntityIds(params); }

    /** Get an array of [[ElementProps]] given one or more element ids. */
    public async getProps(arg: Id64Arg): Promise<ElementProps[]> {
      return IModelReadRpcInterface.getClient().getElementProps(this._iModel.iModelToken.toJSON(), [...Id64.toIdSet(arg)]);
    }

    /** Get an array  of [[ElementProps]] that satisfy a query
     * @param params The query parameters. The `limit` and `offset` members should be used to page results.
     * @throws [IModelError]($common) If the generated statement is invalid or would return too many props.
     */
    public async queryProps(params: EntityQueryParams): Promise<ElementProps[]> {
      return IModelReadRpcInterface.getClient().queryElementProps(this._iModel.iModelToken.toJSON(), params);
    }
  }

  /** The collection of [[CodeSpec]] entities for an [[IModelConnection]]. */
  export class CodeSpecs {
    private _loaded?: CodeSpec[];

    /** @internal */
    constructor(private _iModel: IModelConnection) { }

    /** Loads all CodeSpec from the remote IModelDb. */
    private async _loadAllCodeSpecs(): Promise<void> {
      if (this._loaded)
        return;

      this._loaded = [];
      const codeSpecArray: any[] = await IModelReadRpcInterface.getClient().getAllCodeSpecs(this._iModel.iModelToken.toJSON());
      for (const codeSpec of codeSpecArray) {
        this._loaded.push(new CodeSpec(this._iModel, Id64.fromString(codeSpec.id), codeSpec.name, codeSpec.jsonProperties));
      }
    }

    /** Look up a CodeSpec by Id.
     * @param codeSpecId The Id of the CodeSpec to load
     * @returns The CodeSpec with the specified Id
     * @throws [[IModelError]] if the Id is invalid or if no CodeSpec with that Id could be found.
     */
    public async getById(codeSpecId: Id64String): Promise<CodeSpec> {
      if (!Id64.isValid(codeSpecId))
        return Promise.reject(new IModelError(IModelStatus.InvalidId, "Invalid codeSpecId", Logger.logWarning, loggerCategory, () => ({ codeSpecId })));

      await this._loadAllCodeSpecs(); // ensure all codeSpecs have been downloaded
      const found: CodeSpec | undefined = this._loaded!.find((codeSpec: CodeSpec) => codeSpec.id === codeSpecId);
      if (!found)
        return Promise.reject(new IModelError(IModelStatus.NotFound, "CodeSpec not found", Logger.logWarning, loggerCategory));

      return found;
    }

    /** Look up a CodeSpec by name.
     * @param name The name of the CodeSpec to load
     * @returns The CodeSpec with the specified name
     * @throws [[IModelError]] if no CodeSpec with the specified name could be found.
     */
    public async getByName(name: string): Promise<CodeSpec> {
      await this._loadAllCodeSpecs(); // ensure all codeSpecs have been downloaded
      const found: CodeSpec | undefined = this._loaded!.find((codeSpec: CodeSpec) => codeSpec.name === name);
      if (!found)
        return Promise.reject(new IModelError(IModelStatus.NotFound, "CodeSpec not found", Logger.logWarning, loggerCategory));

      return found;
    }
  }

  /** The collection of views for an [[IModelConnection]]. */
  export class Views {
    /** @internal */
    constructor(private _iModel: IModelConnection) { }

    /** Query for an array of ViewDefinitionProps
     * @param queryParams Query parameters specifying the views to return. The `limit` and `offset` members should be used to page results.
     * @throws [IModelError]($common) If the generated statement is invalid or would return too many props.
     */
    public async queryProps(queryParams: ViewQueryParams): Promise<ViewDefinitionProps[]> {
      const params: ViewQueryParams = Object.assign({}, queryParams); // make a copy
      params.from = queryParams.from || ViewState.classFullName; // use "BisCore:ViewDefinition" as default class name
      params.where = queryParams.where || "";
      if (queryParams.wantPrivate === undefined || !queryParams.wantPrivate) {
        if (params.where.length > 0) params.where += " AND ";
        params.where += "IsPrivate=FALSE ";
      }
      const viewProps = await IModelReadRpcInterface.getClient().queryElementProps(this._iModel.iModelToken.toJSON(), params);
      assert((viewProps.length === 0) || ("categorySelectorId" in viewProps[0]), "invalid view definition");  // spot check that the first returned element is-a ViewDefinitionProps
      return viewProps as ViewDefinitionProps[];
    }

    /** Get an array of the ViewSpecs for all views in this IModel that satisfy a ViewQueryParams.
     *
     * This is typically used to create a list for UI.
     *
     * For example:
     * ```ts
     * [[include:IModelConnection.Views.getViewList]]
     * ```
     * @param queryParams The parameters for the views to find. The `limit` and `offset` members should be used to page results.
     * @throws [IModelError]($common) If the generated statement is invalid or would return too many props.
     */
    public async getViewList(queryParams: ViewQueryParams): Promise<ViewSpec[]> {
      const views: ViewSpec[] = [];
      const viewProps: ViewDefinitionProps[] = await this.queryProps(queryParams);
      viewProps.forEach((viewProp) => { views.push({ id: viewProp.id as string, name: viewProp.code!.value!, class: viewProp.classFullName }); });
      return views;
    }

    /** Query the ID of the default view associated with this iModel. Applications can choose to use this as the default view to which to open a viewport upon startup, or the initial selection
     * within a view selection dialog, or similar purposes.
     * @returns the ID of the default view, or an invalid ID if no default view is defined.
     */
    public async queryDefaultViewId(): Promise<Id64String> {
      return IModelReadRpcInterface.getClient().getDefaultViewId(this._iModel.iModelToken.toJSON());
    }

    /** Load a [[ViewState]] object from the specified [[ViewDefinition]] id. */
    public async load(viewDefinitionId: Id64String): Promise<ViewState> {
      const viewProps = await IModelReadRpcInterface.getClient().getViewStateData(this._iModel.iModelToken.toJSON(), viewDefinitionId);
      const className = viewProps.viewDefinitionProps.classFullName;
      const ctor = await this._iModel.findClassFor<typeof EntityState>(className, undefined) as typeof ViewState | undefined;
      if (undefined === ctor)
        return Promise.reject(new IModelError(IModelStatus.WrongClass, "Invalid ViewState class", Logger.logError, loggerCategory, () => viewProps));

      const viewState = ctor.createFromProps(viewProps, this._iModel)!;
      await viewState.load(); // loads models for ModelSelector
      return viewState;
    }

    /** Get a thumbnail for a view.
     * @param viewId The id of the view of the thumbnail.
     * @returns A Promise of the ThumbnailProps.
     * @throws `Error` exception if no thumbnail exists.
     */
    public async getThumbnail(viewId: Id64String): Promise<ThumbnailProps> {
      const val = await IModelReadRpcInterface.getClient().getViewThumbnail(this._iModel.iModelToken.toJSON(), viewId.toString());
      const intVals = new Uint16Array(val.buffer);
      return { format: intVals[1] === ImageSourceFormat.Jpeg ? "jpeg" : "png", width: intVals[2], height: intVals[3], image: new Uint8Array(val.buffer, 8, intVals[0]) };
    }

    /** Save a thumbnail for a view.
     * @param viewId The id of the view for the thumbnail.
     * @param thumbnail The thumbnail data to save.
     * @returns A void Promise
     * @throws `Error` exception if the thumbnail wasn't successfully saved.
     */
    public async saveThumbnail(viewId: Id64String, thumbnail: ThumbnailProps): Promise<void> {
      const id = Id64.fromString(viewId.toString());
      const val = new Uint8Array(thumbnail.image.length + 16);  // include the viewId and metadata in the binary transfer by allocating a new buffer 16 bytes larger than the image size
      new Uint16Array(val.buffer).set([thumbnail.image.length, thumbnail.format === "jpeg" ? ImageSourceFormat.Jpeg : ImageSourceFormat.Png, thumbnail.width, thumbnail.height]); // metadata at offset 0
      const low32 = Id64.getLowerUint32(id);
      const high32 = Id64.getUpperUint32(id);
      new Uint32Array(val.buffer, 8).set([low32, high32]); // viewId is 8 bytes starting at offset 8
      new Uint8Array(val.buffer, 16).set(thumbnail.image); // image data at offset 16
      return IModelWriteRpcInterface.getClient().saveThumbnail(this._iModel.iModelToken.toJSON(), val);
    }
  }

  /** Provides access to tiles associated with an IModelConnection
   * @internal
   */
  export class Tiles {
    private _iModel: IModelConnection;
    constructor(iModel: IModelConnection) { this._iModel = iModel; }
    public async getTileTreeProps(id: string): Promise<TileTreeProps> { return IModelApp.tileAdmin.requestTileTreeProps(this._iModel, id); }
    public async getTileContent(treeId: string, contentId: string): Promise<Uint8Array> { return IModelApp.tileAdmin.requestTileContent(this._iModel, treeId, contentId); }
  }
}<|MERGE_RESOLUTION|>--- conflicted
+++ resolved
@@ -8,15 +8,9 @@
 import { Angle, Point3d, Range3dProps, XYAndZ } from "@bentley/geometry-core";
 import {
   AxisAlignedBox3d, Cartographic, CodeSpec, ElementProps, EntityQueryParams, FontMap, GeoCoordStatus, ImageSourceFormat, IModel, IModelError,
-<<<<<<< HEAD
-  IModelNotFoundResponse, IModelReadRpcInterface, IModelStatus, IModelToken, IModelVersion, IModelWriteRpcInterface, kPagingDefaultOptions,
-  ModelProps, ModelQueryParams, PageOptions, RpcNotFoundResponse, RpcOperation, RpcRequest, RpcRequestEvent, SnapRequestProps, SnapResponseProps,
-  SnapshotIModelRpcInterface, ThumbnailProps, TileTreeProps, ViewDefinitionProps, ViewQueryParams, WipRpcInterface, IModelProps,
-=======
   IModelNotFoundResponse, IModelReadRpcInterface, IModelStatus, IModelToken, IModelVersion, IModelWriteRpcInterface,
   ModelProps, ModelQueryParams, RpcNotFoundResponse, RpcOperation, RpcRequest, RpcRequestEvent, SnapRequestProps, SnapResponseProps,
-  SnapshotIModelRpcInterface, ThumbnailProps, TileTreeProps, ViewDefinitionProps, ViewQueryParams, WipRpcInterface, QueryResponse, QueryPriority, QueryQuota, QueryLimit, QueryResponseStatus,
->>>>>>> 2135e65f
+  SnapshotIModelRpcInterface, ThumbnailProps, TileTreeProps, ViewDefinitionProps, ViewQueryParams, WipRpcInterface, IModelProps, QueryResponse, QueryPriority, QueryQuota, QueryLimit, QueryResponseStatus,
 } from "@bentley/imodeljs-common";
 import { EntityState } from "./EntityState";
 import { GeoServices } from "./GeoServices";
@@ -341,15 +335,10 @@
    * @throws [IModelError]($common) If the statement is invalid
    */
   public async queryRowCount(ecsql: string, bindings?: any[] | object): Promise<number> {
-<<<<<<< HEAD
-    Logger.logTrace(loggerCategory, "IModelConnection.queryRowCount", () => ({ ...this.iModelToken, ecsql, bindings }));
-    return IModelReadRpcInterface.getClient().queryRowCount(this.iModelToken.toJSON(), ecsql, bindings);
-=======
     for await (const row of this.query(`select count(*) nRows from (${ecsql})`, bindings)) {
       return row.nRows;
     }
     throw new IModelError(QueryResponseStatus.Error, "Fail to compute row count");
->>>>>>> 2135e65f
   }
 
   /** Execute a query against this ECDb
@@ -371,15 +360,9 @@
    * See [ECSQL row format]($docs/learning/ECSQLRowFormat) for details about the format of the returned rows.
    * @throws [IModelError]($common) If the statement is invalid
    */
-<<<<<<< HEAD
-  public async queryPage(ecsql: string, bindings?: any[] | object, options?: PageOptions): Promise<any[]> {
-    Logger.logTrace(loggerCategory, "IModelConnection.queryPage", () => ({ ...this.iModelToken, ecsql, options, bindings }));
-    return IModelReadRpcInterface.getClient().queryPage(this.iModelToken.toJSON(), ecsql, bindings, options);
-=======
   public async queryRows(ecsql: string, bindings?: any[] | object, limit?: QueryLimit, quota?: QueryQuota, priority?: QueryPriority): Promise<QueryResponse> {
     Logger.logTrace(loggerCategory, "IModelConnection.queryRows", () => ({ ...this.iModelToken, ecsql, bindings, limit, quota, priority }));
-    return IModelReadRpcInterface.getClient().queryRows(this.iModelToken, ecsql, bindings, limit, quota, priority);
->>>>>>> 2135e65f
+    return IModelReadRpcInterface.getClient().queryRows(this.iModelToken.toJSON(), ecsql, bindings, limit, quota, priority);
   }
 
   /** Execute a pageable query.
