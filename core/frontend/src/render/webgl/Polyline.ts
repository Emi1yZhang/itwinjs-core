--- conflicted
+++ resolved
@@ -10,11 +10,6 @@
 import { LUTGeometry, PolylineBuffers } from "./CachedGeometry";
 import { RenderPass, RenderOrder } from "./RenderFlags";
 import { TechniqueId } from "./TechniqueId";
-<<<<<<< HEAD
-import { AttributeHandle } from "./Handle";
-=======
-import { FeaturesInfo } from "./FeaturesInfo";
->>>>>>> 67e02c83
 import { LineCode } from "./EdgeOverrides";
 import { VertexLUT } from "./VertexLUT";
 import { ColorInfo } from "./ColorInfo";
