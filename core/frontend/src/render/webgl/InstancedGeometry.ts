--- conflicted
+++ resolved
@@ -1,267 +1,258 @@
-/*---------------------------------------------------------------------------------------------
-* Copyright (c) 2019 Bentley Systems, Incorporated. All rights reserved.
-* Licensed under the MIT License. See LICENSE.md in the project root for license terms.
-*--------------------------------------------------------------------------------------------*/
-/** @module WebGL */
-
-import { assert, dispose, IDisposable } from "@bentley/bentleyjs-core";
-import { Range3d, Point3d, Transform } from "@bentley/geometry-core";
-import { InstancedGraphicParams, RenderMemory } from "../System";
-import { CachedGeometry, LUTGeometry } from "./CachedGeometry";
-import { Target } from "./Target";
-import { ShaderProgramParams } from "./DrawCommand";
-<<<<<<< HEAD
-import { AttributeHandle, BufferHandle } from "./Handle";
-=======
-import { BufferHandle, BufferParameters, BuffersContainer } from "./Handle";
-import { FeaturesInfo } from "./FeaturesInfo";
-import { GL } from "./GL";
-import { AttributeMap } from "./AttributeMap";
-import { TechniqueId } from "./TechniqueId";
->>>>>>> 67e02c83
-
-/** @internal */
-export class InstanceBuffers implements IDisposable {
-  public readonly numInstances: number;
-  public readonly transforms: BufferHandle;
-  public readonly featureIds?: BufferHandle;
-  public readonly hasFeatures: boolean;
-  public readonly symbology?: BufferHandle;
-  public readonly shared: boolean;
-  // The center of the range of the instances' translations.
-  private readonly _rtcCenter: Point3d;
-  // A transform from _rtcCenter including model matrix
-  private readonly _rtcTransform: Transform;
-  // The model matrix from which _rtcTransform was previously computed. If it changes, _rtcTransform must be recomputed.
-  private readonly _modelMatrix = Transform.createIdentity();
-  // Holds the instance transforms for computing range. Set to undefined after range computed (immediately after construction)
-  private _transforms?: Float32Array;
-  // Holds the range computed from the above transforms
-  private _range?: Range3d;
-
-  private constructor(shared: boolean, count: number, transforms: BufferHandle, rtcCenter: Point3d, transformsData: Float32Array, symbology?: BufferHandle, featureIds?: BufferHandle) {
-    this.shared = shared;
-    this.numInstances = count;
-    this.transforms = transforms;
-    this.featureIds = featureIds;
-    this.hasFeatures = undefined !== featureIds;
-    this.symbology = symbology;
-    this._rtcCenter = rtcCenter;
-    this._rtcTransform = Transform.createTranslation(this._rtcCenter);
-    this._transforms = transformsData;
-  }
-
-  public static createTransformBufferParameters(techniqueId: TechniqueId): BufferParameters[] {
-    const params: BufferParameters[] = [];
-    const numRows = 3;
-    let row = 0;
-    while (row < numRows) {
-      // 3 rows per instance; 4 floats per row; 4 bytes per float.
-      const floatsPerRow = 4;
-      const bytesPerVertex = floatsPerRow * 4;
-      const offset = row * bytesPerVertex;
-      const stride = 3 * bytesPerVertex;
-      const name = "a_instanceMatrixRow" + row;
-      const details = AttributeMap.findAttribute(name, techniqueId, true);
-      assert(details !== undefined);
-      const bParams: BufferParameters = {
-        glAttribLoc: details!.location,
-        glSize: floatsPerRow,
-        glType: GL.DataType.Float,
-        glNormalized: false,
-        glStride: stride,
-        glOffset: offset,
-        glInstanced: true,
-      };
-      params.push(bParams);
-      row++;
-    }
-    return params;
-  }
-
-  public static create(params: InstancedGraphicParams, shared: boolean): InstanceBuffers | undefined {
-    const { count, featureIds, symbologyOverrides, transforms } = params;
-
-    assert(count > 0 && Math.floor(count) === count);
-    assert(count === transforms.length / 12);
-    assert(undefined === featureIds || count === featureIds.length / 3);
-    assert(undefined === symbologyOverrides || count * 8 === symbologyOverrides.length);
-
-    let idBuf: BufferHandle | undefined;
-    if (undefined !== featureIds && undefined === (idBuf = BufferHandle.createArrayBuffer(featureIds)))
-      return undefined;
-
-    let symBuf: BufferHandle | undefined;
-    if (undefined !== symbologyOverrides && undefined === (symBuf = BufferHandle.createArrayBuffer(symbologyOverrides)))
-      return undefined;
-
-    const tfBuf = BufferHandle.createArrayBuffer(transforms);
-    return undefined !== tfBuf ? new InstanceBuffers(shared, count, tfBuf, params.transformCenter, transforms, symBuf, idBuf) : undefined;
-  }
-
-  public getRtcTransform(modelMatrix: Transform): Transform {
-    if (!this._modelMatrix.isAlmostEqual(modelMatrix)) {
-      modelMatrix.clone(this._modelMatrix);
-      const rtcTransform = Transform.createTranslation(this._rtcCenter);
-      modelMatrix.multiplyTransformTransform(rtcTransform, this._rtcTransform);
-    }
-
-    return this._rtcTransform;
-  }
-
-  public dispose() {
-    dispose(this.transforms);
-    dispose(this.featureIds);
-    dispose(this.symbology);
-  }
-
-  public get rtcCenter(): Point3d { return this._rtcCenter; }
-
-  public collectStatistics(stats: RenderMemory.Statistics): void {
-    const featureBytes = undefined !== this.featureIds ? this.featureIds.bytesUsed : 0;
-    const symBytes = undefined !== this.symbology ? this.symbology.bytesUsed : 0;
-
-    const bytesUsed = this.transforms.bytesUsed + symBytes + featureBytes;
-    stats.addInstances(bytesUsed);
-  }
-
-  public computeRange(reprRange: Range3d, out?: Range3d): Range3d {
-    if (undefined !== this._range)
-      return this._range.clone(out);
-
-    this._range = new Range3d();
-    const tfs = this._transforms;
-    if (undefined === tfs) {
-      assert(false);
-      return this._range.clone(out);
-    }
-
-    this._transforms = undefined;
-
-    const numFloatsPerTransform = 3 * 4;
-    assert(0 === tfs.length % (3 * 4));
-
-    const tf = Transform.createIdentity();
-    const r = new Range3d();
-    for (let i = 0; i < tfs.length; i += numFloatsPerTransform) {
-      tf.setFromJSON({
-        origin: [tfs[i + 3], tfs[i + 7], tfs[i + 11]],
-        matrix: [
-          [tfs[i + 0], tfs[i + 1], tfs[i + 2]],
-          [tfs[i + 4], tfs[i + 5], tfs[i + 6]],
-          [tfs[i + 8], tfs[i + 9], tfs[i + 10]],
-        ],
-      });
-
-      reprRange.clone(r);
-      tf.multiplyRange(r, r);
-      this._range.extendRange(r);
-    }
-
-    const rtcTransform = Transform.createTranslation(this._rtcCenter);
-    rtcTransform.multiplyRange(this._range, this._range);
-
-    return this._range.clone(out);
-  }
-}
-
-/** @internal */
-export class InstancedGeometry extends CachedGeometry {
-  private readonly _buffersContainer: BuffersContainer;
-  private readonly _buffers: InstanceBuffers;
-  private readonly _repr: LUTGeometry;
-  private readonly _ownsRepr: boolean;
-
-  public get numInstances() { return this._buffers.numInstances; }
-  public get transforms() { return this._buffers.transforms; }
-  public get featureIds() { return this._buffers.featureIds; }
-  public get symbology() { return this._buffers.symbology; }
-  public getRtcTransform(modelMatrix: Transform) { return this._buffers.getRtcTransform(modelMatrix); }
-
-  public get asInstanced() { return this; }
-  public get asLUT() { return this._repr.asLUT; }
-  public get asMesh() { return this._repr.asMesh; }
-  public get asSurface() { return this._repr.asSurface; }
-  public get asEdge() { return this._repr.asEdge; }
-  public get asSilhouette() { return this._repr.asSilhouette; }
-
-  public get renderOrder() { return this._repr.renderOrder; }
-  public get isLitSurface() { return this._repr.isLitSurface; }
-  public get hasBakedLighting() { return this._repr.hasBakedLighting; }
-  public get hasAnimation() { return this._repr.hasAnimation; }
-  public get qOrigin() { return this._repr.qOrigin; }
-  public get qScale() { return this._repr.qScale; }
-  public get materialInfo() { return this._repr.materialInfo; }
-  public get polylineBuffers() { return this._repr.polylineBuffers; }
-  public get isEdge() { return this._repr.isEdge; }
-<<<<<<< HEAD
-  public get hasFeatures() { return this._buffers.hasFeatures; }
-=======
-  public get featuresInfo() { return this._buffers.featuresInfo; }
-  public get techniqueId(): TechniqueId { return this._repr.techniqueId; }
->>>>>>> 67e02c83
-
-  public getRenderPass(target: Target) { return this._repr.getRenderPass(target); }
-  public wantWoWReversal(params: ShaderProgramParams) { return this._repr.wantWoWReversal(params); }
-  public getLineCode(params: ShaderProgramParams) { return this._repr.getLineCode(params); }
-  public getLineWeight(params: ShaderProgramParams) { return this._repr.getLineWeight(params); }
-
-  public get rtcCenter(): Point3d { return this._buffers.rtcCenter; }
-
-  public constructor(repr: LUTGeometry, ownsRepr: boolean, buffers: InstanceBuffers) {
-    super();
-    this._repr = repr;
-    this._ownsRepr = ownsRepr;
-    this._buffers = buffers;
-    this._buffersContainer = BuffersContainer.create();
-    this._buffersContainer.appendLinkages(repr.lutBuffers.linkages);
-
-    this._buffersContainer.addBuffer(this._buffers.transforms, InstanceBuffers.createTransformBufferParameters(this.techniqueId));
-    if (this._buffers.symbology !== undefined) {
-      const attrInstanceOverrides = AttributeMap.findAttribute("a_instanceOverrides", this.techniqueId, true);
-      const attrInstanceRgba = AttributeMap.findAttribute("a_instanceRgba", this.techniqueId, true);
-      assert(attrInstanceOverrides !== undefined);
-      assert(attrInstanceRgba !== undefined);
-      this._buffersContainer.addBuffer(this._buffers.symbology, [
-        BufferParameters.create(attrInstanceOverrides!.location, 4, GL.DataType.UnsignedByte, false, 8, 0, true),
-        BufferParameters.create(attrInstanceRgba!.location, 4, GL.DataType.UnsignedByte, false, 8, 4, true),
-      ]);
-    }
-    if (this._buffers.featureIds !== undefined) {
-      const attrFeatureId = AttributeMap.findAttribute("a_featureId", this.techniqueId, true);
-      assert(attrFeatureId !== undefined);
-      this._buffersContainer.addBuffer(this._buffers.featureIds, [BufferParameters.create(attrFeatureId!.location, 3, GL.DataType.UnsignedByte, false, 0, 0, true)]);
-    }
-  }
-
-  public dispose() {
-    dispose(this._buffers);
-    if (this._ownsRepr)
-      this._repr.dispose();
-  }
-
-  protected _wantWoWReversal(_target: Target) {
-    assert(false, "Should never be called");
-    return false;
-  }
-
-  public draw() {
-    this._repr.drawInstanced(this.numInstances, this._buffersContainer);
-  }
-
-  public computeRange(output?: Range3d): Range3d {
-    if (undefined === this._range) {
-      this._range = new Range3d();
-      const reprRange = this._repr.computeRange();
-      this._buffers.computeRange(reprRange, this._range);
-    }
-
-    return this._range.clone(output);
-  }
-
-  public collectStatistics(stats: RenderMemory.Statistics) {
-    this._repr.collectStatistics(stats);
-    if (!this._buffers.shared)
-      this._buffers.collectStatistics(stats);
-  }
-}
+/*---------------------------------------------------------------------------------------------
+* Copyright (c) 2019 Bentley Systems, Incorporated. All rights reserved.
+* Licensed under the MIT License. See LICENSE.md in the project root for license terms.
+*--------------------------------------------------------------------------------------------*/
+/** @module WebGL */
+
+import { assert, dispose, IDisposable } from "@bentley/bentleyjs-core";
+import { Range3d, Point3d, Transform } from "@bentley/geometry-core";
+import { InstancedGraphicParams, RenderMemory } from "../System";
+import { CachedGeometry, LUTGeometry } from "./CachedGeometry";
+import { Target } from "./Target";
+import { ShaderProgramParams } from "./DrawCommand";
+import { BufferHandle, BufferParameters, BuffersContainer } from "./Handle";
+import { GL } from "./GL";
+import { AttributeMap } from "./AttributeMap";
+import { TechniqueId } from "./TechniqueId";
+
+/** @internal */
+export class InstanceBuffers implements IDisposable {
+  public readonly numInstances: number;
+  public readonly transforms: BufferHandle;
+  public readonly featureIds?: BufferHandle;
+  public readonly hasFeatures: boolean;
+  public readonly symbology?: BufferHandle;
+  public readonly shared: boolean;
+  // The center of the range of the instances' translations.
+  private readonly _rtcCenter: Point3d;
+  // A transform from _rtcCenter including model matrix
+  private readonly _rtcTransform: Transform;
+  // The model matrix from which _rtcTransform was previously computed. If it changes, _rtcTransform must be recomputed.
+  private readonly _modelMatrix = Transform.createIdentity();
+  // Holds the instance transforms for computing range. Set to undefined after range computed (immediately after construction)
+  private _transforms?: Float32Array;
+  // Holds the range computed from the above transforms
+  private _range?: Range3d;
+
+  private constructor(shared: boolean, count: number, transforms: BufferHandle, rtcCenter: Point3d, transformsData: Float32Array, symbology?: BufferHandle, featureIds?: BufferHandle) {
+    this.shared = shared;
+    this.numInstances = count;
+    this.transforms = transforms;
+    this.featureIds = featureIds;
+    this.hasFeatures = undefined !== featureIds;
+    this.symbology = symbology;
+    this._rtcCenter = rtcCenter;
+    this._rtcTransform = Transform.createTranslation(this._rtcCenter);
+    this._transforms = transformsData;
+  }
+
+  public static createTransformBufferParameters(techniqueId: TechniqueId): BufferParameters[] {
+    const params: BufferParameters[] = [];
+    const numRows = 3;
+    let row = 0;
+    while (row < numRows) {
+      // 3 rows per instance; 4 floats per row; 4 bytes per float.
+      const floatsPerRow = 4;
+      const bytesPerVertex = floatsPerRow * 4;
+      const offset = row * bytesPerVertex;
+      const stride = 3 * bytesPerVertex;
+      const name = "a_instanceMatrixRow" + row;
+      const details = AttributeMap.findAttribute(name, techniqueId, true);
+      assert(details !== undefined);
+      const bParams: BufferParameters = {
+        glAttribLoc: details!.location,
+        glSize: floatsPerRow,
+        glType: GL.DataType.Float,
+        glNormalized: false,
+        glStride: stride,
+        glOffset: offset,
+        glInstanced: true,
+      };
+      params.push(bParams);
+      row++;
+    }
+    return params;
+  }
+
+  public static create(params: InstancedGraphicParams, shared: boolean): InstanceBuffers | undefined {
+    const { count, featureIds, symbologyOverrides, transforms } = params;
+
+    assert(count > 0 && Math.floor(count) === count);
+    assert(count === transforms.length / 12);
+    assert(undefined === featureIds || count === featureIds.length / 3);
+    assert(undefined === symbologyOverrides || count * 8 === symbologyOverrides.length);
+
+    let idBuf: BufferHandle | undefined;
+    if (undefined !== featureIds && undefined === (idBuf = BufferHandle.createArrayBuffer(featureIds)))
+      return undefined;
+
+    let symBuf: BufferHandle | undefined;
+    if (undefined !== symbologyOverrides && undefined === (symBuf = BufferHandle.createArrayBuffer(symbologyOverrides)))
+      return undefined;
+
+    const tfBuf = BufferHandle.createArrayBuffer(transforms);
+    return undefined !== tfBuf ? new InstanceBuffers(shared, count, tfBuf, params.transformCenter, transforms, symBuf, idBuf) : undefined;
+  }
+
+  public getRtcTransform(modelMatrix: Transform): Transform {
+    if (!this._modelMatrix.isAlmostEqual(modelMatrix)) {
+      modelMatrix.clone(this._modelMatrix);
+      const rtcTransform = Transform.createTranslation(this._rtcCenter);
+      modelMatrix.multiplyTransformTransform(rtcTransform, this._rtcTransform);
+    }
+
+    return this._rtcTransform;
+  }
+
+  public dispose() {
+    dispose(this.transforms);
+    dispose(this.featureIds);
+    dispose(this.symbology);
+  }
+
+  public get rtcCenter(): Point3d { return this._rtcCenter; }
+
+  public collectStatistics(stats: RenderMemory.Statistics): void {
+    const featureBytes = undefined !== this.featureIds ? this.featureIds.bytesUsed : 0;
+    const symBytes = undefined !== this.symbology ? this.symbology.bytesUsed : 0;
+
+    const bytesUsed = this.transforms.bytesUsed + symBytes + featureBytes;
+    stats.addInstances(bytesUsed);
+  }
+
+  public computeRange(reprRange: Range3d, out?: Range3d): Range3d {
+    if (undefined !== this._range)
+      return this._range.clone(out);
+
+    this._range = new Range3d();
+    const tfs = this._transforms;
+    if (undefined === tfs) {
+      assert(false);
+      return this._range.clone(out);
+    }
+
+    this._transforms = undefined;
+
+    const numFloatsPerTransform = 3 * 4;
+    assert(0 === tfs.length % (3 * 4));
+
+    const tf = Transform.createIdentity();
+    const r = new Range3d();
+    for (let i = 0; i < tfs.length; i += numFloatsPerTransform) {
+      tf.setFromJSON({
+        origin: [tfs[i + 3], tfs[i + 7], tfs[i + 11]],
+        matrix: [
+          [tfs[i + 0], tfs[i + 1], tfs[i + 2]],
+          [tfs[i + 4], tfs[i + 5], tfs[i + 6]],
+          [tfs[i + 8], tfs[i + 9], tfs[i + 10]],
+        ],
+      });
+
+      reprRange.clone(r);
+      tf.multiplyRange(r, r);
+      this._range.extendRange(r);
+    }
+
+    const rtcTransform = Transform.createTranslation(this._rtcCenter);
+    rtcTransform.multiplyRange(this._range, this._range);
+
+    return this._range.clone(out);
+  }
+}
+
+/** @internal */
+export class InstancedGeometry extends CachedGeometry {
+  private readonly _buffersContainer: BuffersContainer;
+  private readonly _buffers: InstanceBuffers;
+  private readonly _repr: LUTGeometry;
+  private readonly _ownsRepr: boolean;
+
+  public get numInstances() { return this._buffers.numInstances; }
+  public get transforms() { return this._buffers.transforms; }
+  public get featureIds() { return this._buffers.featureIds; }
+  public get symbology() { return this._buffers.symbology; }
+  public getRtcTransform(modelMatrix: Transform) { return this._buffers.getRtcTransform(modelMatrix); }
+
+  public get asInstanced() { return this; }
+  public get asLUT() { return this._repr.asLUT; }
+  public get asMesh() { return this._repr.asMesh; }
+  public get asSurface() { return this._repr.asSurface; }
+  public get asEdge() { return this._repr.asEdge; }
+  public get asSilhouette() { return this._repr.asSilhouette; }
+
+  public get renderOrder() { return this._repr.renderOrder; }
+  public get isLitSurface() { return this._repr.isLitSurface; }
+  public get hasBakedLighting() { return this._repr.hasBakedLighting; }
+  public get hasAnimation() { return this._repr.hasAnimation; }
+  public get qOrigin() { return this._repr.qOrigin; }
+  public get qScale() { return this._repr.qScale; }
+  public get materialInfo() { return this._repr.materialInfo; }
+  public get polylineBuffers() { return this._repr.polylineBuffers; }
+  public get isEdge() { return this._repr.isEdge; }
+  public get hasFeatures() { return this._buffers.hasFeatures; }
+  public get techniqueId(): TechniqueId { return this._repr.techniqueId; }
+
+  public getRenderPass(target: Target) { return this._repr.getRenderPass(target); }
+  public wantWoWReversal(params: ShaderProgramParams) { return this._repr.wantWoWReversal(params); }
+  public getLineCode(params: ShaderProgramParams) { return this._repr.getLineCode(params); }
+  public getLineWeight(params: ShaderProgramParams) { return this._repr.getLineWeight(params); }
+
+  public get rtcCenter(): Point3d { return this._buffers.rtcCenter; }
+
+  public constructor(repr: LUTGeometry, ownsRepr: boolean, buffers: InstanceBuffers) {
+    super();
+    this._repr = repr;
+    this._ownsRepr = ownsRepr;
+    this._buffers = buffers;
+    this._buffersContainer = BuffersContainer.create();
+    this._buffersContainer.appendLinkages(repr.lutBuffers.linkages);
+
+    this._buffersContainer.addBuffer(this._buffers.transforms, InstanceBuffers.createTransformBufferParameters(this.techniqueId));
+    if (this._buffers.symbology !== undefined) {
+      const attrInstanceOverrides = AttributeMap.findAttribute("a_instanceOverrides", this.techniqueId, true);
+      const attrInstanceRgba = AttributeMap.findAttribute("a_instanceRgba", this.techniqueId, true);
+      assert(attrInstanceOverrides !== undefined);
+      assert(attrInstanceRgba !== undefined);
+      this._buffersContainer.addBuffer(this._buffers.symbology, [
+        BufferParameters.create(attrInstanceOverrides!.location, 4, GL.DataType.UnsignedByte, false, 8, 0, true),
+        BufferParameters.create(attrInstanceRgba!.location, 4, GL.DataType.UnsignedByte, false, 8, 4, true),
+      ]);
+    }
+    if (this._buffers.featureIds !== undefined) {
+      const attrFeatureId = AttributeMap.findAttribute("a_featureId", this.techniqueId, true);
+      assert(attrFeatureId !== undefined);
+      this._buffersContainer.addBuffer(this._buffers.featureIds, [BufferParameters.create(attrFeatureId!.location, 3, GL.DataType.UnsignedByte, false, 0, 0, true)]);
+    }
+  }
+
+  public dispose() {
+    dispose(this._buffers);
+    if (this._ownsRepr)
+      this._repr.dispose();
+  }
+
+  protected _wantWoWReversal(_target: Target) {
+    assert(false, "Should never be called");
+    return false;
+  }
+
+  public draw() {
+    this._repr.drawInstanced(this.numInstances, this._buffersContainer);
+  }
+
+  public computeRange(output?: Range3d): Range3d {
+    if (undefined === this._range) {
+      this._range = new Range3d();
+      const reprRange = this._repr.computeRange();
+      this._buffers.computeRange(reprRange, this._range);
+    }
+
+    return this._range.clone(output);
+  }
+
+  public collectStatistics(stats: RenderMemory.Statistics) {
+    this._repr.collectStatistics(stats);
+    if (!this._buffers.shared)
+      this._buffers.collectStatistics(stats);
+  }
+}