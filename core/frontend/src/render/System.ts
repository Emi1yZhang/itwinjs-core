/*---------------------------------------------------------------------------------------------
|  $Copyright: (c) 2018 Bentley Systems, Incorporated. All rights reserved. $
 *--------------------------------------------------------------------------------------------*/
/** @module Rendering */

import { ClipVector, Transform, Point2d, Range3d, Point3d, IndexedPolyface } from "@bentley/geometry-core";
import { assert, Id64, IDisposable, dispose } from "@bentley/bentleyjs-core";
import {
  AntiAliasPref,
  SceneLights,
  ViewFlags,
  ViewFlag,
  Frustum,
  Hilite,
  HiddenLine,
  ColorDef,
  RenderMaterial,
  ImageBuffer,
  RenderTexture,
  FeatureTable,
  Feature,
  Gradient,
  ElementAlignedBox3d,
  QParams3d,
  QPoint3dList,
  ImageSource,
  ImageSourceFormat,
} from "@bentley/imodeljs-common";
import { Viewport, ViewRect } from "../Viewport";
import { GraphicBuilder, GraphicBuilderCreateParams } from "./GraphicBuilder";
import { IModelConnection } from "../IModelConnection";
import { FeatureSymbology } from "./FeatureSymbology";
import { PolylineArgs, MeshArgs } from "./primitives/mesh/MeshPrimitives";
import { PointCloudArgs } from "./primitives/PointCloudPrimitive";
import { ImageUtil } from "../ImageUtil";
import { IModelApp } from "../IModelApp";

/**
 * A RenderPlan holds a Frustum and the render settings for displaying a RenderScene into a RenderTarget.
 */
export class RenderPlan {
  public readonly is3d: boolean;
  public readonly viewFlags: ViewFlags;
  public readonly frustum: Frustum;
  public readonly fraction: number;
  public readonly bgColor: ColorDef;
  public readonly monoColor: ColorDef;
  public readonly hiliteSettings: Hilite.Settings;
  public readonly aaLines: AntiAliasPref;
  public readonly aaText: AntiAliasPref;
  public readonly activeVolume?: RenderClipVolume;
  public readonly hline?: HiddenLine.Params;
  public readonly lights?: SceneLights;

  public constructor(vp: Viewport) {
    const view = vp.view;
    const style = view.displayStyle;

    this.is3d = view.is3d();
    this.viewFlags = style.viewFlags;
    this.frustum = vp.getFrustum()!;
    this.fraction = vp.frustFraction;
    this.bgColor = view.backgroundColor;
    this.monoColor = style.getMonochromeColor();
    this.hiliteSettings = vp.hilite;
    this.aaLines = vp.wantAntiAliasLines;
    this.aaText = vp.wantAntiAliasText;
    this.hline = style.is3d() ? style.getHiddenLineParams() : undefined;
    this.lights = undefined; // view.is3d() ? view.getLights() : undefined

    const clipVec = view.getViewClip();
    this.activeVolume = clipVec !== undefined ? IModelApp.renderSystem.getClipVolume(clipVec, view.iModel) : undefined;
  }
}

/** A renderer-specific object that can be placed into a display list. */
export abstract class RenderGraphic implements IDisposable {
  public abstract dispose(): void;
}

/** A type of clip volume being used for clipping. */
export const enum ClippingType {
  None,
  Mask,
  Planes,
}

/** Interface adopted by a type which can apply a clipping volume to a Target. */
export abstract class RenderClipVolume implements IDisposable {
  /** Returns the type of this clipping volume. */
  public abstract get type(): ClippingType;

  public abstract dispose(): void;
}

export type GraphicList = RenderGraphic[];

/** A graphic used for decorations, optionally with symbology overrides. */
export class Decoration implements IDisposable {
  public readonly graphic: RenderGraphic;
  public readonly overrides?: FeatureSymbology.Appearance;

  public constructor(graphic: RenderGraphic, overrides?: FeatureSymbology.Appearance) {
    this.graphic = graphic;
    this.overrides = overrides;
  }

  public dispose() {
    dispose(this.graphic);
  }
}

export class DecorationList implements IDisposable {
  public readonly list: Decoration[];

  public constructor() { this.list = []; }

  public dispose() {
    for (const decoration of this.list)
      dispose(decoration);
    this.list.length = 0;
  }

  public add(graphic: RenderGraphic, ovrs?: FeatureSymbology.Appearance) {
    this.list.push(new Decoration(graphic, ovrs));
  }
}

/**
 * A set of GraphicLists of various types of RenderGraphics that are "decorated" into the RenderTarget,
 * in addition to the Scene.
 */
export class Decorations implements IDisposable {
  private _skyBox?: RenderGraphic;
  private _viewBackground?: RenderGraphic; // drawn first, view units, with no zbuffer, smooth shading, default lighting. e.g., a skybox
  private _normal?: GraphicList;       // drawn with zbuffer, with scene lighting
  private _world?: DecorationList;        // drawn with zbuffer, with default lighting, smooth shading
  private _worldOverlay?: DecorationList; // drawn in overlay mode, world units
  private _viewOverlay?: DecorationList;  // drawn in overlay mode, view units

  // Getters & Setters - dispose of members before resetting
  public get skyBox(): RenderGraphic | undefined { return this._skyBox; }
  public set skyBox(skyBox: RenderGraphic | undefined) {
    dispose(this._skyBox);
    this._skyBox = skyBox;
  }
  public get viewBackground(): RenderGraphic | undefined { return this._viewBackground; }
  public set viewBackground(viewBackground: RenderGraphic | undefined) {
    dispose(this._viewBackground);  // no effect if already disposed
    this._viewBackground = viewBackground;
  }
  public get normal(): GraphicList | undefined { return this._normal; }
  public set normal(normal: GraphicList | undefined) {
    if (this._normal)
      for (const graphic of this._normal)
        dispose(graphic);
    this._normal = normal;
  }
  public get world(): DecorationList | undefined { return this._world; }
  public set world(world: DecorationList | undefined) {
    dispose(this._world); // no effect if already disposed
    this._world = world;
  }
  public get worldOverlay(): DecorationList | undefined { return this._worldOverlay; }
  public set worldOverlay(worldOverlay: DecorationList | undefined) {
    dispose(this._worldOverlay);  // no effect if already disposed
    this._worldOverlay = worldOverlay;
  }
  public get viewOverlay(): DecorationList | undefined { return this._viewOverlay; }
  public set viewOverlay(viewOverlay: DecorationList | undefined) {
    dispose(this._viewOverlay); // no effect if already disposed
    this._viewOverlay = viewOverlay;
  }

  public dispose() {
    this._skyBox = dispose(this._skyBox);
    this._viewBackground = dispose(this._viewBackground);
    this._world = dispose(this._world);
    this._worldOverlay = dispose(this._worldOverlay);
    this._viewOverlay = dispose(this._viewOverlay);
    if (this._normal)
      for (const graphic of this._normal)
        dispose(graphic);
    this._normal = undefined;
  }
}

export class GraphicBranch {
  public readonly entries: RenderGraphic[] = [];
  private _viewFlagOverrides = new ViewFlag.Overrides();
  public symbologyOverrides?: FeatureSymbology.Overrides;

  public constructor() { }

  public add(graphic: RenderGraphic): void {
    this.entries.push(graphic);
  }
  public addRange(graphics: RenderGraphic[]): void {
    graphics.forEach(this.add);
  }

  public getViewFlags(flags: ViewFlags, out?: ViewFlags): ViewFlags { return this._viewFlagOverrides.apply(flags.clone(out)); }
  public setViewFlags(flags: ViewFlags): void { this._viewFlagOverrides.overrideAll(flags); }
  public setViewFlagOverrides(ovr: ViewFlag.Overrides): void { this._viewFlagOverrides.copyFrom(ovr); }

  public clear() {
    this.entries.length = 0;
  }
  public get isEmpty(): boolean { return 0 === this.entries.length; }
}

/** Describes aspects of a pixel as read from a RenderTarget. */
export namespace Pixel {
  export class Data {
    public constructor(public readonly elementId?: Id64,
      public readonly distanceFraction: number = -1.0,
      public readonly type: GeometryType = GeometryType.Unknown,
      public readonly planarity: Planarity = Planarity.Unknown) { }
  }

  /** Describes the foremost type of geometry which produced the pixel. */
  export const enum GeometryType {
    Unknown, // Geometry was not selected, or type could not be determined
    None, // No geometry was rendered to this pixel
    Surface, // A surface
    Linear, // A polyline
    Edge, // The edge of a surface
    Silhouette, // A silhouette of a surface
  }

  /** Describes the planarity of the foremost geometry which produced the pixel. */
  export const enum Planarity {
    Unknown, // Geometry was not selected, or planarity could not be determined
    None, // No geometry was rendered to this pixel
    Planar, // Planar geometry
    NonPlanar, // Non-planar geometry
  }

  /**
   * Bit-mask by which callers of [[Viewport.readPixels]] specify which aspects are of interest.
   *
   * Aspects not specified will be omitted from the returned data.
   */
  export const enum Selector {
    None = 0,
    /** Select element Ids */
    ElementId = 1 << 0,
    /** Select distances from near plane */
    Distance = 1 << 1,
    /** Select geometry type and planarity */
    Geometry = 1 << 2,
    /** Select geometry type/planarity and distance from near plane */
    GeometryAndDistance = Geometry | Distance,
    /** Select all aspects */
    All = GeometryAndDistance | ElementId,
  }

  /** A rectangular array of pixels as read from a RenderTarget's frame buffer. */
  export interface Buffer {
    /** Retrieve the data associated with the pixel at (x,y) in view coordinates. */
    getPixel(x: number, y: number): Data;
  }
}

/**
 * A RenderTarget holds the current scene, the current set of dynamic RenderGraphics, and the current decorators.
 * When frames are composed, all of those RenderGraphics are rendered, as appropriate.
 *
 * A RenderTarget holds a reference to a RenderSystem.
 *
 * Every Viewport holds a reference to a RenderTarget.
 */
export abstract class RenderTarget implements IDisposable {

  public static get frustumDepth2d(): number { return 1.0; } // one meter
  public static get maxDisplayPriority(): number { return (1 << 23) - 32; }
  public static get displayPriorityFactor(): number { return this.frustumDepth2d / (this.maxDisplayPriority + 1); }

  public static depthFromDisplayPriority(priority: number): number { return this.displayPriorityFactor * priority; }

  public abstract get renderSystem(): RenderSystem;
  public abstract get cameraFrustumNearScaleLimit(): number;
  public abstract get viewRect(): ViewRect;
  public abstract get wantInvertBlackBackground(): boolean;

  public createGraphic(params: GraphicBuilderCreateParams) { return this.renderSystem.createGraphic(params); }

  public abstract dispose(): void;
  public abstract reset(): void;
<<<<<<< HEAD
  public abstract changeScene(scene: GraphicList, activeVolume?: RenderClipVolume): void;
=======
  public abstract changeScene(scene: GraphicList, activeVolume?: ClipVector): void;
  public abstract changeTerrain(_scene: GraphicList): void;
>>>>>>> 89deeabe
  public abstract changeDynamics(dynamics?: DecorationList): void;
  public abstract changeDecorations(decorations: Decorations): void;
  public abstract changeRenderPlan(plan: RenderPlan): void;
  public abstract drawFrame(sceneMilSecElapsed?: number): void;
  public abstract overrideFeatureSymbology(ovr: FeatureSymbology.Overrides): void;
  public abstract setHiliteSet(hilited: Set<string>): void;
  public abstract setFlashed(elementId: Id64, intensity: number): void;
  public abstract setViewRect(rect: ViewRect, temporary: boolean): void;
  public abstract queueReset(): void;
  public abstract onResized(): void;
  public abstract updateViewRect(): boolean; // force a RenderTarget viewRect to resize if necessary since last draw
  public abstract readPixels(rect: ViewRect, selector: Pixel.Selector): Pixel.Buffer | undefined;
  public abstract readImage(rect: ViewRect, targetSize: Point2d): ImageBuffer | undefined;
}

export enum SkyboxSphereType {
  Gradient2Color,
  Gradient4Color,
  Texture,
}

export class SkyBoxCreateParams {
  private _isSphere: boolean;

  public readonly texture?: RenderTexture;
  public readonly sphereType?: SkyboxSphereType;
  public readonly zOffset?: number;
  public readonly rotation?: number;
  public readonly zenithColor?: ColorDef;
  public readonly skyColor?: ColorDef;
  public readonly groundColor?: ColorDef;
  public readonly nadirColor?: ColorDef;
  public readonly skyExponent?: number;
  public readonly groundExponent?: number;

  public get isTexturedCube() { return !this._isSphere; }
  public get isSphere() { return this._isSphere; }

  private constructor(_isSphere: boolean, texture?: RenderTexture, sphereType?: SkyboxSphereType, zOffset?: number, rotation?: number, zenithColor?: ColorDef, nadirColor?: ColorDef, skyColor?: ColorDef, groundColor?: ColorDef, skyExponent?: number, groundExponent?: number) {
    this._isSphere = _isSphere;
    this.texture = texture;
    this.sphereType = sphereType;
    this.zOffset = zOffset;
    this.rotation = rotation;
    this.zenithColor = zenithColor;
    this.skyColor = skyColor;
    this.groundColor = groundColor;
    this.nadirColor = nadirColor;
    this.skyExponent = skyExponent;
    this.groundExponent = groundExponent;
  }

  public static createForTexturedCube(cube: RenderTexture) {
    return new SkyBoxCreateParams(false, cube);
  }

  public static createForGradientSphere(sphereType: SkyboxSphereType, zOffset: number, zenithColor: ColorDef, nadirColor: ColorDef,
    skyColor?: ColorDef, groundColor?: ColorDef, skyExponent?: number, groundExponent?: number) {
    // Check arguments.
    assert(SkyboxSphereType.Texture !== sphereType);
    if (SkyboxSphereType.Gradient4Color !== sphereType) {
      assert(undefined !== skyColor);
      assert(undefined !== groundColor);
      assert(undefined !== skyExponent);
      assert(undefined !== groundExponent);
    }
    return new SkyBoxCreateParams(true, undefined, sphereType, zOffset, 0, zenithColor, nadirColor, skyColor, groundColor, skyExponent, groundExponent);
  }

  public static createForTexturedSphere(texture: RenderTexture, zOffset: number, rotation: number) {
    return new SkyBoxCreateParams(true, texture, SkyboxSphereType.Texture, zOffset, rotation);
  }
}

/**
 * A RenderSystem is the renderer-specific factory for creating RenderGraphics, RenderTexture, and RenderMaterials.
 */
export abstract class RenderSystem implements IDisposable {
  protected _nowPainting?: RenderTarget;
  public readonly canvas: HTMLCanvasElement;
  public get isPainting(): boolean { return !!this._nowPainting; }
  public checkPainting(target?: RenderTarget): boolean { return target === this._nowPainting; }
  public startPainting(target?: RenderTarget): void { assert(!this.isPainting); this._nowPainting = target; }
  public nowPainting() { this._nowPainting = undefined; }

  public isValid(): boolean { return this.canvas !== undefined; }
  public constructor(canvas: HTMLCanvasElement) { this.canvas = canvas; }

  public abstract dispose(): void;

  /** Create a render target which will render to the supplied canvas element. */
  public abstract createTarget(canvas: HTMLCanvasElement): RenderTarget;

  /** Create an offscreen render target. */
  public abstract createOffscreenTarget(rect: ViewRect): RenderTarget;

  /** Find a previously-created Material by key. Returns null if no such material exists. */
  public findMaterial(_key: string, _imodel: IModelConnection): RenderMaterial | undefined { return undefined; }

  /** Create a RenderMaterial from parameters */
  public createMaterial(_params: RenderMaterial.Params, _imodel: IModelConnection): RenderMaterial | undefined { return undefined; }

  /** Create a GraphicBuilder from parameters */
  public abstract createGraphic(params: GraphicBuilderCreateParams): GraphicBuilder;

  // /** Create a Viewlet from parameters */
  // public abstract createViewlet(branch: GraphicBranch, plan: Plan, position: ViewletPosition): Graphic;

  /** Create a triangle mesh primitive */
  public createTriMesh(_args: MeshArgs): RenderGraphic | undefined { return undefined; }

  /** Create an indexed polyline primitive */
  public createIndexedPolylines(_args: PolylineArgs): RenderGraphic | undefined { return undefined; }

  /** Create a point cloud primitive */
  public createPointCloud(_args: PointCloudArgs, _imodel: IModelConnection): RenderGraphic | undefined { return undefined; }

  /** Create polygons on a range for a sheet tile. */
  public createSheetTilePolyfaces(_corners: Point3d[], _clip?: ClipVector): IndexedPolyface[] { return []; }

  /** Create a sheet tile primitive from polyfaces. */
  public createSheetTile(_tile: RenderTexture, _polyfaces: IndexedPolyface[]): GraphicList { return []; }

  /** Attempt to create a clipping volume for the given iModel using a clip vector. */
  public getClipVolume(_clipVector: ClipVector, _imodel: IModelConnection): RenderClipVolume | undefined { return undefined; }

  /** Create a tile primitive */
  public createTile(tileTexture: RenderTexture, corners: Point3d[]): RenderGraphic | undefined {
    const rasterTile = new MeshArgs();

    // corners
    // [0] [1]
    // [2] [3]
    rasterTile.points = new QPoint3dList(QParams3d.fromRange(Range3d.create(...corners)));
    for (let i = 0; i < 4; ++i)
      rasterTile.points.add(corners[i]);

    rasterTile.vertIndices = [0, 1, 2, 2, 1, 3];
    rasterTile.textureUv = [
      new Point2d(0.0, 0.0),
      new Point2d(1.0, 0.0),
      new Point2d(0.0, 1.0),
      new Point2d(1.0, 1.0),
    ];

    rasterTile.texture = tileTexture;
    rasterTile.isPlanar = true;
    return this.createTriMesh(rasterTile);
  }

  /** Create a Graphic for a sky box which encompasses the entire scene, rotating with the camera.  See SkyBoxCreateParams. */
  public createSkyBox(_params: SkyBoxCreateParams): RenderGraphic | undefined { return undefined; }

  /** Create a RenderGraphic consisting of a list of Graphics */
  public abstract createGraphicList(primitives: RenderGraphic[]): RenderGraphic;

  /** Create a RenderGraphic consisting of a list of Graphics, with optional transform, clip, and view flag overrides applied to the list */
  public abstract createBranch(branch: GraphicBranch, transform: Transform, clips?: RenderClipVolume): RenderGraphic;

  // /** Return the maximum number of Features allowed within a Batch. */
  // public abstract getMaxFeaturesPerBatch(): number;

  /** Create a RenderGraphic consisting of batched Features. */
  public abstract createBatch(graphic: RenderGraphic, features: FeatureTable, range: ElementAlignedBox3d): RenderGraphic;

  /**
   * Create a pickable decoration. A pickable decoration is a decoration graphic which can be located by tools.
   * @param graphic The graphics which will be rendered for the decoration. The graphic must be defined in world coordinates, so it cannot be a view overlay, but could be a world overlay.
   * @param id Uniquely identifies the decoration, obtained from IModelConnection.transientIds.
   * @param range Optionally describes the range of the graphic in world coordinates. Used for culling.
   * @returns A RenderGraphic suitable for adding to a DecorateContext.
   */
  public createPickableDecoration(graphic: RenderGraphic, id: Id64, range?: ElementAlignedBox3d): RenderGraphic {
    if (!id.isValid) {
      assert(false, "Pickable decoration requires an ID");
      return graphic;
    }

    const features = new FeatureTable(1);
    features.insert(new Feature(id));
    return this.createBatch(graphic, features, undefined !== range ? range : new ElementAlignedBox3d());
  }

  /** Get or create a Texture from a RenderTexture element. Note that there is a cache of textures stored on an IModel, so this may return a pointer to a previously-created texture. */
  public findTexture(_key: string, _imodel: IModelConnection): RenderTexture | undefined { return undefined; }

  /** Create a new Texture from gradient symbology. */
  public getGradientTexture(_symb: Gradient.Symb, _imodel: IModelConnection): RenderTexture | undefined { return undefined; }

  /** Create a new Texture from an ImageBuffer. */
  public createTextureFromImageBuffer(_image: ImageBuffer, _imodel: IModelConnection, _params: RenderTexture.Params): RenderTexture | undefined { return undefined; }

  /** Create a new Texture from an HTML image. Typically the image was extracted from a binary representation of a jpeg or png via ImageUtil.extractImage() */
  public createTextureFromImage(_image: HTMLImageElement, _hasAlpha: boolean, _imodel: IModelConnection | undefined, _params: RenderTexture.Params): RenderTexture | undefined { return undefined; }

  /** Create a new Texture from an ImageSource. */
  public async createTextureFromImageSource(source: ImageSource, imodel: IModelConnection | undefined, params: RenderTexture.Params): Promise<RenderTexture | undefined> {
    return ImageUtil.extractImage(source).then((image) => IModelApp.hasRenderSystem ? this.createTextureFromImage(image, ImageSourceFormat.Png === source.format, imodel, params) : undefined);
  }

  /** Create a new Texture from a cube of HTML images. Typically the images were extracted from a binary representation of a jpeg or png via ImageUtil.extractImage() */
  public createTextureFromCubeImages(_posX: HTMLImageElement, _negX: HTMLImageElement, _posY: HTMLImageElement, _negY: HTMLImageElement, _posZ: HTMLImageElement, _negZ: HTMLImageElement, _imodel: IModelConnection, _params: RenderTexture.Params): RenderTexture | undefined { return undefined; }

  // /** Create a Light from Light.Parameters */
  // public abstract createLight(params: LightingParameters, direction: Vector3d, location: Point3d): Light;

  public onInitialized(): void { }
}<|MERGE_RESOLUTION|>--- conflicted
+++ resolved
@@ -287,12 +287,8 @@
 
   public abstract dispose(): void;
   public abstract reset(): void;
-<<<<<<< HEAD
   public abstract changeScene(scene: GraphicList, activeVolume?: RenderClipVolume): void;
-=======
-  public abstract changeScene(scene: GraphicList, activeVolume?: ClipVector): void;
   public abstract changeTerrain(_scene: GraphicList): void;
->>>>>>> 89deeabe
   public abstract changeDynamics(dynamics?: DecorationList): void;
   public abstract changeDecorations(decorations: Decorations): void;
   public abstract changeRenderPlan(plan: RenderPlan): void;
