{
  "name": "@bentley/imodeljs-frontend",
<<<<<<< HEAD
  "version": "0.84.1",
=======
  "version": "0.84.2",
>>>>>>> c2110d0a
  "description": "iModelJs frontend components",
  "main": "lib/frontend.js",
  "typings": "lib/frontend",
  "license": "MIT",
  "scripts": {
    "build": "tsc 1>&2 && npm run copy:public",
    "clean": "rimraf lib package-deps.json ../../generated-docs/frontend",
    "copy:public": "cpx ./src/public/**/* ./lib/public",
    "test": "echo \"Error: run tests from the '../test' directory.\" && exit 1",
    "docs": "node ../../node_modules/@bentley/bentleyjs-tools/scripts/docs.js --source=./src --includes=../../generated-docs/extract --json=../../generated-docs/frontend/json/file.json --tsIndexFile=./frontend.ts --onlyJson %TYPEDOC_THEME%"
  },
  "repository": {},
  "keywords": [
    "Bentley",
    "BIM",
    "iModel"
  ],
  "author": {
    "name": "Bentley Systems, Inc.",
    "url": "http://www.bentley.com"
  },
  "peerDependencies": {
    "@bentley/bentleyjs-core": "8",
    "@bentley/geometry-core": "8",
    "@bentley/imodeljs-clients": "6",
    "@bentley/imodeljs-common": "0"
  },
  "//devDependencies": [
    "NOTE: All peerDependencies should also be listed as devDependencies since peerDependencies are not considered by npm install",
    "NOTE: All tools used by scripts in this package must be listed as devDependencies"
  ],
  "devDependencies": {
    "@bentley/bentleyjs-core": "8",
    "@bentley/geometry-core": "8",
    "@bentley/imodeljs-clients": "6",
    "@bentley/imodeljs-common": "0",
    "cpx": "^1.5.0",
    "rimraf": "^2.6.2",
    "typedoc": "^0.11.1",
    "typescript": "~2.7.2"
  },
  "//dependencies": [
    "NOTE: these dependencies are specific to imodeljs-frontend",
    "NOTE: these dependencies should be only for things that DO NOT APPEAR IN THE API",
    "NOTE: imodeljs-frontend should remain UI technology agnostic, so no react/angular dependencies are allowed"
  ],
  "dependencies": {
    "fuse.js": "^3.2.0",
    "i18next": "^10.2.2",
    "i18next-browser-languagedetector": "^2.1.0",
    "i18next-xhr-backend": "^1.5.1",
    "js-base64": "^2.4.0"
  }
}<|MERGE_RESOLUTION|>--- conflicted
+++ resolved
@@ -1,10 +1,6 @@
 {
   "name": "@bentley/imodeljs-frontend",
-<<<<<<< HEAD
-  "version": "0.84.1",
-=======
   "version": "0.84.2",
->>>>>>> c2110d0a
   "description": "iModelJs frontend components",
   "main": "lib/frontend.js",
   "typings": "lib/frontend",
