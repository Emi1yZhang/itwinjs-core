{
  "name": "@bentley/imodeljs-frontend",
<<<<<<< HEAD
  "version": "2.16.0-dev.9",
=======
  "version": "2.16.0-dev.12",
>>>>>>> 8aaff637
  "description": "iModel.js frontend components",
  "main": "lib/imodeljs-frontend.js",
  "typings": "lib/imodeljs-frontend",
  "imodeljsSharedLibrary": true,
  "license": "MIT",
  "scripts": {
    "compile": "npm run build",
    "build": "npm run copy:assets && npm run pseudolocalize && tsc 1>&2",
    "clean": "rimraf lib .rush/temp/package-deps*.json",
    "copy:assets": "cpx ./src/loader/checkbrowser.js ./lib/loader && cpx \"./src/public/**/*\" ./lib/public",
    "docs": "betools docs --includes=../../generated-docs/extract --json=../../generated-docs/core/imodeljs-frontend/file.json --tsIndexFile=./imodeljs-frontend.ts --onlyJson --excludes=webgl/**/*,**/primitives --excludeGlob=**/*-css.ts",
    "extract-api": "betools extract-api --entry=imodeljs-frontend",
    "lint": "eslint -f visualstudio \"./src/**/*.ts\" 1>&2",
    "pseudolocalize": "betools pseudolocalize --englishDir ./src/public/locales/en --out ./lib/public/locales/en-PSEUDO",
    "test": "npm run webpackTests && certa -r chrome",
    "cover": "npm test -- --cover",
    "test:debug": "certa -r chrome --debug",
    "webpackTests": "webpack --config ./src/test/utils/webpack.config.js 1>&2"
  },
  "repository": {
    "type": "git",
    "url": "https://github.com/imodeljs/imodeljs/tree/master/core/frontend"
  },
  "keywords": [
    "Bentley",
    "BIM",
    "iModel",
    "digital-twin",
    "iTwin"
  ],
  "author": {
    "name": "Bentley Systems, Inc.",
    "url": "http://www.bentley.com"
  },
  "peerDependencies": {
<<<<<<< HEAD
    "@bentley/bentleyjs-core": "^2.16.0-dev.9",
    "@bentley/frontend-authorization-client": "^2.16.0-dev.9",
    "@bentley/geometry-core": "^2.16.0-dev.9",
    "@bentley/imodelhub-client": "^2.16.0-dev.9",
    "@bentley/imodeljs-common": "^2.16.0-dev.9",
    "@bentley/imodeljs-i18n": "^2.16.0-dev.9",
    "@bentley/imodeljs-quantity": "^2.16.0-dev.9",
    "@bentley/itwin-client": "^2.16.0-dev.9",
    "@bentley/orbitgt-core": "^2.16.0-dev.9",
    "@bentley/product-settings-client": "^2.16.0-dev.9",
    "@bentley/rbac-client": "^2.16.0-dev.9",
    "@bentley/telemetry-client": "^2.16.0-dev.9",
    "@bentley/ui-abstract": "^2.16.0-dev.9",
    "@bentley/webgl-compatibility": "^2.16.0-dev.9"
=======
    "@bentley/bentleyjs-core": "^2.16.0-dev.12",
    "@bentley/frontend-authorization-client": "^2.16.0-dev.12",
    "@bentley/geometry-core": "^2.16.0-dev.12",
    "@bentley/imodelhub-client": "^2.16.0-dev.12",
    "@bentley/imodeljs-common": "^2.16.0-dev.12",
    "@bentley/imodeljs-i18n": "^2.16.0-dev.12",
    "@bentley/imodeljs-quantity": "^2.16.0-dev.12",
    "@bentley/itwin-client": "^2.16.0-dev.12",
    "@bentley/orbitgt-core": "^2.16.0-dev.12",
    "@bentley/product-settings-client": "^2.16.0-dev.12",
    "@bentley/rbac-client": "^2.16.0-dev.12",
    "@bentley/telemetry-client": "^2.16.0-dev.12",
    "@bentley/ui-abstract": "^2.16.0-dev.12",
    "@bentley/webgl-compatibility": "^2.16.0-dev.12"
>>>>>>> 8aaff637
  },
  "//devDependencies": [
    "NOTE: All peerDependencies should also be listed as devDependencies since peerDependencies are not considered by npm install",
    "NOTE: All tools used by scripts in this package must be listed as devDependencies"
  ],
  "devDependencies": {
<<<<<<< HEAD
    "@bentley/bentleyjs-core": "2.16.0-dev.9",
    "@bentley/build-tools": "2.16.0-dev.9",
    "@bentley/certa": "2.16.0-dev.9",
    "@bentley/eslint-plugin": "2.16.0-dev.9",
    "@bentley/frontend-authorization-client": "2.16.0-dev.9",
    "@bentley/geometry-core": "2.16.0-dev.9",
    "@bentley/imodelhub-client": "2.16.0-dev.9",
    "@bentley/imodeljs-common": "2.16.0-dev.9",
    "@bentley/imodeljs-i18n": "2.16.0-dev.9",
    "@bentley/imodeljs-quantity": "2.16.0-dev.9",
    "@bentley/itwin-client": "2.16.0-dev.9",
    "@bentley/orbitgt-core": "2.16.0-dev.9",
    "@bentley/product-settings-client": "2.16.0-dev.9",
    "@bentley/rbac-client": "2.16.0-dev.9",
    "@bentley/telemetry-client": "2.16.0-dev.9",
    "@bentley/ui-abstract": "2.16.0-dev.9",
    "@bentley/webgl-compatibility": "2.16.0-dev.9",
=======
    "@bentley/bentleyjs-core": "2.16.0-dev.12",
    "@bentley/build-tools": "2.16.0-dev.12",
    "@bentley/certa": "2.16.0-dev.12",
    "@bentley/eslint-plugin": "2.16.0-dev.12",
    "@bentley/frontend-authorization-client": "2.16.0-dev.12",
    "@bentley/geometry-core": "2.16.0-dev.12",
    "@bentley/imodelhub-client": "2.16.0-dev.12",
    "@bentley/imodeljs-common": "2.16.0-dev.12",
    "@bentley/imodeljs-i18n": "2.16.0-dev.12",
    "@bentley/imodeljs-quantity": "2.16.0-dev.12",
    "@bentley/itwin-client": "2.16.0-dev.12",
    "@bentley/orbitgt-core": "2.16.0-dev.12",
    "@bentley/product-settings-client": "2.16.0-dev.12",
    "@bentley/rbac-client": "2.16.0-dev.12",
    "@bentley/telemetry-client": "2.16.0-dev.12",
    "@bentley/ui-abstract": "2.16.0-dev.12",
    "@bentley/webgl-compatibility": "2.16.0-dev.12",
>>>>>>> 8aaff637
    "@types/chai": "^4.1.4",
    "@types/chai-as-promised": "^7",
    "@types/js-base64": "^2.3.1",
    "@types/mocha": "^5.2.5",
    "@types/node": "10.14.1",
    "@types/semver": "^5.5.0",
    "@types/sinon": "^9.0.0",
    "chai": "^4.1.2",
    "chai-as-promised": "^7",
    "cpx": "^1.5.0",
    "eslint": "^6.8.0",
    "glob": "^7.1.2",
    "mocha": "^5.2.0",
    "nyc": "^14.0.0",
    "rimraf": "^3.0.2",
    "sinon": "^9.0.2",
    "source-map-loader": "^1.0.0",
    "typescript": "~4.1.0",
    "webpack": "4.42.0"
  },
  "//dependencies": [
    "NOTE: these dependencies should be only for things that DO NOT APPEAR IN THE API",
    "NOTE: imodeljs-frontend should remain UI technology agnostic, so no react/angular dependencies are allowed"
  ],
  "dependencies": {
    "@azure/storage-blob": "10.4.0",
<<<<<<< HEAD
    "@bentley/context-registry-client": "2.16.0-dev.9",
    "@bentley/extension-client": "2.16.0-dev.9",
    "@bentley/reality-data-client": "2.16.0-dev.9",
    "@bentley/usage-logging-client": "2.16.0-dev.9",
=======
    "@bentley/context-registry-client": "2.16.0-dev.12",
    "@bentley/extension-client": "2.16.0-dev.12",
    "@bentley/reality-data-client": "2.16.0-dev.12",
    "@bentley/usage-logging-client": "2.16.0-dev.12",
>>>>>>> 8aaff637
    "fuse.js": "^3.3.0",
    "js-base64": "^2.4.5",
    "oidc-client": "^1.9.1",
    "semver": "^5.5.0",
    "xml-js": "~1.6.11",
    "wms-capabilities": "0.4.0"
  },
  "nyc": {
    "nycrc-path": "./node_modules/@bentley/build-tools/.nycrc"
  },
  "eslintConfig": {
    "plugins": [
      "@bentley"
    ],
    "extends": "plugin:@bentley/imodeljs-recommended"
  }
}<|MERGE_RESOLUTION|>--- conflicted
+++ resolved
@@ -1,10 +1,6 @@
 {
   "name": "@bentley/imodeljs-frontend",
-<<<<<<< HEAD
-  "version": "2.16.0-dev.9",
-=======
   "version": "2.16.0-dev.12",
->>>>>>> 8aaff637
   "description": "iModel.js frontend components",
   "main": "lib/imodeljs-frontend.js",
   "typings": "lib/imodeljs-frontend",
@@ -40,22 +36,6 @@
     "url": "http://www.bentley.com"
   },
   "peerDependencies": {
-<<<<<<< HEAD
-    "@bentley/bentleyjs-core": "^2.16.0-dev.9",
-    "@bentley/frontend-authorization-client": "^2.16.0-dev.9",
-    "@bentley/geometry-core": "^2.16.0-dev.9",
-    "@bentley/imodelhub-client": "^2.16.0-dev.9",
-    "@bentley/imodeljs-common": "^2.16.0-dev.9",
-    "@bentley/imodeljs-i18n": "^2.16.0-dev.9",
-    "@bentley/imodeljs-quantity": "^2.16.0-dev.9",
-    "@bentley/itwin-client": "^2.16.0-dev.9",
-    "@bentley/orbitgt-core": "^2.16.0-dev.9",
-    "@bentley/product-settings-client": "^2.16.0-dev.9",
-    "@bentley/rbac-client": "^2.16.0-dev.9",
-    "@bentley/telemetry-client": "^2.16.0-dev.9",
-    "@bentley/ui-abstract": "^2.16.0-dev.9",
-    "@bentley/webgl-compatibility": "^2.16.0-dev.9"
-=======
     "@bentley/bentleyjs-core": "^2.16.0-dev.12",
     "@bentley/frontend-authorization-client": "^2.16.0-dev.12",
     "@bentley/geometry-core": "^2.16.0-dev.12",
@@ -70,32 +50,12 @@
     "@bentley/telemetry-client": "^2.16.0-dev.12",
     "@bentley/ui-abstract": "^2.16.0-dev.12",
     "@bentley/webgl-compatibility": "^2.16.0-dev.12"
->>>>>>> 8aaff637
   },
   "//devDependencies": [
     "NOTE: All peerDependencies should also be listed as devDependencies since peerDependencies are not considered by npm install",
     "NOTE: All tools used by scripts in this package must be listed as devDependencies"
   ],
   "devDependencies": {
-<<<<<<< HEAD
-    "@bentley/bentleyjs-core": "2.16.0-dev.9",
-    "@bentley/build-tools": "2.16.0-dev.9",
-    "@bentley/certa": "2.16.0-dev.9",
-    "@bentley/eslint-plugin": "2.16.0-dev.9",
-    "@bentley/frontend-authorization-client": "2.16.0-dev.9",
-    "@bentley/geometry-core": "2.16.0-dev.9",
-    "@bentley/imodelhub-client": "2.16.0-dev.9",
-    "@bentley/imodeljs-common": "2.16.0-dev.9",
-    "@bentley/imodeljs-i18n": "2.16.0-dev.9",
-    "@bentley/imodeljs-quantity": "2.16.0-dev.9",
-    "@bentley/itwin-client": "2.16.0-dev.9",
-    "@bentley/orbitgt-core": "2.16.0-dev.9",
-    "@bentley/product-settings-client": "2.16.0-dev.9",
-    "@bentley/rbac-client": "2.16.0-dev.9",
-    "@bentley/telemetry-client": "2.16.0-dev.9",
-    "@bentley/ui-abstract": "2.16.0-dev.9",
-    "@bentley/webgl-compatibility": "2.16.0-dev.9",
-=======
     "@bentley/bentleyjs-core": "2.16.0-dev.12",
     "@bentley/build-tools": "2.16.0-dev.12",
     "@bentley/certa": "2.16.0-dev.12",
@@ -113,7 +73,6 @@
     "@bentley/telemetry-client": "2.16.0-dev.12",
     "@bentley/ui-abstract": "2.16.0-dev.12",
     "@bentley/webgl-compatibility": "2.16.0-dev.12",
->>>>>>> 8aaff637
     "@types/chai": "^4.1.4",
     "@types/chai-as-promised": "^7",
     "@types/js-base64": "^2.3.1",
@@ -140,17 +99,10 @@
   ],
   "dependencies": {
     "@azure/storage-blob": "10.4.0",
-<<<<<<< HEAD
-    "@bentley/context-registry-client": "2.16.0-dev.9",
-    "@bentley/extension-client": "2.16.0-dev.9",
-    "@bentley/reality-data-client": "2.16.0-dev.9",
-    "@bentley/usage-logging-client": "2.16.0-dev.9",
-=======
     "@bentley/context-registry-client": "2.16.0-dev.12",
     "@bentley/extension-client": "2.16.0-dev.12",
     "@bentley/reality-data-client": "2.16.0-dev.12",
     "@bentley/usage-logging-client": "2.16.0-dev.12",
->>>>>>> 8aaff637
     "fuse.js": "^3.3.0",
     "js-base64": "^2.4.5",
     "oidc-client": "^1.9.1",
