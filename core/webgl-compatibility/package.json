{
  "name": "@bentley/webgl-compatibility",
<<<<<<< HEAD
  "version": "2.16.0-dev.9",
=======
  "version": "2.16.0-dev.12",
>>>>>>> 8aaff637
  "description": "APIs for determining the level of compatibility of a browser+device with the iModel.js rendering system.",
  "license": "MIT",
  "main": "lib/webgl-compatibility.js",
  "imodeljsSharedLibrary": true,
  "scripts": {
    "compile": "npm run build",
    "build": "tsc 1>&2",
    "clean": "rimraf lib .rush/temp/package-deps*.json",
    "cover": "npm test -- --cover",
    "docs": "betools docs --includes=../../generated-docs/extract --json=../../generated-docs/core/webgl-compatibility/file.json --tsIndexFile=./webgl-compatibility.ts --onlyJson",
    "extract-api": "betools extract-api --entry=webgl-compatibility",
    "lint": "eslint -f visualstudio \"./src/**/*.ts\" 1>&2",
    "test": "npm run webpackTests && certa -r chrome",
    "webpackTests": "webpack --config ./src/test/utils/webpack.config.js 1>&2"
  },
  "repository": {
    "type": "git",
    "url": "https://github.com/imodeljs/imodeljs/tree/master/core/webgl-compatibility"
  },
  "keywords": [
    "Bentley",
    "BIM",
    "iModel",
    "Compatibility",
    "Capabilities",
    "WebGL"
  ],
  "author": {
    "name": "Bentley Systems, Inc.",
    "url": "http://www.bentley.com"
  },
  "peerDependencies": {
<<<<<<< HEAD
    "@bentley/bentleyjs-core": "^2.16.0-dev.9"
  },
  "devDependencies": {
    "@bentley/bentleyjs-core": "2.16.0-dev.9",
    "@bentley/build-tools": "2.16.0-dev.9",
    "@bentley/certa": "2.16.0-dev.9",
    "@bentley/eslint-plugin": "2.16.0-dev.9",
=======
    "@bentley/bentleyjs-core": "^2.16.0-dev.12"
  },
  "devDependencies": {
    "@bentley/bentleyjs-core": "2.16.0-dev.12",
    "@bentley/build-tools": "2.16.0-dev.12",
    "@bentley/certa": "2.16.0-dev.12",
    "@bentley/eslint-plugin": "2.16.0-dev.12",
>>>>>>> 8aaff637
    "@types/chai": "^4.1.4",
    "@types/mocha": "^5.2.5",
    "@types/node": "10.14.1",
    "chai": "^4.1.2",
    "eslint": "^6.8.0",
    "glob": "^7.1.2",
    "mocha": "^5.2.0",
    "rimraf": "^3.0.2",
    "source-map-loader": "^1.0.0",
    "typescript": "~4.1.0",
    "webpack": "4.42.0"
  },
  "eslintConfig": {
    "plugins": [
      "@bentley"
    ],
    "extends": "plugin:@bentley/imodeljs-recommended"
  }
}<|MERGE_RESOLUTION|>--- conflicted
+++ resolved
@@ -1,10 +1,6 @@
 {
   "name": "@bentley/webgl-compatibility",
-<<<<<<< HEAD
-  "version": "2.16.0-dev.9",
-=======
   "version": "2.16.0-dev.12",
->>>>>>> 8aaff637
   "description": "APIs for determining the level of compatibility of a browser+device with the iModel.js rendering system.",
   "license": "MIT",
   "main": "lib/webgl-compatibility.js",
@@ -37,15 +33,6 @@
     "url": "http://www.bentley.com"
   },
   "peerDependencies": {
-<<<<<<< HEAD
-    "@bentley/bentleyjs-core": "^2.16.0-dev.9"
-  },
-  "devDependencies": {
-    "@bentley/bentleyjs-core": "2.16.0-dev.9",
-    "@bentley/build-tools": "2.16.0-dev.9",
-    "@bentley/certa": "2.16.0-dev.9",
-    "@bentley/eslint-plugin": "2.16.0-dev.9",
-=======
     "@bentley/bentleyjs-core": "^2.16.0-dev.12"
   },
   "devDependencies": {
@@ -53,7 +40,6 @@
     "@bentley/build-tools": "2.16.0-dev.12",
     "@bentley/certa": "2.16.0-dev.12",
     "@bentley/eslint-plugin": "2.16.0-dev.12",
->>>>>>> 8aaff637
     "@types/chai": "^4.1.4",
     "@types/mocha": "^5.2.5",
     "@types/node": "10.14.1",
