--- conflicted
+++ resolved
@@ -1,10 +1,6 @@
 {
   "name": "@itwin/core-backend",
-<<<<<<< HEAD
   "version": "4.1.0-dev.62",
-=======
-  "version": "4.1.0-dev.57",
->>>>>>> 3c9808a6
   "description": "iTwin.js backend components",
   "main": "lib/cjs/core-backend.js",
   "typings": "lib/cjs/core-backend",
@@ -45,15 +41,9 @@
     "url": "http://www.bentley.com"
   },
   "peerDependencies": {
-<<<<<<< HEAD
     "@itwin/core-bentley": "workspace:^4.1.0-dev.62",
     "@itwin/core-common": "workspace:^4.1.0-dev.62",
     "@itwin/core-geometry": "workspace:^4.1.0-dev.62",
-=======
-    "@itwin/core-bentley": "workspace:^4.1.0-dev.57",
-    "@itwin/core-common": "workspace:^4.1.0-dev.57",
-    "@itwin/core-geometry": "workspace:^4.1.0-dev.57",
->>>>>>> 3c9808a6
     "@opentelemetry/api": "^1.0.4"
   },
   "peerDependenciesMeta": {
