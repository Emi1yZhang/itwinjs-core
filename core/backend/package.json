{
  "name": "@itwin/core-backend",
  "version": "3.3.0-dev.36",
  "description": "iTwin.js backend components",
  "main": "lib/cjs/core-backend.js",
  "typings": "lib/cjs/core-backend",
  "license": "MIT",
  "engines": {
    "node": ">=12.22.0 < 14.0 || >=14.17.0 <17.0"
  },
  "scripts": {
    "build": "npm run -s build:cjs && npm run -s copy:assets && npm run -s copy:test-assets",
    "build:ci": "npm run -s build",
    "build:cjs": "tsc 1>&2 --outDir lib/cjs",
    "clean": "rimraf lib .rush/temp/package-deps*.json",
    "docs": "betools docs --includes=../../generated-docs/extract --json=../../generated-docs/core/core-backend/file.json --tsIndexFile=./core-backend.ts --onlyJson",
    "copy:assets": "cpx \"./src/assets/**/*\" ./lib/cjs/assets",
    "copy:config": "internal-tools copy-config",
    "copy:test-assets": "cpx \"./src/test/assets/**/*\" ./lib/cjs/test/assets",
    "cover": "nyc npm -s test",
    "extract-api": "betools extract-api --entry=core-backend",
    "lint": "eslint -f visualstudio \"./src/**/*.ts\" 1>&2",
    "test": "mocha",
    "ios:webpack:tests": "TESTS_GLOB=./lib/**/*.test.js webpack --config ../../tools/internal/ios/ios.webpack.config.js",
    "ios:copy:assets": "cpx \"./src/test/assets/**/*\" ../../tools/internal/lib/ios/assets/assets",
    "ios:build:tests": "npm run -s build && npm run -s ios:webpack:tests && npm run -s ios:copy:assets"
  },
  "repository": {
    "type": "git",
    "url": "https://github.com/iTwin/itwinjs-core/tree/master/core/backend"
  },
  "keywords": [
    "Bentley",
    "BIM",
    "iModel",
    "digital-twin",
    "iTwin"
  ],
  "author": {
    "name": "Bentley Systems, Inc.",
    "url": "http://www.bentley.com"
  },
  "peerDependencies": {
    "@itwin/core-bentley": "workspace:^3.3.0-dev.20",
    "@itwin/core-common": "workspace:^3.3.0-dev.20",
    "@itwin/core-geometry": "workspace:^3.3.0-dev.20",
    "@itwin/ecschema-metadata": "workspace:^3.3.0-dev.20"
  },
  "peerDependenciesMeta": {
    "@itwin/ecschema-metadata": {
      "optional": true
    }
  },
  "//devDependencies": [
    "NOTE: All peerDependencies should also be listed as devDependencies since peerDependencies are not considered by npm install",
    "NOTE: All tools used by scripts in this package must be listed as devDependencies"
  ],
  "devDependencies": {
    "@itwin/build-tools": "workspace:*",
    "@itwin/core-bentley": "workspace:*",
    "@itwin/core-common": "workspace:*",
    "@itwin/core-geometry": "workspace:*",
    "@itwin/core-webpack-tools": "workspace:*",
    "@itwin/ecschema-metadata": "workspace:*",
    "@itwin/eslint-plugin": "workspace:*",
<<<<<<< HEAD
    "@types/chai": "4.3.1",
=======
    "@opentelemetry/api": "^1.0.4",
    "@types/chai": "^4.1.4",
>>>>>>> f8851f5b
    "@types/chai-as-promised": "^7",
    "@types/fs-extra": "^4.0.7",
    "@types/mocha": "^8.2.2",
    "@types/multiparty": "^0.0.31",
<<<<<<< HEAD
    "@types/node": "14.14.31",
    "@types/semver": "^7.3.9",
=======
    "@types/node": "16.11.7",
    "@types/semver": "^5.5.0",
>>>>>>> f8851f5b
    "@types/sinon": "^9.0.0",
    "@types/ws": "^7.0.0",
    "chai": "^4.1.2",
    "chai-as-promised": "^7",
    "cpx2": "^3.0.0",
    "dotenv": "^10.0.0",
    "dotenv-expand": "^5.1.0",
    "eslint": "^7.11.0",
    "fs-extra": "^8.1.0",
    "internal-tools": "workspace:*",
    "mocha": "^10.0.0",
    "null-loader": "^0.1.1",
    "nyc": "^15.1.0",
    "rimraf": "^3.0.2",
    "sinon": "^9.0.2",
    "source-map-loader": "^1.0.0",
    "typescript": "~4.4.0",
    "webpack": "4.42.0"
  },
  "dependencies": {
    "@azure/storage-blob": "^12.7.0",
    "@bentley/imodeljs-native": "3.2.8",
    "@itwin/core-telemetry": "workspace:*",
    "form-data": "^2.3.2",
    "fs-extra": "^8.1.0",
    "json5": "^2.2.0",
    "js-base64": "^3.6.1",
    "multiparty": "^4.2.1",
    "semver": "^7.3.5",
    "ws": "^7.5.3"
  },
  "peerDependencies": {
    "@opentelemetry/api": "^1.0.4"
  },
  "peerDependenciesMeta": {
    "@opentelemetry/api": {
      "optional": true
    }
  },
  "nyc": {
    "extends": "./node_modules/@itwin/build-tools/.nycrc"
  },
  "eslintConfig": {
    "plugins": [
      "@itwin"
    ],
    "extends": "plugin:@itwin/itwinjs-recommended",
    "rules": {
      "@typescript-eslint/no-non-null-assertion": "error"
    },
    "overrides": [
      {
        "files": [
          "*.test.ts",
          "**/test/**/*.ts"
        ],
        "rules": {
          "@typescript-eslint/no-non-null-assertion": "off"
        }
      }
    ]
  }
}<|MERGE_RESOLUTION|>--- conflicted
+++ resolved
@@ -63,23 +63,14 @@
     "@itwin/core-webpack-tools": "workspace:*",
     "@itwin/ecschema-metadata": "workspace:*",
     "@itwin/eslint-plugin": "workspace:*",
-<<<<<<< HEAD
-    "@types/chai": "4.3.1",
-=======
     "@opentelemetry/api": "^1.0.4",
-    "@types/chai": "^4.1.4",
->>>>>>> f8851f5b
+    "@types/chai": "^4.3.1",
     "@types/chai-as-promised": "^7",
     "@types/fs-extra": "^4.0.7",
     "@types/mocha": "^8.2.2",
     "@types/multiparty": "^0.0.31",
-<<<<<<< HEAD
-    "@types/node": "14.14.31",
+    "@types/node": "16.11.7",
     "@types/semver": "^7.3.9",
-=======
-    "@types/node": "16.11.7",
-    "@types/semver": "^5.5.0",
->>>>>>> f8851f5b
     "@types/sinon": "^9.0.0",
     "@types/ws": "^7.0.0",
     "chai": "^4.1.2",
