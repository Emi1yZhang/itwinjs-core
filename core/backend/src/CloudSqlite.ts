/*---------------------------------------------------------------------------------------------
* Copyright (c) Bentley Systems, Incorporated. All rights reserved.
* See LICENSE.md in the project root for license terms and full copyright notice.
*--------------------------------------------------------------------------------------------*/
/** @packageDocumentation
 * @module SQLiteDb
 */

import { mkdirSync, unlinkSync } from "fs";
import { dirname, join } from "path";
import { NativeLibrary } from "@bentley/imodeljs-native";
import { AccessToken, BeDuration, BriefcaseStatus, Constructor, GuidString, Logger, OpenMode, PickAsyncMethods, PickMethods, StopWatch } from "@itwin/core-bentley";
import { LocalDirName, LocalFileName } from "@itwin/core-common";
import { IModelHost, KnownLocations } from "./IModelHost";
import { IModelJsFs } from "./IModelJsFs";
import { BlobContainer } from "./BlobContainerService";

import type { VersionedSqliteDb } from "./SQLiteDb";

// spell:ignore logmsg httpcode

/**
 * Types for accessing SQLite databases stored in cloud containers.
 * @beta
 */
export namespace CloudSqlite {

  const logInfo = (msg: string) => Logger.logInfo("CloudSqlite", msg);
  const logError = (msg: string) => Logger.logError("CloudSqlite", msg);

  /**
   * Request a new AccessToken for a cloud container using the [[BlobContainer]] service.
   * If the service is unavailable or returns an error, an empty token is returned.
   */
  export async function requestToken(args: ContainerTokenProps): Promise<AccessToken> {
    const userToken = await IModelHost.getAccessToken();
    const response = await BlobContainer.service?.requestToken({ address: { id: args.containerId, baseUri: args.baseUri }, userToken, forWriteAccess: args.writeable });
    return response?.token ?? "";
  }

  /**
   * Create a new CloudContainer from a ContainerAccessProps. For non-public containers, a valid accessToken must be provided before the container
   * can be used (e.g. via [[CloudSqlite.requestToken]]).
   * @note After the container is successfully connected to a CloudCache, it will begin auto-refreshing its accessToken every `tokenRefreshSeconds` seconds (default is 1 hour)
   * until it is disconnected. However, if the container is public, or if `tokenRefreshSeconds` is <=0, auto-refresh is not enabled.
   */
  export function createCloudContainer(args: ContainerAccessProps): CloudContainer {
    const container = new NativeLibrary.nativeLib.CloudContainer(args) as CloudContainer & { timer?: NodeJS.Timeout, refreshPromise?: Promise<void> };
    const refreshSeconds = (undefined !== args.tokenRefreshSeconds) ? args.tokenRefreshSeconds : 60 * 60; // default is 1 hour

    // don't refresh tokens for public containers or if refreshSeconds<=0
    if (!args.isPublic && refreshSeconds > 0) {
      const tokenProps: ContainerTokenProps = { baseUri: args.baseUri, storageType: args.storageType, containerId: args.containerId, writeable: args.writeable };
      const doRefresh = async () => {
        let newToken: AccessToken | undefined;
        const url = `[${tokenProps.baseUri}/${tokenProps.containerId}]`;
        try {
          newToken = await CloudSqlite.requestToken(tokenProps);
          logInfo(`Refreshed token for container ${url}`);
        } catch (err: any) {
          logError(`Error refreshing token for container ${url}: ${err.message}`);
        }
        container.accessToken = newToken ?? "";
      };
      const tokenRefreshFn = () => {
        container.timer = setTimeout(async () => {
          container.refreshPromise = doRefresh(); // this promise is stored on the container so it can be awaited in tests
          await container.refreshPromise;
          container.refreshPromise = undefined;
          tokenRefreshFn(); // schedule next refresh
        }, refreshSeconds * 1000);
      };
      container.onConnected = tokenRefreshFn; // schedule the first refresh when the container is connected
      container.onDisconnect = () => { // clear the refresh timer when the container is disconnected
        if (container.timer !== undefined) {
          clearTimeout(container.timer);
          container.timer = undefined;
        }
      };
    }
    return container;
  }

  /** Begin prefetching all blocks for a database in a CloudContainer in the background. */
  export function startCloudPrefetch(container: CloudContainer, dbName: string, args?: PrefetchProps): CloudPrefetch {
    return new NativeLibrary.nativeLib.CloudPrefetch(container, dbName, args);
  }

  /** Properties of a CloudContainer. */
  export interface ContainerProps {
<<<<<<< HEAD
    /** blob storage module */
=======
    /** blob storage provider */
>>>>>>> 371876b5
    storageType: "azure" | "google";
    /** base URI for container. */
    baseUri: string;
    /** the name of the container. */
    containerId: string;
    /** an alias for the container. Defaults to `containerId` */
    alias?: string;
    /** SAS token that grants access to the container. */
    accessToken: string;
    /** if true, container is attached with write permissions, and accessToken must provide write access to the cloud container. */
    writeable?: boolean;
    /** if true, container is attached in "secure" mode (blocks are encrypted). Only supported in daemon mode. */
    secure?: boolean;
    /** true if the container is public (doesn't require authorization) */
    isPublic?: boolean;
    /** string attached to log messages from CloudSQLite. This is most useful for identifying usage from daemon mode. */
    logId?: string;
  }

  export type ContainerTokenProps = Omit<ContainerProps, "accessToken">;

  /** Returned from `CloudContainer.queryDatabase` describing one database in the container */
  export interface CachedDbProps {
    /** The total of (4Mb) blocks in the database. */
    readonly totalBlocks: number;
    /** the number of blocks of the database that have been downloaded into the CloudCache */
    readonly localBlocks: number;
    /** the number of blocks from this database that have been modified in the CloudCache and need to be uploaded. */
    readonly dirtyBlocks: number;
    /** If true, the database currently has transactions in the WAL file and may not be uploaded until they have been checkPointed. */
    readonly transactions: boolean;
    /** the state of this database. Indicates whether the database is new or deleted since last upload */
    readonly state: "" | "copied" | "deleted";
  }

  /** Filter options passed to CloudContainer.queryHttpLog
   *  @internal
   */
  export interface BcvHttpLogFilterOptions {
    /** only return rows whose ID is >= the provided id */
    startFromId?: number;
    /** only return rows whose endTime is null OR >= the provided endTime. */
    finishedAtOrAfterTime?: string;
    /** only return rows with a non-null end_time. */
    showOnlyFinished?: boolean;
  }

  /** Returned from 'CloudContainer.queryHttpLog' describing a row in the bcv_http_log table.
   *  @internal
   */
  export interface BcvHttpLog {
    /** Unique, monotonically increasing id value */
    readonly id: number;
    /** Time request was made, as iso-8601 */
    readonly startTime: string;
    /** Time reply received, as iso-8601 (may be undefined) */
    readonly endTime: string | undefined;
    /** "PUT", "GET", etc. */
    readonly method: string;
    /** LogId of client that caused this request. Will be "prefetch" for prefetch requests. */
    readonly logId: string;
    /** Log message associated with request */
    readonly logmsg: string;
    /** URI of request */
    readonly uri: string;
    /** HTTP response code (e.g. 200) */
    readonly httpcode: number;
  }

  /** Properties for accessing a CloudContainer */
  export type ContainerAccessProps = ContainerProps & {
    /** Duration for holding write lock, in seconds. After this time the write lock expires if not refreshed. Default is one hour. */
    lockExpireSeconds?: number;
    /** number of seconds between auto-refresh of access token. If <=0 no auto-refresh. Default is 1 hour (60*60) */
    tokenRefreshSeconds?: number;
  };

  /** The name of a CloudSqlite database within a CloudContainer. */
  export interface DbNameProp {
    /** the name of the database within the CloudContainer.
     * @note names of databases within a CloudContainer are always **case sensitive** on all platforms.*/
    dbName: string;
  }

  /** Properties for accessing a database within a CloudContainer */
  export interface DbProps extends DbNameProp {
    /** the name of the local file to access the database. */
    localFileName: LocalFileName;
  }

  export type TransferDirection = "upload" | "download";
  export interface TransferProgress {
    /** a user-supplied progress function called during the transfer operation. Return a non-0 value to abort the transfer. */
    onProgress?: (loaded: number, total: number) => number;
  }

  export interface CloudHttpProps {
    /** The number of simultaneous HTTP requests.  Default is 6. */
    nRequests?: number;
  }

  export interface PrefetchProps extends CloudHttpProps {
    /** timeout between requests, in milliseconds. Default is 100. */
    timeout?: number;
    /** The number of prefetch requests to issue while there is foreground activity. Default is 3. */
    minRequests?: number;
  }

  export type TransferDbProps = DbProps & TransferProgress & CloudHttpProps;

  /** Properties for creating a CloudCache. */
  export interface CacheProps extends CloudHttpProps {
    /** full path of directory for cache to store its files. Must be on a (preferably fast) local drive, and must be empty when the cache is first created. */
    rootDir: string;
    /** name of this cache. It is possible to have more than one CloudCache in the same session, but each must have a unique name. */
    name: string;
    /** maximum cache Size. Must be a number followed by either M (for megabytes) or G (for gigabytes.) Default is 1G */
    cacheSize?: string;
    /** turn on diagnostics for `curl` (outputs to stderr) */
    curlDiagnostics?: boolean;
  }

  /** Parameters used to obtain the write lock on a cloud container */
  export interface ObtainLockParams {
    /** a string that identifies me to others if I hold the lock while they attempt to acquire it. */
    moniker?: string;
    /** number of times to retry in the event the lock currently held by someone else.
     * After this number of attempts, `onFailure` is called. Default is 20.
     */
    nRetries: number;
    /** Delay between retries, in milliseconds. Default is 100. */
    retryDelayMs: number;
    /** function called if lock cannot be obtained after all retries. It is called with the name of the user currently holding the lock and
     * generally is expected that the user will be consulted whether to wait further.
     * If this function returns "stop", an exception will be thrown. Otherwise the retry cycle is restarted.
     */
    onFailure?: WriteLockBusyHandler;
  }

  /** @internal */
  export interface LockAndOpenArgs {
    /** a string that identifies me to others if I hold the lock while they attempt to acquire it. */
    moniker: string;
    /** the name of the database within the container */
    dbName: string;
    /** the CloudContainer on which the operation will be performed */
    container: CloudContainer;
    /** if present, function called when the write lock is currently held by another user. */
    busyHandler?: WriteLockBusyHandler;
  }

  /** Logging categories for `CloudCache.setLogMask` */
  export enum LoggingMask {
    /** log all HTTP requests and responses */
    HTTP = 0x01,
    /** log as blocks become dirty and must be uploaded */
    DirtyBlocks = 0x02,
    /** log as blocks are added to the delete list */
    AddToDelete = 0x04,
    /** log container lifecycle events (e.g. authorization requests, disconnects, and state transitions) */
    LifecycleEvents = 0x08,
    /** Turn on all logging categories */
    All = 0xff,
    /** Disable logging */
    None = 0,
  }

  /**
   * A local cache for storing data downloaded from many CloudSqlite databases. This object refers to a directory on the local filesystem
   * and is used to **connect** CloudContainers so they may be accessed. It maintains the state of the local copy of
   * the downloaded data from SQLiteDbs in CloudContainers across sessions.
   *
   * Notes:
   * - CloudCaches have a name, used internally by CloudSqlite, that must be unique. CloudCaches are created and maintained via [[CloudCaches.getCache]].
   * - All CloudContainers connected to a given CloudCache must have the same block size, as determined by the first CloudContainer connected.
   * - they have a maximum size that limits the amount of disk space they can consume. When the maximum size of a CloudCache is reached,
   * the least recently used blocks are removed to make room for new blocks.
   * - CloudCaches may only be used by a single process at a time. An exception is thrown if you attempt to access a CloudCache from a
   * second process if it is already in use by another process. Note: for a readonly CloudCache, a "daemon" process can be used to
   * share a CloudCache across processes. See its documentation for details.
   * - Generally, it is expected that there only be a few CloudCaches and they be shared by all applications. Each CloudCache can consume
   * its maximum disk space, so controlling system-wide disk usage is complicated. The only reason to make a new CloudCache is either
   * for containers with a different block size, or to purposely control local disk space usage for a specific set of containers.
   * - The contents of the cache directory are entirely controlled by CloudSqlite and should be empty when the cache is
   * first created and never modified directly thereafter.
   */
  export interface CloudCache {
    /** `true` if this CloudCache is connected to a daemon process */
    get isDaemon(): boolean;
    /** The name for this CloudCache. */
    get name(): string;
    /** The root directory of this CloudCache on a local drive. */
    get rootDir(): LocalDirName;
    /** A guid for this CloudCache. It is assigned when the CloudCache is first created and used for acquiring write locks. */
    get guid(): GuidString;
    /** Configure logging for this CloudCache.
     * @param mask A bitmask of `LoggingMask` values
     * @note this method does nothing if [[isDaemon]] is true. Daemon logging is configured when the daemon is started.
     * @note HTTP logging can be happen on multiple threads and may be buffered. To see buffered log messages, periodically call
     * `[[IModelHost.flushLog]]
     */
    setLogMask(mask: number): void;
    /**
     * destroy this CloudCache to end this session. All currently connected CloudContainers are disconnected first.
     * @note this does *not* delete the local directory. Its contents are maintained so it can be used in future sessions.
     * @note this function is automatically called on [[IModelHost.shutdown]], so it is only called directly for tests.
     * @internal
     */
    destroy(): void;
  }

  /**
   * A CloudSqlite container that may be connected to a CloudCache. A CloudContainer maps a container in a cloud blob-storage
   * account to a local cache, so that the contents of a database in the container may be accessed as if it were a local file.
   *
   * Notes:
   * - all methods and accessors of this interface (other than `initializeContainer`) require that the `connect` method be successfully called first.
   * Otherwise they will throw an exception or return meaningless values.
   * - before a SQLiteDb in a container may be opened for write access, the container's write lock must be held (see [[acquireWriteLock]].)
   * - a single CloudContainer may hold more than one SQLiteDb, but often they are 1:1.
   * - the write lock is per-Container, not per-SQLiteDb (which is the reason they are often 1:1)
   * - the accessToken (a SAS key) member provides time limited, restricted, access to the container. It must be refreshed before it expires.
   * - when a CloudContainer is created, it may either be readonly or writeable. If a container is never meant to be used for writes,
   * it is slightly more efficient to indicate that by passing `writeable: false`
   */
  export interface CloudContainer {
    onConnect?: (container: CloudContainer, cache: CloudCache) => void;
    onConnected?: (container: CloudContainer) => void;
    onDisconnect?: (container: CloudContainer, detach: boolean) => void;
    onDisconnected?: (container: CloudContainer, detach: boolean) => void;

    readonly cache?: CloudCache;
    /** the baseUri of this container */
    get baseUri(): string;
    /** the storageType of this container */
    get storageType(): string;
    /** The ContainerId within a storage account. */
    get containerId(): string;
    /** The *alias* to identify this CloudContainer in a CloudCache. Usually just the ContainerId. */
    get alias(): string;
    /** The logId. */
    get logId(): string;
    /** true if this CloudContainer is currently connected to a CloudCache via the `connect` method. */
    get isConnected(): boolean;
    /** true if this CloudContainer was created with the `writeable` flag (and its `accessToken` supplies write access). */
    get isWriteable(): boolean;
    /** true if this container is public (doesn't require authorization ). */
    get isPublic(): boolean;
    /** true if this CloudContainer currently holds the write lock for its container in the cloud. */
    get hasWriteLock(): boolean;
    /** true if this CloudContainer has local changes that have not be uploaded to its container in the cloud. */
    get hasLocalChanges(): boolean;
    /** The current accessToken providing access to the cloud container */
    get accessToken(): string;
    set accessToken(val: string);
    /** Get the number of garbage blocks in this container that can be purged. */
    get garbageBlocks(): number;
    /** The block size for this CloudContainer. */
    get blockSize(): number;

    /**
     * initialize a cloud blob-store container to be used as a new CloudContainer. This creates the container's manifest of its contents, and should be
     * performed on an empty container. If an existing manifest is present, it is destroyed and a new one is created (essentially emptying the container.)
     */
<<<<<<< HEAD
    initializeContainer(args: { checksumBlockNames?: boolean, blockSize: number }): void;
=======
    initializeContainer(opts?: { checksumBlockNames?: boolean, blockSize: number }): void;
>>>>>>> 371876b5

    /**
     * Connect this CloudContainer to a CloudCache for accessing and/or modifying its contents.
     * @note A CloudCache is a local directory holding copies of information from the cloud. It is persistent across sessions,
     * but this method must be called each session to (re)establish the connection to the CloudCache. If the CloudCache was previously populated,
     * this method may be called and will succeed *even when offline* or without a valid `accessToken`.
     */
    connect(cache: CloudCache): void;

    /**
     * Attempt to acquire the write lock for this CloudContainer. For this to succeed:
     * 1. it must be connected to a `CloudCache`
     * 2. this CloudContainer must have been constructed with `writeable: true`
     * 3. the `accessToken` must authorize write access
     * 4. no other process may be holding an unexpired write lock
     * @throws if any of the above conditions fail
     * @note Write locks *expire* after the duration specified in the `durationSeconds` property of the constructor argument, in case a process
     * crashes or otherwise fails to release the lock. Calling `acquireWriteLock` with the lock already held resets the lock duration from the current time,
     * so long running processes should call this method periodically to ensure their lock doesn't expire (they should also make sure their accessToken is refreshed
     * before it expires.)
     * @note on success, the container is synchronized with its contents in the cloud before the promise resolves.
     * @param user  An identifier of the process/user locking the CloudContainer. In the event of a write lock
     * collision, this string will be included in the exception string of the *other* process attempting to obtain a write lock so that users may identify who currently holds
     * the lock.
     */
    acquireWriteLock(user: string): void;

    /**
     * Release the write lock if it is currently held.
     *
     * Notes:
     *  - if there are local changes that have not been uploaded, they are automatically uploaded before the write lock is released.
     *  - if the write lock is not held, this method does nothing.
     */
    releaseWriteLock(): void;

    /**
     * Destroy any currently valid write lock from this or any other process. This is obviously very dangerous and defeats the purpose of write locking.
     * This method exists only for administrator tools to clear a failed process without waiting for the expiration period. It can also be useful for tests.
     * For this to succeed, all of the conditions of `acquireWriteLock` must be true other than #4.
     */
    clearWriteLock(): void;

    /**
     * Abandon any local changes in this container. If the write lock is currently held, it is released.
     * This function fails with BE_SQLITE_BUSY if there are any open read or write transactions on *any* database in the container.
     */
    abandonChanges(): void;

    /**
     * Disconnect this CloudContainer from its CloudCache. There must be no open databases from this container. Leaves the container's contents in the
     * CloudCache so it is available for future sessions.
     * @note This function does nothing (and does not throw) if the CloudContainer is not connected to a CloudCache.
     */
    disconnect(args?: {
      /** if true removes the container from the CloudCache, otherwise Leaves the container in the CloudCache so it is available for future sessions. */
      detach?: boolean;
    }): void;

    /**
     * Poll cloud storage for changes from other processes.
     *
     * Notes:
     * - no changes made by other processes are visible to this CloudContainer unless/until this method is called.
     * - note this is automatically called whenever the write lock is obtained to ensure all changes are against the latest version.
     */
    checkForChanges(): void;

    /**
     * Upload any changed blocks from the databases in this CloudContainer.
     * @note this is called automatically from `releaseWriteLock` before the write lock is released. It is only necessary to call this directly if you
     * wish to upload changes while the write lock is still held.
     * @see hasLocalChanges
     */
    uploadChanges(): Promise<void>;

    /**
     * Clean any unused deleted blocks from cloud storage. When a database is written, a subset of its blocks are replaced
     * by new versions, sometimes leaving the originals unused. In this case, they are not deleted immediately.
     * Instead, they are scheduled for deletion at some later time. Calling this method deletes all blocks in the cloud container
     * for which the scheduled deletion time has passed.
     * @param nSeconds Any block that was marked as unused before this number of seconds ago will be deleted. Specifying a non-zero
     * value gives a period of time for other clients to refresh their manifests and stop using the now-garbage blocks. Otherwise they may get
     * a 404 error. Default is 1 hour.
     */
    cleanDeletedBlocks(nSeconds?: number): Promise<void>;

    /**
     * Create a copy of an existing database within this CloudContainer with a new name.
     * @note CloudSqlite uses copy-on-write semantics for this operation. That is, this method merely makes a
     * new entry in the manifest with the new name that *shares* all of its blocks with the original database.
     * If either database subsequently changes, the only modified blocks are not shared.
     */
    copyDatabase(dbName: string, toAlias: string): Promise<void>;

    /** Remove a database from this CloudContainer.
     * @see cleanDeletedBlocks
     */
    deleteDatabase(dbName: string): Promise<void>;

    /** Get the list of database names in this CloudContainer.
     * @param globArg if present, filter the results with SQLite [GLOB](https://www.sqlite.org/lang_expr.html#glob) operator.
     */
    queryDatabases(globArg?: string): string[];

    /**
     * Get the status of a specific database in this CloudContainer.
     * @param dbName the name of the database of interest
     */
    queryDatabase(dbName: string): CachedDbProps | undefined;

    /**
     * query the bcv_http_log table
     * @note the bcv_http_log table contains one row for each HTTP request made by the VFS or connected daemon.
     * @note Entries are automatically removed from the table on a FIFO basis. By default entries which are 1 hr old will be removed.
     * @internal
     */
    queryHttpLog(filterOptions?: BcvHttpLogFilterOptions): CloudSqlite.BcvHttpLog[];

    /**
     * Get the SHA1 hash of the content of a database.
     * @param dbName the name of the database of interest
     * @note the hash will be empty if the database does not exist
     */
    queryDatabaseHash(dbName: string): string;
  }

  /**
   * Object returned by [[CloudSqlite.startCloudPrefetch]].
   * It holds a promise that is fulfilled when a Prefetch is completed. May also be used to cancel an in-progress prefetch.
   */
  export interface CloudPrefetch {
    readonly cloudContainer: CloudContainer;
    readonly dbName: string;

    /** Cancel a currently pending prefetch. The promise will be resolved immediately after this call. */
    cancel(): void;

    /**
     * Promise that is resolved when the prefetch completes or is cancelled. Await this promise to ensure that the
     * database has been fully downloaded before going offline, for example.
     *
     * Notes:
     * - resolves to `true` if the prefetch completed and the entire database is local, or `false` if it was aborted or failed.
     * - it is *not* rejected on `cancel`. Some progress may (or may not) have been made by the request.
     * - To monitor the progress being made during prefetch, call `CloudContainer.queryDatabase` periodically.
     */
    promise: Promise<boolean>;
  }

  /** @internal */
  export async function transferDb(direction: TransferDirection, container: CloudContainer, props: TransferDbProps) {
    if (direction === "download")
      mkdirSync(dirname(props.localFileName), { recursive: true }); // make sure the directory exists before starting download

    let timer: NodeJS.Timeout | undefined;
    try {
      const transfer = new NativeLibrary.nativeLib.CloudDbTransfer(direction, container, props);
      let total = 0;
      const onProgress = props.onProgress;
      if (onProgress) {
        timer = setInterval(async () => { // set an interval timer to show progress every 250ms
          const progress = transfer.getProgress();
          total = progress.total;
          if (onProgress(progress.loaded, progress.total))
            transfer.cancelTransfer();
        }, 250);
      }
      await transfer.promise;
      onProgress?.(total, total); // make sure we call progress func one last time when download completes
    } catch (err: any) {
      if (err.message === "cancelled")
        err.errorNumber = BriefcaseStatus.DownloadCancelled;

      throw err;
    } finally {
      if (timer)
        clearInterval(timer);
    }
  }

  /** Upload a local SQLite database file into a CloudContainer.
   * @param container the CloudContainer holding the database. Must be connected.
   * @param props the properties that describe the database to be downloaded, plus optionally an `onProgress` function.
   * @note this function requires that the write lock be held on the container
   */
  export async function uploadDb(container: CloudContainer, props: TransferDbProps): Promise<void> {
    await transferDb("upload", container, props);
    container.checkForChanges(); // re-read the manifest so the database is available locally.
  }

  /** Download a database from a CloudContainer.
   * @param container the CloudContainer holding the database. Must be connected.
   * @param props the properties that describe the database to be downloaded, plus optionally an `onProgress` function.
   * @returns a Promise that is resolved when the download completes.
   * @note the download is "restartable." If the transfer is aborted and then re-requested, it will continue from where
   * it left off rather than re-downloading the entire file.
   */
  export async function downloadDb(container: CloudContainer, props: TransferDbProps): Promise<void> {
    await transferDb("download", container, props);
  }

  /** Optional method to be called when an attempt to acquire the write lock fails because another user currently holds it.
   * @param lockedBy The identifier supplied by the application/user that currently holds the lock.
   * @param expires a stringified Date (in local time) indicating when the lock will expire.
   * @return "stop" to give up and stop retrying. Generally, it's a good idea to wait for some time before returning.
   */
  export type WriteLockBusyHandler = (lockedBy: string, expires: string) => Promise<void | "stop">;

  /**
    * Attempt to acquire the write lock for a container, with retries.
    * If write lock is held by another user, call busyHandler if supplied. If no busyHandler, or handler returns "stop", throw. Otherwise try again.
    * @note if write lock is already held, this function does nothing.
    * @param user the name to be displayed to other users in the event they attempt to obtain the lock while it is held by us
    * @param container the CloudContainer for which the lock is to be acquired
    * @param busyHandler if present, function called when the write lock is currently held by another user.
    * @throws if [[container]] is not connected to a CloudCache.
    */
  export async function acquireWriteLock(user: string, container: CloudContainer, busyHandler?: WriteLockBusyHandler) {
    if (container.hasWriteLock)
      return;

    while (true) {
      try {
        return container.acquireWriteLock(user);
      } catch (e: any) {
        if (e.errorNumber === 5 && busyHandler && "stop" !== await busyHandler(e.lockedBy, e.expires)) // 5 === BE_SQLITE_BUSY
          continue; // busy handler wants to try again
        throw e;
      }
    }
  }

  /**
   * Perform an asynchronous write operation on a CloudContainer with the write lock held.
   * 1. if write lock is already held, call operation and return.
   * 2. attempt to acquire the write lock, with retries. Throw if unable to obtain write lock.
   * 3. perform the operation
   * 3.a if the operation throws, abandon all changes and re-throw
   * 4. release the write lock.
   * 5. return value from operation
   * @param user the name to be displayed to other users in the event they attempt to obtain the lock while it is held by us
   * @param container the CloudContainer for which the lock is to be acquired
   * @param operation an asynchronous operation performed with the write lock held.
   * @param busyHandler if present, function called when the write lock is currently held by another user.
   * @returns a Promise with the result of `operation`
   */
  export async function withWriteLock<T>(user: string, container: CloudContainer, operation: () => Promise<T>, busyHandler?: WriteLockBusyHandler): Promise<T> {
    if (container.hasWriteLock)
      return operation();

    await acquireWriteLock(user, container, busyHandler);
    try {
      // eslint-disable-next-line @typescript-eslint/await-thenable
      const val = await operation(); // wait for work to finish or fail
      container.releaseWriteLock();
      return val;
    } catch (e) {
      container.abandonChanges();  // if operation threw, abandon all changes
      throw e;
    }
  }

  /** Arguments to create or find a CloudCache */
  export interface CreateCloudCacheArg {
    /** The name of the CloudCache. CloudCache names must be unique. */
    cacheName: string;
    /** A string that specifies the maximum size of the CloudCache. It should be a number followed by "K",
     * "M" "G", or "T". Default is "10G". */
    cacheSize?: string;
    /** A local directory in temporary storage for the CloudCache. If not supplied, it is a subdirectory called `cacheName`
     * in the `CloudCaches` temporary directory.
     * If the directory does not exist, it is created. */
    cacheDir?: string;
  }

  /** The collection of currently extant `CloudCache`s, by name. */
  export class CloudCaches {
    private static readonly cloudCaches = new Map<string, CloudCache>();

    /** create a new CloudCache */
    private static makeCache(args: CreateCloudCacheArg): CloudCache {
      const cacheName = args.cacheName;
      const rootDir = args.cacheDir ?? join(IModelHost.profileDir, "CloudCaches", cacheName);
      IModelJsFs.recursiveMkDirSync(rootDir);
      const cache = new NativeLibrary.nativeLib.CloudCache({ rootDir, name: cacheName, cacheSize: args.cacheSize ?? "10G" });
      this.cloudCaches.set(cacheName, cache);
      return cache;
    }

    /** find a CloudCache by name, if it exists */
    public static findCache(cacheName: string): CloudCache | undefined {
      return this.cloudCaches.get(cacheName);
    }
    /** @internal */
    public static dropCache(cacheName: string): CloudCache | undefined {
      const cache = this.cloudCaches.get(cacheName);
      this.cloudCaches.delete(cacheName);
      return cache;
    }
    /** called by IModelHost after shutdown.
     * @internal
     */
    public static destroy() {
      this.cloudCaches.forEach((cache) => cache.destroy());
      this.cloudCaches.clear();
    }

    /** Get a CloudCache by name. If the CloudCache doesn't yet exist, it is created. */
    public static getCache(args: CreateCloudCacheArg): CloudCache {
      return this.cloudCaches.get(args.cacheName) ?? this.makeCache(args);
    }
  }

  /** Class that provides convenient local access to a SQLite database in a CloudContainer.  */
  export class DbAccess<DbType extends VersionedSqliteDb, ReadMethods = DbType, WriteMethods = DbType> {
    /** The name of the database within the cloud container. */
    public readonly dbName: string;
    /** Parameters for obtaining the write lock for this container.  */
    public readonly lockParams: ObtainLockParams = {
      moniker: "",
      nRetries: 20,
      retryDelayMs: 100,
    };
    protected static _cacheName = "default-64k";
    protected _container: CloudContainer;
    protected _cloudDb: DbType;
    private _writeLockProxy?: PickAsyncMethods<WriteMethods>;
    private _readerProxy?: PickMethods<ReadMethods>;
    private get _ctor() { return this.constructor as typeof DbAccess; }

    /** @internal */
    public static getCacheForClass() {
      return CloudCaches.getCache({ cacheName: this._cacheName });
    }
    private _cache?: CloudCache;
    /** only for tests
     * @internal
     */
    public setCache(cache: CloudCache) {
      this._cache = cache;
    }
    /** @internal */
    public getCache(): CloudCache {
      return this._cache ??= this._ctor.getCacheForClass();
    }
    /** @internal */
    public getCloudDb(): DbType {
      return this._cloudDb;
    }

    /**
     * The token that grants access to the cloud container for this DbAccess. If it does not grant write permissions, all
     * write operations will fail. It should be refreshed (via a timer) before it expires.
     */
    public get sasToken() { return this._container.accessToken; }
    public set sasToken(token: AccessToken) { this._container.accessToken = token; }

    /** the container for this DbAccess. It is automatically connected to the CloudCache whenever it is accessed. */
    public get container(): CloudContainer {
      const container = this._container;
      if (!container.isConnected)
        container.connect(this.getCache());
      return container;
    }

    /** Start a prefetch operation to download all the blocks for the VersionedSqliteDb */
    public startPrefetch(): CloudPrefetch {
      return startCloudPrefetch(this.container, this.dbName);
    }

    /** Create a new DbAccess for a database stored in a cloud container. */
    public constructor(args: {
      /** The Constructor for DbType. */
      dbType: Constructor<DbType>;
      /** The properties of the cloud container holding the database. */
      props: ContainerAccessProps;
      /** The name of the database within the container. */
      dbName: string;
    }) {
      this._container = createCloudContainer({ writeable: true, ...args.props });
      this._cloudDb = new args.dbType(args.props);
      this.dbName = args.dbName;
      this.lockParams.moniker = IModelHost.userMoniker;
    }

    /** Close the database for this DbAccess, if it is open */
    public closeDb() {
      if (this._cloudDb.isOpen)
        this._cloudDb.closeDb();
    }

    /** Close the database for this DbAccess if it is opened, and disconnect this `DbAccess from its CloudContainer. */
    public close() {
      this.closeDb();
      this._container.disconnect();
    }

    /**
     * Initialize a cloud container to hold a Cloud SQliteDb. The container must first be created via its storage supplier api (e.g. Azure, or Google).
     * A valid sasToken that grants write access must be supplied. This function creates and uploads an empty database into the container.
     * @note this deletes any existing content in the container.
     */
    protected static async _initializeDb(args: { dbType: typeof VersionedSqliteDb, props: ContainerAccessProps, dbName: string, blockSize?: number }) {
      const container = createCloudContainer({ ...args.props, writeable: true });
      container.initializeContainer({ blockSize: args.blockSize ?? 64 * 1024 });
      container.connect(CloudCaches.getCache({ cacheName: this._cacheName }));
      await withWriteLock("initialize", container, async () => {
        const localFileName = join(KnownLocations.tmpdir, "blank.db");
        args.dbType.createNewDb(localFileName);
        await transferDb("upload", container, { dbName: args.dbName, localFileName });
        unlinkSync(localFileName);
      });
      container.disconnect({ detach: true });
    }

    /**
     * Synchronize the local cache of this database with any changes by made by others.
     * @note This is called automatically whenever any write operation is performed on this DbAccess. It is only necessary to
     * call this directly if you have not changed the database recently, but wish to perform a readonly operation and want to
     * ensure it is up-to-date as of now.
     * @note There is no guarantee that the database is up-to-date even immediately after calling this method, since others
     * may be modifying it at any time.
     */
    public synchronizeWithCloud() {
      this.closeDb();
      this.container.checkForChanges();
    }

    /**
     * Ensure that the database controlled by this `DbAccess` is open for read access and return the database object.
     * @note if the database is already open (either for read or write), this method merely returns the database object.
     */
    public openForRead(): DbType {
      if (!this._cloudDb.isOpen)
        this._cloudDb.openDb(this.dbName, OpenMode.Readonly, this.container);
      return this._cloudDb;
    }

    /**
     * Perform an operation on this database with the lock held and the database opened for write
     * @param operationName the name of the operation. Only used for logging.
     * @param operation a function called with the lock held and the database open for write.
     * @returns A promise that resolves to the the return value of `operation`.
     * @see `SQLiteDb.withLockedContainer`
     * @note Most uses of `CloudSqliteDbAccess` require that the lock not be held by any operation for long. Make sure you don't
     * do any avoidable or time consuming work in your operation function.
     */
    public async withLockedDb<T>(operationName: string, operation: () => Promise<T>): Promise<T> {
      let nRetries = this.lockParams.nRetries;
      const cacheGuid = this.container.cache!.guid; // eslint-disable-line @typescript-eslint/no-non-null-assertion
      const moniker = this.lockParams.moniker ?? cacheGuid;
      const timer = new StopWatch(undefined, true);
      const showMs = () => `(${timer.elapsed.milliseconds}ms)`;

      const busyHandler = async (lockedBy: string, expires: string): Promise<void | "stop"> => {
        if (--nRetries <= 0) {
          if ("stop" === await this.lockParams.onFailure?.(lockedBy, expires))
            return "stop";
          nRetries = this.lockParams.nRetries;
        }
        const delay = this.lockParams.retryDelayMs;
        logInfo(`lock retry for ${cacheGuid} after ${showMs()}, waiting ${delay}`);
        await BeDuration.fromMilliseconds(delay).wait();
      };

      this.closeDb(); // in case it is currently open for read.
      let lockObtained = false;
      try {
        return await this._cloudDb.withLockedContainer({ moniker, dbName: this.dbName, container: this.container, busyHandler }, async () => {
          lockObtained = true;
          logInfo(`lock acquired by ${cacheGuid} for ${operationName} ${showMs()}`);
          return operation();
        });
      } finally {
        if (lockObtained)
          logInfo(`lock released by ${cacheGuid} after ${operationName} ${showMs()} `);
        else
          logError(`could not obtain lock for ${cacheGuid} to perform ${operationName} ${showMs()} `);
      }
    }

    /** get a method member, by name, from the database object. Throws if not a Function. */
    private getDbMethod(methodName: string): Function {
      const fn = (this._cloudDb as any)[methodName] as Function;
      if (typeof fn !== "function")
        throw new Error(`illegal method name ${methodName}`);
      return fn;
    }

    /**
     * A Proxy Object to call a writeable async method on the cloud database controlled by this `DbAccess`.
     *
     * Whenever a method is called through this Proxy, it will:
     * - attempt to acquire the write lock on the container
     * - open the database for write
     * - call the method
     * - close the database
     * - upload changes
     * - release the write lock.
     *
     * @see [[withLockedDb]]
     */
    public get writeLocker() {
      return this._writeLockProxy ??= new Proxy(this, {
        get(access, methodName: string) {
          const fn = access.getDbMethod(methodName);
          return async (...args: any[]) => access.withLockedDb(methodName, fn.bind(access._cloudDb, ...args));
        },
      }) as PickAsyncMethods<WriteMethods>;
    }

    /**
     * A Proxy Object to call a synchronous readonly method on the database controlled by this `DbAccess`.
     * Whenever a method is called through this Proxy, it will first ensure that the database is opened for at least read access.
     */
    public get reader() {
      return this._readerProxy ??= new Proxy(this, {
        get(access, methodName: string) {
          const fn = access.getDbMethod(methodName);
          return (...args: any[]) => fn.call(access.openForRead(), ...args);
        },
      }) as PickMethods<ReadMethods>;
    }
  }
}<|MERGE_RESOLUTION|>--- conflicted
+++ resolved
@@ -88,11 +88,7 @@
 
   /** Properties of a CloudContainer. */
   export interface ContainerProps {
-<<<<<<< HEAD
-    /** blob storage module */
-=======
     /** blob storage provider */
->>>>>>> 371876b5
     storageType: "azure" | "google";
     /** base URI for container. */
     baseUri: string;
@@ -357,11 +353,7 @@
      * initialize a cloud blob-store container to be used as a new CloudContainer. This creates the container's manifest of its contents, and should be
      * performed on an empty container. If an existing manifest is present, it is destroyed and a new one is created (essentially emptying the container.)
      */
-<<<<<<< HEAD
     initializeContainer(args: { checksumBlockNames?: boolean, blockSize: number }): void;
-=======
-    initializeContainer(opts?: { checksumBlockNames?: boolean, blockSize: number }): void;
->>>>>>> 371876b5
 
     /**
      * Connect this CloudContainer to a CloudCache for accessing and/or modifying its contents.
