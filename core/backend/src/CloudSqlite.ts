/*---------------------------------------------------------------------------------------------
* Copyright (c) Bentley Systems, Incorporated. All rights reserved.
* See LICENSE.md in the project root for license terms and full copyright notice.
*--------------------------------------------------------------------------------------------*/
/** @packageDocumentation
 * @module SQLiteDb
 */

import { mkdirSync, unlinkSync } from "fs";
import { dirname, join } from "path";
import { NativeLibrary } from "@bentley/imodeljs-native";
import { AccessToken, BeDuration, BriefcaseStatus, Constructor, GuidString, Logger, OpenMode, PickAsyncMethods, PickMethods, StopWatch } from "@itwin/core-bentley";
import { LocalDirName, LocalFileName } from "@itwin/core-common";
import { IModelHost, KnownLocations } from "./IModelHost";
import { IModelJsFs } from "./IModelJsFs";

<<<<<<< HEAD
// spell:ignore logmsg httpcode
=======
import type { VersionedSqliteDb } from "./SQLiteDb";
>>>>>>> a277f223

/**
 * Types for accessing SQLite databases stored in cloud containers.
 * @beta
 */
export namespace CloudSqlite {
  export function createCloudContainer(args: ContainerAccessProps): CloudContainer {
    return new NativeLibrary.nativeLib.CloudContainer(args);
  }

  /** Begin prefetching all blocks for a database in a CloudContainer in the background. */
  export function startCloudPrefetch(container: CloudContainer, dbName: string, args?: PrefetchProps): CloudPrefetch {
    return new NativeLibrary.nativeLib.CloudPrefetch(container, dbName, args);
  }

  /** Properties that specify how to access the account for a cloud blob-store container. */
  export interface AccountAccessProps {
    /** blob storage module: e.g. "azure", "google", "aws". May also include URI style parameters. */
    storageType: string;
    /** blob store account name, or a URI for custom domains. */
    accessName: string;
  }

  /** Properties of a CloudContainer. */
  export interface ContainerProps {
    /** the name of the container. */
    containerId: string;
    /** an alias for the container. Defaults to `containerId` */
    alias?: string;
    /** SAS token that grants access to the container. */
    accessToken: string;
    /** if true, container is attached with write permissions, and accessToken must provide write access to the cloud container. */
    writeable?: boolean;
    /** if true, container is attached in "secure" mode (blocks are encrypted). Only supported in daemon mode. */
    secure?: boolean;
    /** true if the container is public (doesn't require authorization) */
    isPublic?: boolean;
    /** string attached to log messages from CloudSQLite. This is most useful for identifying usage from daemon mode. */
    logId?: string;
  }

  /** Returned from `CloudContainer.queryDatabase` describing one database in the container */
  export interface CachedDbProps {
    /** The total of (4Mb) blocks in the database. */
    readonly totalBlocks: number;
    /** the number of blocks of the database that have been downloaded into the CloudCache */
    readonly localBlocks: number;
    /** the number of blocks from this database that have been modified in the CloudCache and need to be uploaded. */
    readonly dirtyBlocks: number;
    /** If true, the database currently has transactions in the WAL file and may not be uploaded until they have been checkPointed. */
    readonly transactions: boolean;
    /** the state of this database. Indicates whether the database is new or deleted since last upload */
    readonly state: "" | "copied" | "deleted";
  }

  /** Filter options passed to CloudContainer.queryHttpLog
   *  @internal
  */
  export interface BcvHttpLogFilterOptions {
    /** only return rows whose ID is >= the provided id */
    startFromId?: number;
    /** only return rows whose endTime is null OR >= the provided endTime. */
    finishedAtOrAfterTime?: string;
    /** only return rows with a non-null end_time. */
    showOnlyFinished?: boolean;
  }

  /** Returned from 'CloudContainer.queryHttpLog' describing a row in the bcv_http_log table.
   *  @internal
  */
  export interface BcvHttpLog {
    /** Unique, monotonically increasing id value */
    readonly id: number;
    /** Time request was made, as iso-8601 */
    readonly startTime: string;
    /** Time reply received, as iso-8601 (or NULL) */
    readonly endTime: string | undefined;
    /** "PUT", "GET", etc. */
    readonly method: string;
    /** Name of the client that caused this request. Name will be "prefetch" if it is a request triggered by a prefetch. */
    readonly logId: string;
    /** Log message associated with request */
    readonly logmsg: string;
    /** URI of request */
    readonly uri: string;
    /** HTTP response code (e.g. 200) */
    readonly httpcode: number;
  }

  /** Properties for accessing a CloudContainer */
  export type ContainerAccessProps = AccountAccessProps & ContainerProps & {
    /** Duration for holding write lock, in seconds. After this time the write lock expires if not refreshed. Default is one hour. */
    durationSeconds?: number;
  };

  /** The name of a CloudSqlite database within a CloudContainer. */
  export interface DbNameProp {
    /** the name of the database within the CloudContainer.
     * @note names of databases within a CloudContainer are always **case sensitive** on all platforms.*/
    dbName: string;
  }

  /** Properties for accessing a database within a CloudContainer */
  export interface DbProps extends DbNameProp {
    /** the name of the local file to access the database. */
    localFileName: LocalFileName;
  }

  export type TransferDirection = "upload" | "download";
  export interface TransferProgress {
    /** a user-supplied progress function called during the transfer operation. Return a non-0 value to abort the transfer. */
    onProgress?: (loaded: number, total: number) => number;
  }

  export interface CloudHttpProps {
    /** The number of simultaneous HTTP requests.  Default is 6. */
    nRequests?: number;
  }

  export interface PrefetchProps extends CloudHttpProps {
    /** timeout between requests, in milliseconds. Default is 100. */
    timeout?: number;
    /** The number of prefetch requests to issue while there is foreground activity. Default is 3. */
    minRequests?: number;
  }

  export type TransferDbProps = DbProps & TransferProgress & CloudHttpProps;

  /** Properties for creating a CloudCache. */
  export interface CacheProps extends CloudHttpProps {
    /** full path of directory for cache to store its files. Must be on a (preferably fast) local drive, and must be empty when the cache is first created. */
    rootDir: string;
    /** name of this cache. It is possible to have more than one CloudCache in the same session, but each must have a unique name. */
    name: string;
    /** maximum cache Size. Must be a number followed by either M (for megabytes) or G (for gigabytes.) Default is 1G */
    cacheSize?: string;
    /** turn on diagnostics for `curl` (outputs to stderr) */
    curlDiagnostics?: boolean;
  }

  /** Parameters used to obtain the write lock on a cloud container */
  export interface ObtainLockParams {
    /** a string that identifies me to others if I hold the lock while they attempt to acquire it. */
    moniker?: string;
    /** number of times to retry in the event the lock currently held by someone else.
     * After this number of attempts, `onFailure` is called. Default is 20.
     */
    nRetries: number;
    /** Delay between retries, in milliseconds. Default is 100. */
    retryDelayMs: number;
    /** function called if lock cannot be obtained after all retries. It is called with the name of the user currently holding the lock and
     * generally is expected that the user will be consulted whether to wait further.
     * If this function returns "stop", an exception will be thrown. Otherwise the retry cycle is restarted.
     */
    onFailure?: WriteLockBusyHandler;
  }

  /** @internal */
  export interface LockAndOpenArgs {
    /** a string that identifies me to others if I hold the lock while they attempt to acquire it. */
    moniker: string;
    /** the name of the database within the container */
    dbName: string;
    /** the CloudContainer on which the operation will be performed */
    container: CloudContainer;
    /** if present, function called when the write lock is currently held by another user. */
    busyHandler?: WriteLockBusyHandler;
  }

  /** Logging categories for `CloudCache.setLogMask` */
  export enum LoggingMask {
    /** log all HTTP requests and responses */
    HTTP = 0x01,
    /** log as blocks become dirty and must be uploaded */
    DirtyBlocks = 0x02,
    /** log as blocks are added to the delete list */
    AddToDelete = 0x04,
    /** log container lifecycle events (e.g. authorization requests, disconnects, and state transitions) */
    LifecycleEvents = 0x08,
    /** Turn on all logging categories */
    All = 0xff,
    /** Disable logging */
    None = 0,
  }

  /**
   * A local cache for storing data downloaded from many CloudSqlite databases. This object refers to a directory on the local filesystem
   * and is used to **connect** CloudContainers so they may be accessed. It maintains the state of the local copy of
   * the downloaded data from SQLiteDbs in CloudContainers across sessions.
   *
   * Notes:
   * - CloudCaches have a name, used internally by CloudSqlite, that must be unique. CloudCaches are created and maintained via [[CloudCaches.getCache]].
   * - All CloudContainers connected to a given CloudCache must have the same block size, as determined by the first CloudContainer connected.
   * - they have a maximum size that limits the amount of disk space they can consume. When the maximum size of a CloudCache is reached,
   * the least recently used blocks are removed to make room for new blocks.
   * - CloudCaches may only be used by a single process at a time. An exception is thrown if you attempt to access a CloudCache from a
   * second process if it is already in use by another process. Note: for a readonly CloudCache, a "daemon" process can be used to
   * share a CloudCache across processes. See its documentation for details.
   * - Generally, it is expected that there only be a few CloudCaches and they be shared by all applications. Each CloudCache can consume
   * its maximum disk space, so controlling system-wide disk usage is complicated. The only reason to make a new CloudCache is either
   * for containers with a different block size, or to purposely control local disk space usage for a specific set of containers.
   * - The contents of the cache directory are entirely controlled by CloudSqlite and should be empty when the cache is
   * first created and never modified directly thereafter.
   */
  export interface CloudCache {
    /** `true` if this CloudCache is connected to a daemon process */
    get isDaemon(): boolean;
    /** The name for this CloudCache. */
    get name(): string;
    /** The root directory of this CloudCache on a local drive. */
    get rootDir(): LocalDirName;
    /** A guid for this CloudCache. It is assigned when the CloudCache is first created and used for acquiring write locks. */
    get guid(): GuidString;
    /** Configure logging for this CloudCache.
     * @param mask A bitmask of `LoggingMask` values
     * @note this method does nothing if [[isDaemon]] is true. Daemon logging is configured when the daemon is started.
     * @note HTTP logging can be happen on multiple threads and may be buffered. To see buffered log messages, periodically call
     * `[[IModelHost.flushLog]]
     */
    setLogMask(mask: number): void;
    /**
     * destroy this CloudCache to end this session. All currently connected CloudContainers are disconnected first.
     * @note this does *not* delete the local directory. Its contents are maintained so it can be used in future sessions.
     * @note this function is automatically called on [[IModelHost.shutdown]], so it is only called directly for tests.
     * @internal
     */
    destroy(): void;
  }

  /**
   * A CloudSqlite container that may be connected to a CloudCache. A CloudContainer maps a container in a cloud blob-storage
   * account to a local cache, so that the contents of a database in the container may be accessed as if it were a local file.
   *
   * Notes:
   * - all methods and accessors of this interface (other than `initializeContainer`) require that the `connect` method be successfully called first.
   * Otherwise they will throw an exception or return meaningless values.
   * - before a SQLiteDb in a container may be opened for write access, the container's write lock must be held (see [[acquireWriteLock]].)
   * - a single CloudContainer may hold more than one SQLiteDb, but often they are 1:1.
   * - the write lock is per-Container, not per-SQLiteDb (which is the reason they are often 1:1)
   * - the accessToken (a SAS key) member provides time limited, restricted, access to the container. It must be refreshed before it expires.
   * - when a CloudContainer is created, it may either be readonly or writeable. If a container is never meant to be used for writes,
   * it is slightly more efficient to indicate that by passing `writeable: false`
   */
  export interface CloudContainer {
    onConnect?: (container: CloudContainer, cache: CloudCache) => void;
    onConnected?: (container: CloudContainer) => void;
    onDisconnect?: (container: CloudContainer, detach: boolean) => void;
    onDisconnected?: (container: CloudContainer, detach: boolean) => void;

    readonly cache?: CloudCache;
    /** The ContainerId within the storage account. */
    get containerId(): string;
    /** The *alias* to identify this CloudContainer in a CloudCache. Usually just the ContainerId. */
    get alias(): string;
    /** The logId. */
    get logId(): string;
    /** true if this CloudContainer is currently connected to a CloudCache via the `connect` method. */
    get isConnected(): boolean;
    /** true if this CloudContainer was created with the `writeable` flag (and its `accessToken` supplies write access). */
    get isWriteable(): boolean;
    /** true if this container is public (doesn't require authorization ). */
    get isPublic(): boolean;
    /** true if this CloudContainer currently holds the write lock for its container in the cloud. */
    get hasWriteLock(): boolean;
    /** true if this CloudContainer has local changes that have not be uploaded to its container in the cloud. */
    get hasLocalChanges(): boolean;
    /** The current accessToken providing access to the cloud container */
    get accessToken(): string;
    set accessToken(val: string);
    /** Get the number of garbage blocks in this container that can be purged. */
    get garbageBlocks(): number;
    /** The block size for this CloudContainer. */
    get blockSize(): number;

    /**
     * initialize a cloud blob-store container to be used as a new CloudContainer. This creates the container's manifest of its contents, and should be
     * performed on an empty container. If an existing manifest is present, it is destroyed and a new one is created (essentially emptying the container.)
     */
    initializeContainer(opts?: { checksumBlockNames?: boolean, blockSize?: number }): void;

    /**
     * Connect this CloudContainer to a CloudCache for accessing and/or modifying its contents.
     * @note A CloudCache is a local directory holding copies of information from the cloud. It is persistent across sessions,
     * but this method must be called each session to (re)establish the connection to the CloudCache. If the CloudCache was previously populated,
     * this method may be called and will succeed *even when offline* or without a valid `accessToken`.
     */
    connect(cache: CloudCache): void;

    /**
     * Attempt to acquire the write lock for this CloudContainer. For this to succeed:
     * 1. it must be connected to a `CloudCache`
     * 2. this CloudContainer must have been constructed with `writeable: true`
     * 3. the `accessToken` must authorize write access
     * 4. no other process may be holding an unexpired write lock
     * @throws if any of the above conditions fail
     * @note Write locks *expire* after the duration specified in the `durationSeconds` property of the constructor argument, in case a process
     * crashes or otherwise fails to release the lock. Calling `acquireWriteLock` with the lock already held resets the lock duration from the current time,
     * so long running processes should call this method periodically to ensure their lock doesn't expire (they should also make sure their accessToken is refreshed
     * before it expires.)
     * @note on success, the container is synchronized with its contents in the cloud before the promise resolves.
     * @param user  An identifier of the process/user locking the CloudContainer. In the event of a write lock
     * collision, this string will be included in the exception string of the *other* process attempting to obtain a write lock so that users may identify who currently holds
     * the lock.
     */
    acquireWriteLock(user: string): void;

    /**
     * Release the write lock if it is currently held.
     *
     * Notes:
     *  - if there are local changes that have not been uploaded, they are automatically uploaded before the write lock is released.
     *  - if the write lock is not held, this method does nothing.
     */
    releaseWriteLock(): void;

    /**
     * Destroy any currently valid write lock from this or any other process. This is obviously very dangerous and defeats the purpose of write locking.
     * This method exists only for administrator tools to clear a failed process without waiting for the expiration period. It can also be useful for tests.
     * For this to succeed, all of the conditions of `acquireWriteLock` must be true other than #4.
     */
    clearWriteLock(): void;

    /**
     * Abandon any local changes in this container. If the write lock is currently held, it is released.
     * This function fails with BE_SQLITE_BUSY if there are any open read or write transactions on *any* database in the container.
     */
    abandonChanges(): void;

    /**
     * Disconnect this CloudContainer from its CloudCache. There must be no open databases from this container. Leaves the container's contents in the
     * CloudCache so it is available for future sessions.
     * @note This function does nothing (and does not throw) if the CloudContainer is not connected to a CloudCache.
     */
    disconnect(args?: {
      /** if true removes the container from the CloudCache, otherwise Leaves the container in the CloudCache so it is available for future sessions. */
      detach?: boolean;
    }): void;

    /**
     * Poll cloud storage for changes from other processes.
     *
     * Notes:
     * - no changes made by other processes are visible to this CloudContainer unless/until this method is called.
     * - note this is automatically called whenever the write lock is obtained to ensure all changes are against the latest version.
     */
    checkForChanges(): void;

    /**
     * Upload any changed blocks from the databases in this CloudContainer.
     * @note this is called automatically from `releaseWriteLock` before the write lock is released. It is only necessary to call this directly if you
     * wish to upload changes while the write lock is still held.
     * @see hasLocalChanges
     */
    uploadChanges(): Promise<void>;

    /**
     * Clean any unused deleted blocks from cloud storage. When a database is written, a subset of its blocks are replaced
     * by new versions, sometimes leaving the originals unused. In this case, they are not deleted immediately.
     * Instead, they are scheduled for deletion at some later time. Calling this method deletes all blocks in the cloud container
     * for which the scheduled deletion time has passed.
     * @param nSeconds Any block that was marked as unused before this number of seconds ago will be deleted. Specifying a non-zero
     * value gives a period of time for other clients to refresh their manifests and stop using the now-garbage blocks. Otherwise they may get
     * a 404 error. Default is 1 hour.
     */
    cleanDeletedBlocks(nSeconds?: number): Promise<void>;

    /**
     * Create a copy of an existing database within this CloudContainer with a new name.
     * @note CloudSqlite uses copy-on-write semantics for this operation. That is, this method merely makes a
     * new entry in the manifest with the new name that *shares* all of its blocks with the original database.
     * If either database subsequently changes, the only modified blocks are not shared.
     */
    copyDatabase(dbName: string, toAlias: string): Promise<void>;

    /** Remove a database from this CloudContainer.
     * @see cleanDeletedBlocks
     */
    deleteDatabase(dbName: string): Promise<void>;

    /** Get the list of database names in this CloudContainer.
     * @param globArg if present, filter the results with SQLite [GLOB](https://www.sqlite.org/lang_expr.html#glob) operator.
     */
    queryDatabases(globArg?: string): string[];

    /**
     * Get the status of a specific database in this CloudContainer.
     * @param dbName the name of the database of interest
     */
    queryDatabase(dbName: string): CachedDbProps | undefined;

    /**
     * query the bcv_http_log table
     * @note the bcv_http_log table contains one row for each HTTP request made by the VFS or connected daemon.
     * @note Entries are automatically removed from the table on a FIFO basis. By default entries which are 1 hr old will be removed.
     * @internal
     */
    queryHttpLog(filterOptions?: BcvHttpLogFilterOptions): CloudSqlite.BcvHttpLog[];

    /**
     * Get the SHA1 hash of the content of a database.
     * @param dbName the name of the database of interest
     * @note the hash will be empty if the database does not exist
     */
    queryDatabaseHash(dbName: string): string;
  }

  /**
   * Object returned by [[CloudSqlite.startCloudPrefetch]].
   * It holds a promise that is fulfilled when a Prefetch is completed. May also be used to cancel an in-progress prefetch.
   */
  export interface CloudPrefetch {
    readonly cloudContainer: CloudContainer;
    readonly dbName: string;

    /** Cancel a currently pending prefetch. The promise will be resolved immediately after this call. */
    cancel(): void;

    /**
     * Promise that is resolved when the prefetch completes or is cancelled. Await this promise to ensure that the
     * database has been fully downloaded before going offline, for example.
     *
     * Notes:
     * - resolves to `true` if the prefetch completed and the entire database is local, or `false` if it was aborted or failed.
     * - it is *not* rejected on `cancel`. Some progress may (or may not) have been made by the request.
     * - To monitor the progress being made during prefetch, call `CloudContainer.queryDatabase` periodically.
     */
    promise: Promise<boolean>;
  }

  /** @internal */
  export async function transferDb(direction: TransferDirection, container: CloudContainer, props: TransferDbProps) {
    if (direction === "download")
      mkdirSync(dirname(props.localFileName), { recursive: true }); // make sure the directory exists before starting download

    let timer: NodeJS.Timeout | undefined;
    try {
      const transfer = new NativeLibrary.nativeLib.CloudDbTransfer(direction, container, props);
      let total = 0;
      const onProgress = props.onProgress;
      if (onProgress) {
        timer = setInterval(async () => { // set an interval timer to show progress every 250ms
          const progress = transfer.getProgress();
          total = progress.total;
          if (onProgress(progress.loaded, progress.total))
            transfer.cancelTransfer();
        }, 250);
      }
      await transfer.promise;
      onProgress?.(total, total); // make sure we call progress func one last time when download completes
    } catch (err: any) {
      if (err.message === "cancelled")
        err.errorNumber = BriefcaseStatus.DownloadCancelled;

      throw err;
    } finally {
      if (timer)
        clearInterval(timer);
    }
  }

  /** Upload a local SQLite database file into a CloudContainer.
    * @param container the CloudContainer holding the database. Must be connected.
    * @param props the properties that describe the database to be downloaded, plus optionally an `onProgress` function.
    * @note this function requires that the write lock be held on the container
    */
  export async function uploadDb(container: CloudContainer, props: TransferDbProps): Promise<void> {
    await transferDb("upload", container, props);
    container.checkForChanges(); // re-read the manifest so the database is available locally.
  }

  /** Download a database from a CloudContainer.
    * @param container the CloudContainer holding the database. Must be connected.
    * @param props the properties that describe the database to be downloaded, plus optionally an `onProgress` function.
    * @returns a Promise that is resolved when the download completes.
    * @note the download is "restartable." If the transfer is aborted and then re-requested, it will continue from where
    * it left off rather than re-downloading the entire file.
    */
  export async function downloadDb(container: CloudContainer, props: TransferDbProps): Promise<void> {
    await transferDb("download", container, props);
  }

  /** Optional method to be called when an attempt to acquire the write lock fails because another user currently holds it.
    * @param lockedBy The identifier supplied by the application/user that currently holds the lock.
    * @param expires a stringified Date (in local time) indicating when the lock will expire.
    * @return "stop" to give up and stop retrying. Generally, it's a good idea to wait for some time before returning.
    */
  export type WriteLockBusyHandler = (lockedBy: string, expires: string) => Promise<void | "stop">;

  /**
    * Attempt to acquire the write lock for a container, with retries.
    * If write lock is held by another user, call busyHandler if supplied. If no busyHandler, or handler returns "stop", throw. Otherwise try again.
    * @note if write lock is already held, this function does nothing.
    * @param user the name to be displayed to other users in the event they attempt to obtain the lock while it is held by us
    * @param container the CloudContainer for which the lock is to be acquired
    * @param busyHandler if present, function called when the write lock is currently held by another user.
    * @throws if [[container]] is not connected to a CloudCache.
    */
  export async function acquireWriteLock(user: string, container: CloudContainer, busyHandler?: WriteLockBusyHandler) {
    if (container.hasWriteLock)
      return;

    while (true) {
      try {
        return container.acquireWriteLock(user);
      } catch (e: any) {
        if (e.errorNumber === 5 && busyHandler && "stop" !== await busyHandler(e.lockedBy, e.expires)) // 5 === BE_SQLITE_BUSY
          continue; // busy handler wants to try again
        throw e;
      }
    }
  }

  /**
    * Perform an asynchronous write operation on a CloudContainer with the write lock held.
    * 1. if write lock is already held, call operation and return.
    * 2. attempt to acquire the write lock, with retries. Throw if unable to obtain write lock.
    * 3. perform the operation
    * 3.a if the operation throws, abandon all changes and re-throw
    * 4. release the write lock.
    * 5. return value from operation
    * @param user the name to be displayed to other users in the event they attempt to obtain the lock while it is held by us
    * @param container the CloudContainer for which the lock is to be acquired
    * @param operation an asynchronous operation performed with the write lock held.
    * @param busyHandler if present, function called when the write lock is currently held by another user.
    * @returns a Promise with the result of `operation`
    */
  export async function withWriteLock<T>(user: string, container: CloudContainer, operation: () => Promise<T>, busyHandler?: WriteLockBusyHandler): Promise<T> {
    if (container.hasWriteLock)
      return operation();

    await acquireWriteLock(user, container, busyHandler);
    try {
      // eslint-disable-next-line @typescript-eslint/await-thenable
      const val = await operation(); // wait for work to finish or fail
      container.releaseWriteLock();
      return val;
    } catch (e) {
      container.abandonChanges();  // if operation threw, abandon all changes
      throw e;
    }
  }

  /** Arguments to create or find a CloudCache */
  export interface CreateCloudCacheArg {
    /** The name of the CloudCache. CloudCache names must be unique. */
    cacheName: string;
    /** A string that specifies the maximum size of the CloudCache. It should be a number followed by "K",
     * "M" "G", or "T". Default is "10G". */
    cacheSize?: string;
    /** A local directory in temporary storage for the CloudCache. If not supplied, it is a subdirectory called `cacheName`
     * in the `CloudCaches` temporary directory.
     * If the directory does not exist, it is created. */
    cacheDir?: string;
  }

  /** The collection of currently extant `CloudCache`s, by name. */
  export class CloudCaches {
    private static readonly cloudCaches = new Map<string, CloudCache>();

    /** create a new CloudCache */
    private static makeCache(args: CreateCloudCacheArg): CloudCache {
      const cacheName = args.cacheName;
      const rootDir = args.cacheDir ?? join(IModelHost.profileDir, "CloudCaches", cacheName);
      IModelJsFs.recursiveMkDirSync(rootDir);
      const cache = new NativeLibrary.nativeLib.CloudCache({ rootDir, name: cacheName, cacheSize: args.cacheSize ?? "10G" });
      this.cloudCaches.set(cacheName, cache);
      return cache;
    }

    /** find a CloudCache by name, if it exists */
    public static findCache(cacheName: string): CloudCache | undefined {
      return this.cloudCaches.get(cacheName);
    }
    /** @internal */
    public static dropCache(cacheName: string): CloudCache | undefined {
      const cache = this.cloudCaches.get(cacheName);
      this.cloudCaches.delete(cacheName);
      return cache;
    }
    /** called by IModelHost after shutdown.
     * @internal
     */
    public static destroy() {
      this.cloudCaches.forEach((cache) => cache.destroy());
      this.cloudCaches.clear();
    }

    /** Get a CloudCache by name. If the CloudCache doesn't yet exist, it is created. */
    public static getCache(args: CreateCloudCacheArg): CloudCache {
      return this.cloudCaches.get(args.cacheName) ?? this.makeCache(args);
    }
  }

  const logInfo = (msg: string) => Logger.logInfo("CloudSQLiteDb", msg);
  const logError = (msg: string) => Logger.logError("CloudSQLiteDb", msg);

  /** Class that provides convenient local access to a SQLite database in a CloudContainer.  */
  export class DbAccess<DbType extends VersionedSqliteDb, ReadMethods = DbType, WriteMethods = DbType> {
    /** The name of the database within the cloud container. */
    public readonly dbName: string;
    /** Parameters for obtaining the write lock for this container.  */
    public readonly lockParams: ObtainLockParams = {
      moniker: "",
      nRetries: 20,
      retryDelayMs: 100,
    };
    protected static _cacheName = "default-64k";
    protected _container: CloudContainer;
    protected _cloudDb: DbType;
    private _writeLockProxy?: PickAsyncMethods<WriteMethods>;
    private _readerProxy?: PickMethods<ReadMethods>;
    private get _ctor() { return this.constructor as typeof DbAccess; }

    /** @internal */
    public static getCacheForClass() {
      return CloudCaches.getCache({ cacheName: this._cacheName });
    }
    private _cache?: CloudCache;
    /** only for tests
     * @internal
     */
    public setCache(cache: CloudCache) {
      this._cache = cache;
    }
    /** @internal */
    public getCache(): CloudCache {
      return this._cache ??= this._ctor.getCacheForClass();
    }
    /** @internal */
    public getCloudDb(): DbType {
      return this._cloudDb;
    }

    /**
     * The token that grants access to the cloud container for this DbAccess. If it does not grant write permissions, all
     * write operations will fail. It should be refreshed (via a timer) before it expires.
     */
    public get sasToken() { return this._container.accessToken; }
    public set sasToken(token: AccessToken) { this._container.accessToken = token; }

    /** the container for this DbAccess. It is automatically connected to the CloudCache whenever it is accessed. */
    public get container(): CloudContainer {
      const container = this._container;
      if (!container.isConnected)
        container.connect(this.getCache());
      return container;
    }

    /** Start a prefetch operation to download all the blocks for the VersionedSqliteDb */
    public startPrefetch(): CloudPrefetch {
      return startCloudPrefetch(this.container, this.dbName);
    }

    /** Create a new DbAccess for a database stored in a cloud container. */
    public constructor(args: {
      /** The Constructor for DbType. */
      dbType: Constructor<DbType>;
      /** The properties of the cloud container holding the database. */
      props: ContainerAccessProps;
      /** The name of the database within the container. */
      dbName: string;
    }) {
      this._container = createCloudContainer({ ...args.props, writeable: true });
      this._cloudDb = new args.dbType(args.props);
      this.dbName = args.dbName;
      this.lockParams.moniker = IModelHost.userMoniker;
    }

    /** Close the database for this DbAccess, if it is open */
    public closeDb() {
      if (this._cloudDb.isOpen)
        this._cloudDb.closeDb();
    }

    /** Close the database for this DbAccess if it is opened, and disconnect this `DbAccess from its CloudContainer. */
    public close() {
      this.closeDb();
      this._container.disconnect();
    }

    /**
     * Initialize a cloud container to hold a Cloud SQliteDb. The container must first be created via its storage supplier api (e.g. Azure, or AWS).
     * A valid sasToken that grants write access must be supplied. This function creates and uploads an empty database into the container.
     * @note this deletes any existing content in the container.
     */
    protected static async _initializeDb(args: { dbType: typeof VersionedSqliteDb, props: ContainerAccessProps, dbName: string, blockSize?: number }) {
      const container = createCloudContainer({ ...args.props, writeable: true });
      container.initializeContainer({ blockSize: args.blockSize ?? 64 * 1024 });
      container.connect(CloudCaches.getCache({ cacheName: this._cacheName }));
      await withWriteLock("initialize", container, async () => {
        const localFileName = join(KnownLocations.tmpdir, "blank.db");
        args.dbType.createNewDb(localFileName);
        await transferDb("upload", container, { dbName: args.dbName, localFileName });
        unlinkSync(localFileName);
      });
      container.disconnect({ detach: true });
    }

    /**
     * Synchronize the local cache of this database with any changes by made by others.
     * @note This is called automatically whenever any write operation is performed on this DbAccess. It is only necessary to
     * call this directly if you have not changed the database recently, but wish to perform a readonly operation and want to
     * ensure it is up-to-date as of now.
     * @note There is no guarantee that the database is up-to-date even immediately after calling this method, since others
     * may be modifying it at any time.
     */
    public synchronizeWithCloud() {
      this.closeDb();
      this.container.checkForChanges();
    }

    /**
     * Ensure that the database controlled by this `DbAccess` is open for read access and return the database object.
     * @note if the database is already open (either for read or write), this method merely returns the database object.
     */
    public openForRead(): DbType {
      if (!this._cloudDb.isOpen)
        this._cloudDb.openDb(this.dbName, OpenMode.Readonly, this.container);
      return this._cloudDb;
    }

    /**
     * Perform an operation on this database with the lock held and the database opened for write
     * @param operationName the name of the operation. Only used for logging.
     * @param operation a function called with the lock held and the database open for write.
     * @returns A promise that resolves to the the return value of `operation`.
     * @see `SQLiteDb.withLockedContainer`
     * @note Most uses of `CloudSqliteDbAccess` require that the lock not be held by any operation for long. Make sure you don't
     * do any avoidable or time consuming work in your operation function.
     */
    public async withLockedDb<T>(operationName: string, operation: () => Promise<T>): Promise<T> {
      let nRetries = this.lockParams.nRetries;
      const cacheGuid = this.container.cache!.guid; // eslint-disable-line @typescript-eslint/no-non-null-assertion
      const moniker = this.lockParams.moniker ?? cacheGuid;
      const timer = new StopWatch(undefined, true);
      const showMs = () => `(${timer.elapsed.milliseconds}ms)`;

      const busyHandler = async (lockedBy: string, expires: string): Promise<void | "stop"> => {
        if (--nRetries <= 0) {
          if ("stop" === await this.lockParams.onFailure?.(lockedBy, expires))
            return "stop";
          nRetries = this.lockParams.nRetries;
        }
        const delay = this.lockParams.retryDelayMs;
        logInfo(`lock retry for ${cacheGuid} after ${showMs()}, waiting ${delay}`);
        await BeDuration.fromMilliseconds(delay).wait();
      };

      this.closeDb(); // in case it is currently open for read.
      let lockObtained = false;
      try {
        return await this._cloudDb.withLockedContainer({ moniker, dbName: this.dbName, container: this.container, busyHandler }, async () => {
          lockObtained = true;
          logInfo(`lock acquired by ${cacheGuid} for ${operationName} ${showMs()}`);
          return operation();
        });
      } finally {
        if (lockObtained)
          logInfo(`lock released by ${cacheGuid} after ${operationName} ${showMs()} `);
        else
          logError(`could not obtain lock for ${cacheGuid} to perform ${operationName} ${showMs()} `);
      }
    }

    /** get a method member, by name, from the database object. Throws if not a Function. */
    private getDbMethod(methodName: string): Function {
      const fn = (this._cloudDb as any)[methodName] as Function;
      if (typeof fn !== "function")
        throw new Error(`illegal method name ${methodName}`);
      return fn;
    }

    /**
     * A Proxy Object to call a writeable async method on the cloud database controlled by this `DbAccess`.
     *
     * Whenever a method is called through this Proxy, it will:
     * - attempt to acquire the write lock on the container
     * - open the database for write
     * - call the method
     * - close the database
     * - upload changes
     * - release the write lock.
     *
     * @see [[withLockedDb]]
     */
    public get writeLocker() {
      return this._writeLockProxy ??= new Proxy(this, {
        get(access, methodName: string) {
          const fn = access.getDbMethod(methodName);
          return async (...args: any[]) => access.withLockedDb(methodName, fn.bind(access._cloudDb, ...args));
        },
      }) as PickAsyncMethods<WriteMethods>;
    }

    /**
     * A Proxy Object to call a synchronous readonly method on the database controlled by this `DbAccess`.
     * Whenever a method is called through this Proxy, it will first ensure that the database is opened for at least read access.
     */
    public get reader() {
      return this._readerProxy ??= new Proxy(this, {
        get(access, methodName: string) {
          const fn = access.getDbMethod(methodName);
          return (...args: any[]) => fn.call(access.openForRead(), ...args);
        },
      }) as PickMethods<ReadMethods>;
    }
  }
}<|MERGE_RESOLUTION|>--- conflicted
+++ resolved
@@ -14,11 +14,7 @@
 import { IModelHost, KnownLocations } from "./IModelHost";
 import { IModelJsFs } from "./IModelJsFs";
 
-<<<<<<< HEAD
-// spell:ignore logmsg httpcode
-=======
 import type { VersionedSqliteDb } from "./SQLiteDb";
->>>>>>> a277f223
 
 /**
  * Types for accessing SQLite databases stored in cloud containers.
