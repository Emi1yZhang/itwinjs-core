/*---------------------------------------------------------------------------------------------
* Copyright (c) 2018 Bentley Systems, Incorporated. All rights reserved.
* Licensed under the MIT License. See LICENSE.md in the project root for license terms.
*--------------------------------------------------------------------------------------------*/
/** @module ECSQL */

import { DbResult, Id64, Id64String, Guid, GuidProps, IDisposable, Logger, StatusCodeWithMessage } from "@bentley/bentleyjs-core";
import { IModelError, ECSqlValueType, NavigationValue, NavigationBindingValue, ECJsNames } from "@bentley/imodeljs-common";
import { XAndY, XYAndZ, XYZ, LowAndHighXYZ, Range3d } from "@bentley/geometry-core";
import { ECDb } from "./ECDb";
import { NativePlatformRegistry } from "./NativePlatformRegistry";
import { NativeECSqlStatement, NativeECSqlBinder, NativeECSqlValue, NativeECSqlValueIterator, NativeECDb, NativeDgnDb } from "./imodeljs-native-platform-api";

/** @hidden */
const loggingCategory = "imodeljs-backend.ECSqlStatement";

/** The result of an **ECSQL INSERT** statement as returned from [ECSqlStatement.stepForInsert]($backend).
 *
 * If the step was successful, the ECSqlInsertResult contains
 * [DbResult.BE_SQLITE_DONE]($bentleyjs-core)
 * and the ECInstanceId of the newly created instance.
 * In case of failure it contains the [DbResult]($bentleyjs-core) error code.
 *
 * > Insert statements can be used with ECDb only, not with IModelDb.
 */
export class ECSqlInsertResult {
  public constructor(public status: DbResult, public id?: Id64String) { }
}

/** Executes ECSQL statements.
 *
 * A statement must be prepared before it can be executed, and it must be released when no longer needed.
 * See [IModelDb.withPreparedStatement]($backend) or
 * [ECDb.withPreparedStatement]($backend) for a convenient and
 * reliable way to prepare, execute, and then release a statement.
 *
 * A statement may contain parameters that must be filled in before use by the **bind** methods.
 *
 * Once prepared (and parameters are bound, if any), the statement is executed by calling [ECSqlStatement.step]($backend).
 * In case of an **ECSQL SELECT** statement, the current row can be retrieved with [ECSqlStatement.getRow]($backend) as
 * a whole, or with [ECSqlStatement.getValue]($backend) when individual values are needed.
 * Alternatively, query results of an **ECSQL SELECT** statement can be stepped through by using
 * standard iteration syntax, such as `for of`.
 *
 * > Preparing a statement can be time-consuming. The best way to reduce the effect of this overhead is to cache and reuse prepared
 * > statements. A cached prepared statement may be used in different places in an app, as long as the statement is general enough.
 * > The key to making this strategy work is to phrase a statement in a general way and use placeholders to represent parameters that will vary on each use.
 *
 * See also
 * - [Executing ECSQL]($docs/learning/backend/ExecutingECSQL) provides more background on ECSQL and an introduction on how to execute ECSQL with the iModel.js API.
 * - [Code Examples]($docs/learning/backend/ECSQLCodeExamples) illustrate the use of the iModel.js API for executing and working with ECSQL
 */
export class ECSqlStatement implements IterableIterator<any>, IDisposable {
  private _stmt: NativeECSqlStatement | undefined;
  private _isShared: boolean = false;

  /** @hidden - used by statement cache */
  public setIsShared(b: boolean) { this._isShared = b; }

  /** @hidden - used by statement cache */
  public get isShared(): boolean { return this._isShared; }

  /** Check if this statement has been prepared successfully or not */
  public get isPrepared(): boolean { return !!this._stmt; }

  /** @hidden used internally only
   * Prepare this statement prior to first use.
   * @param db The DgnDb or ECDb to prepare the statement against
   * @param ecsql The ECSQL statement string to prepare
   * @throws [IModelError]($common) if the ECSQL statement cannot be prepared. Normally, prepare fails due to ECSQL syntax errors or references to tables or properties that do not exist.
   * The error.message property will provide details.
   */
  public prepare(db: NativeDgnDb | NativeECDb, ecsql: string): void {
    if (this.isPrepared)
      throw new Error("ECSqlStatement is already prepared");
    this._stmt = new (NativePlatformRegistry.getNativePlatform()).NativeECSqlStatement();
    const stat: StatusCodeWithMessage<DbResult> = this._stmt!.prepare(db, ecsql);
    if (stat.status !== DbResult.BE_SQLITE_OK)
      throw new IModelError(stat.status, stat.message);
  }

  /** Reset this statement so that the next call to step will return the first row, if any.
   */
  public reset(): void {
    if (!this._stmt)
      throw new Error("ECSqlStatement is not prepared");

    this._stmt.reset();
  }

  /** Call this function when finished with this statement. This releases the native resources held by the statement.
   *
   * > Do not call this method directly on a statement that is being managed by a statement cache.
   */
  public dispose(): void {
    if (this.isShared)
      throw new Error("you can't dispose an ECSqlStatement that is shared with others (e.g., in a cache)");
    if (!this.isPrepared)
      return;
    this._stmt!.dispose(); // Tell the peer JS object to free its native resources immediately
    this._stmt = undefined; // discard the peer JS object as garbage
  }

  /** Binds the specified value to the specified ECSQL parameter.
   * The section "[iModel.js Types used in ECSQL Parameter Bindings]($docs/learning/ECSQLParameterTypes)" describes the
   * iModel.js types to be used for the different ECSQL parameter types.
   * @param parameter Index (1-based) or name of the parameter
   */
  public bindValue(parameter: number | string, val: any): void { this.getBinder(parameter).bind(val); }

  /** Binds null to the specified ECSQL parameter.
   * @param parameter Index (1-based) or name of the parameter
   */
  public bindNull(parameter: number | string): void { this.getBinder(parameter).bindNull(); }

  /** Binds a BLOB value to the specified ECSQL parameter.
   * @param parameter Index (1-based) or name of the parameter
   * @param BLOB value as either an ArrayBuffer or a Base64 string
   */
  public bindBlob(parameter: number | string, blob: string | ArrayBuffer | SharedArrayBuffer): void { this.getBinder(parameter).bindBlob(blob); }

  /** Binds a boolean value to the specified ECSQL parameter.
   * @param parameter Index (1-based) or name of the parameter
   * @param val Boolean value
   */
  public bindBoolean(parameter: number | string, val: boolean): void { this.getBinder(parameter).bindBoolean(val); }

  /** Binds a DateTime value to the specified ECSQL parameter.
   * @param parameter Index (1-based) or name of the parameter
   * @param isoDateTimeString DateTime value as ISO8601 string
   */
  public bindDateTime(parameter: number | string, isoDateTimeString: string): void { this.getBinder(parameter).bindDateTime(isoDateTimeString); }

  /** Binds a double value to the specified ECSQL parameter.
   * @param parameter Index (1-based) or name of the parameter
   * @param val Double value
   */
  public bindDouble(parameter: number | string, val: number): void { this.getBinder(parameter).bindDouble(val); }

  /** Binds an GUID value to the specified ECSQL parameter.
   * @param parameter Index (1-based) or name of the parameter
   * @param val GUID value
   */
  public bindGuid(parameter: number | string, val: GuidProps): void { this.getBinder(parameter).bindGuid(val); }

  /** Binds an Id value to the specified ECSQL parameter.
   * @param parameter Index (1-based) or name of the parameter
   * @param val Id value
   */
  public bindId(parameter: number | string, val: Id64String | Id64): void { this.getBinder(parameter).bindId(val); }

  /** Binds an integer value to the specified ECSQL parameter.
   * @param parameter Index (1-based) or name of the parameter
   * @param val Integer value as number, decimal string or hexadecimal string.
   */
  public bindInteger(parameter: number | string, val: number | string): void { this.getBinder(parameter).bindInteger(val); }

  /** Binds an Point2d value to the specified ECSQL parameter.
   * @param parameter Index (1-based) or name of the parameter
   * @param val Point2d value
   */
  public bindPoint2d(parameter: number | string, val: XAndY): void { this.getBinder(parameter).bindPoint2d(val); }

  /** Binds an Point3d value to the specified ECSQL parameter.
   * @param parameter Index (1-based) or name of the parameter
   * @param val Point3d value
   */
  public bindPoint3d(parameter: number | string, val: XYAndZ): void { this.getBinder(parameter).bindPoint3d(val); }

  /** Binds a Range3d as a blob to the specified ECSQL parameter
   * @param parameter Index(1-based) or name of the parameter
   * @param val Range3d value
   */
  public bindRange3d(parameter: number | string, val: LowAndHighXYZ): void { this.getBinder(parameter).bindRange3d(val); }

  /** Binds an string to the specified ECSQL parameter.
   * @param parameter Index (1-based) or name of the parameter
   * @param val String value
   */
  public bindString(parameter: number | string, val: string): void { this.getBinder(parameter).bindString(val); }

  /** Binds a navigation property value to the specified ECSQL parameter.
   * @param parameter Index (1-based) or name of the parameter
   * @param val Navigation property value
   */
  public bindNavigation(parameter: number | string, val: NavigationBindingValue): void { this.getBinder(parameter).bindNavigation(val); }

  /** Binds a struct property value to the specified ECSQL parameter.
   * @param parameter Index (1-based) or name of the parameter
   * @param val Struct value. The struct value is an object composed of pairs of a struct member property name and its value
   * (of one of the supported types)
   */
  public bindStruct(parameter: number | string, val: object): void { this.getBinder(parameter).bindStruct(val); }

  /** Binds an array value to the specified ECSQL parameter.
   * @param parameter Index (1-based) or name of the parameter
   * @param val Array value. The array value is an array of values of the supported types
   */
  public bindArray(parameter: number | string, val: any[]): void { this.getBinder(parameter).bindArray(val); }

  /**
   * Gets a binder to bind a value for an ECSQL parameter
   * > This is the most low-level API to bind a value to a specific parameter. Alternatively you can use the ECSqlStatement.bindXX methods
   * > or [ECSqlStatement.bindValues]($backend).
   * @param parameter Index (1-based) or name of the parameter
   */
  public getBinder(parameter: string | number): ECSqlBinder { return new ECSqlBinder(this._stmt!.getBinder(parameter)); }

  /** Bind values to all parameters in the statement.
   * @param values The values to bind to the parameters.
   * Pass an *array* of values if the parameters are *positional*.
   * Pass an *object of the values keyed on the parameter name* for *named parameters*.
   * The values in either the array or object must match the respective types of the parameter.
   *
   * The section "[iModel.js Types used in ECSQL Parameter Bindings]($docs/learning/ECSQLParameterTypes)" describes the
   * iModel.js types to be used for the different ECSQL parameter types.
   *
   * See also these [Code Samples]($docs/learning/backend/ECSQLCodeExamples#binding-to-all-parameters-at-once)
   */
  public bindValues(values: any[] | object): void {
    if (Array.isArray(values)) {
      for (let i = 0; i < values.length; i++) {
        const paramIndex: number = i + 1;
        const paramValue: any = values[i];
        if (paramValue === undefined || paramValue === null)
          continue;

        this.bindValue(paramIndex, paramValue);
      }
      return;
    }

    for (const entry of Object.entries(values)) {
      const paramName: string = entry[0];
      const paramValue: any = entry[1];
      if (paramValue === undefined || paramValue === null)
        continue;

      this.bindValue(paramName, paramValue);
    }
  }

  /** Clear any bindings that were previously set on this statement.
   * @throws [IModelError]($common) in case of errors
   */
  public clearBindings(): void {
    const stat: DbResult = this._stmt!.clearBindings();
    if (stat !== DbResult.BE_SQLITE_OK)
      throw new IModelError(stat, "Error clearing bindings", Logger.logWarning, loggingCategory);
  }

  /** Step this statement to the next row.
   *
   *  For **ECSQL SELECT** statements the method returns
   *  - [DbResult.BE_SQLITE_ROW]($bentleyjs-core) if the statement now points successfully to the next row.
   *  - [DbResult.BE_SQLITE_DONE]($bentleyjs-core) if the statement has no more rows.
   *  - Error status in case of errors.
   *
   *  For **ECSQL INSERT, UPDATE, DELETE** statements the method returns
   *  - [DbResult.BE_SQLITE_DONE]($bentleyjs-core) if the statement has been executed successfully.
   *  - Error status in case of errors.
   *
   *  >  Insert statements can be used with ECDb only, not with IModelDb.
   *
   * See also: [Code Samples]($docs/learning/backend/ECSQLCodeExamples)
   */
  public step(): DbResult { return this._stmt!.step(); }

  /** Step this INSERT statement and returns status and the ECInstanceId of the newly
   * created instance.
   *
   * > Insert statements can be used with ECDb only, not with IModelDb.
   *
   * @returns Returns the generated ECInstanceId in case of success and the status of the step
   * call. In case of error, the respective error code is returned.
   */
  public stepForInsert(): ECSqlInsertResult {
    const r: { status: DbResult, id: string } = this._stmt!.stepForInsert();
    if (r.status === DbResult.BE_SQLITE_DONE)
      return new ECSqlInsertResult(r.status, Id64.fromString(r.id));

    return new ECSqlInsertResult(r.status);
  }

  /** Get the query result's column count (only for ECSQL SELECT statements). */
  public getColumnCount(): number { return this._stmt!.getColumnCount(); }

  /** Get the current row.
   * The returned row is formatted as JavaScript object where every SELECT clause item becomes a property in the JavaScript object.
   *
   * See also:
   * - [ECSQL row format]($docs/learning/ECSQLRowFormat) for details about the format of the returned row.
   * - [Code Samples]($docs/learning/backend/ECSQLCodeExamples#working-with-the-query-result)
   */
  public getRow(): any {
    const colCount: number = this.getColumnCount();
    const row: object = {};
    const duplicatePropNames = new Map<string, number>();
    for (let i = 0; i < colCount; i++) {
      const ecsqlValue = this.getValue(i);
      if (!ecsqlValue.isNull) {
        const propName: string = ECSqlStatement.determineResultRowPropertyName(duplicatePropNames, ecsqlValue);
        const val: any = ecsqlValue.value;
        Object.defineProperty(row, propName, { enumerable: true, configurable: true, writable: true, value: val });
      }
    }
    return row;
  }

  private static determineResultRowPropertyName(duplicatePropNames: Map<string, number>, ecsqlValue: ECSqlValue): string {
    const colInfo: ECSqlColumnInfo = ecsqlValue.columnInfo;
    let jsName: string = ECJsNames.toJsName(colInfo.getAccessString(), colInfo.isSystemProperty());

    // now check duplicates. If there are, append a numeric suffix to the duplicates
    let suffix: number | undefined = duplicatePropNames.get(jsName);
    if (suffix === undefined)
      duplicatePropNames.set(jsName, 0);
    else {
      suffix++;
      duplicatePropNames.set(jsName, suffix);
      jsName += "_" + suffix;
    }

    return jsName;
  }

  /** Calls step when called as an iterator.
   *
   *  Each iteration returns an [ECSQL row format]($docs/learning/ECSQLRowFormat) as returned
   *  from [ECSqlStatement.getRow]($backend).
   */
  public next(): IteratorResult<any> {
    if (DbResult.BE_SQLITE_ROW === this.step()) {
      return {
        done: false,
        value: this.getRow(),
      };
    } else {
      return {
        done: true,
        value: undefined,
      };
    }
  }

  /** The iterator that will step through the results of this statement. */
  public [Symbol.iterator](): IterableIterator<any> { return this; }

  /** Get the value for the column at the given index in the query result.
   * @param columnIx Index of ECSQL column in query result (0-based)
   *
   * See also: [Code Samples]($docs/learning/backend/ECSQLCodeExamples#working-with-the-query-result)
   */
  public getValue(columnIx: number): ECSqlValue { return new ECSqlValue(this._stmt!.getValue(columnIx)); }
}

/** Binds a value to an ECSQL parameter.
 *
 * See also:
 *
 * - [ECSqlStatement]($backend)
 * - [ECSqlStatement.getBinder]($backend)
 * - [Executing ECSQL]($docs/learning/backend/ExecutingECSQL)
 */
export class ECSqlBinder {
  private _binder: NativeECSqlBinder;

  public constructor(binder: NativeECSqlBinder) { this._binder = binder; }

  /** Binds the specified value to the ECSQL parameter.
   * The section "[iModel.js Types used in ECSQL Parameter Bindings]($docs/learning/ECSQLParameterTypes)" describes the
   * iModel.js types to be used for the different ECSQL parameter types.
   * @param val Value to bind
   */
  public bind(val: any): void {
    ECSqlBindingHelper.bindValue(this, val);
  }

  /** Binds null to the ECSQL parameter. */
  public bindNull(): void {
    const stat: DbResult = this._binder.bindNull();
    if (stat !== DbResult.BE_SQLITE_OK)
      throw new IModelError(stat, "Error binding null", Logger.logWarning, loggingCategory);
  }

  /** Binds a BLOB value to the ECSQL parameter.
   * @param BLOB value as either an ArrayBuffer or a Base64 string
   */
  public bindBlob(blob: string | ArrayBuffer | SharedArrayBuffer): void {
    const stat: DbResult = this._binder.bindBlob(blob);
    if (stat !== DbResult.BE_SQLITE_OK)
      throw new IModelError(stat, "Error binding blob", Logger.logWarning, loggingCategory);
  }

  /** Binds a boolean value to the ECSQL parameter.
   * @param val Boolean value
   */
  public bindBoolean(val: boolean): void {
    const stat: DbResult = this._binder.bindBoolean(val);
    if (stat !== DbResult.BE_SQLITE_OK)
      throw new IModelError(stat, "Error binding boolean", Logger.logWarning, loggingCategory);
  }

  /** Binds a DateTime value to the ECSQL parameter.
   * @param isoDateTimeString DateTime value as ISO8601 string
   */
  public bindDateTime(isoDateTimeString: string): void {
    const stat: DbResult = this._binder.bindDateTime(isoDateTimeString);
    if (stat !== DbResult.BE_SQLITE_OK)
      throw new IModelError(stat, "Error binding DateTime", Logger.logWarning, loggingCategory);
  }

  /** Binds a double value to the ECSQL parameter.
   * @param val Double value
   */
  public bindDouble(val: number): void {
    const stat: DbResult = this._binder.bindDouble(val);
    if (stat !== DbResult.BE_SQLITE_OK)
      throw new IModelError(stat, "Error binding double", Logger.logWarning, loggingCategory);
  }

  /** Binds an GUID value to the ECSQL parameter.
   * @param val GUID value. If passed as string, it must be formatted as described in [Guid]($bentleyjs-core).
   */
  public bindGuid(val: GuidProps): void {
    const stat: DbResult = this._binder.bindGuid(ECSqlTypeHelper.toGuidString(val));
    if (stat !== DbResult.BE_SQLITE_OK)
      throw new IModelError(stat, "Error binding GUID", Logger.logWarning, loggingCategory);
  }

  /** Binds an Id value to the ECSQL parameter.
   * @param val Id value. If passed as string it must be the hexadecimal representation of the Id.
   */
<<<<<<< HEAD
  public bindId(val: Id64String | ECSqlTypedString | Id64): void {
=======
  public bindId(val: Id64String | Id64): void {
>>>>>>> 8be13419
    const stat: DbResult = this._binder.bindId(ECSqlTypeHelper.toIdString(val));
    if (stat !== DbResult.BE_SQLITE_OK)
      throw new IModelError(stat, "Error binding Id", Logger.logWarning, loggingCategory);
  }

  /** Binds an integer value to the ECSQL parameter.
   * @param val Integer value as number, decimal string or hexadecimal string.
   */
  public bindInteger(val: number | string): void {
    const stat: DbResult = this._binder.bindInteger(val);
    if (stat !== DbResult.BE_SQLITE_OK)
      throw new IModelError(stat, "Error binding integer", Logger.logWarning, loggingCategory);
  }

  /** Binds an Point2d value to the ECSQL parameter.
   * @param val Point2d value
   */
  public bindPoint2d(val: XAndY): void {
    const stat: DbResult = this._binder.bindPoint2d(val.x, val.y);
    if (stat !== DbResult.BE_SQLITE_OK)
      throw new IModelError(stat, "Error binding Point2d", Logger.logWarning, loggingCategory);
  }

  /** Binds an Point3d value to the ECSQL parameter.
   * @param val Point3d value
   */
  public bindPoint3d(val: XYAndZ): void {
    const stat: DbResult = this._binder.bindPoint3d(val.x, val.y, val.z);
    if (stat !== DbResult.BE_SQLITE_OK)
      throw new IModelError(stat, "Error binding Point3d", Logger.logWarning, loggingCategory);
  }

  /** Binds a Range3d as a blob to the ECSQL parameter.
   * @param val Range3d value
   */
  public bindRange3d(val: LowAndHighXYZ): void {
    const stat: DbResult = this._binder.bindBlob(Range3d.toFloat64Array(val).buffer);
    if (stat !== DbResult.BE_SQLITE_OK)
      throw new IModelError(stat, "Error binding Range3d", Logger.logWarning, loggingCategory);
  }

  /** Binds an string to the ECSQL parameter.
   * @param val String value
   */
  public bindString(val: string): void {
    const stat: DbResult = this._binder.bindString(val);
    if (stat !== DbResult.BE_SQLITE_OK)
      throw new IModelError(stat, "Error binding string", Logger.logWarning, loggingCategory);
  }

  /** Binds a navigation property value to the ECSQL parameter.
   * @param val Navigation property value
   */
  public bindNavigation(val: NavigationBindingValue): void {
    const stat: DbResult = this._binder.bindNavigation(ECSqlTypeHelper.toIdString(val.id), val.relClassName, val.relClassTableSpace);
    if (stat !== DbResult.BE_SQLITE_OK)
      throw new IModelError(stat, "Error binding navigation property", Logger.logWarning, loggingCategory);
  }

  /** Binds a struct property value to the ECSQL parameter.
   * @param val Struct value. The struct value is an object composed of pairs of a struct member property name and its value
   * (of one of the supported types)
   */
  public bindStruct(val: object): void { ECSqlBindingHelper.bindStruct(this, val); }

  /** Gets the binder for the specified member of a struct parameter
   *
   * > This is the most low-level way to bind struct parameters with most flexibility. A simpler alternative is
   * > to just call [ECSqlBinder.bindStruct]($backend).
   */
  public bindMember(memberName: string): ECSqlBinder { return new ECSqlBinder(this._binder.bindMember(memberName)); }

  /** Binds an array value to the ECSQL parameter.
   * @param val Array value. The array value is an array of values of the supported types
   */
  public bindArray(val: any[]): void { ECSqlBindingHelper.bindArray(this, val); }

  /** Adds a new array element to the array parameter and returns the binder for the new array element
   *
   * > This is the most low-level way to bind array parameters with most flexibility. A simpler alternative is
   * > to just call [ECSqlBinder.bindArray]($backend).
   */
  public addArrayElement(): ECSqlBinder { return new ECSqlBinder(this._binder.addArrayElement()); }
}

/** Value of a column in a row of an ECSQL query result.
 *
 * See also:
 *
 * - [ECSqlStatement]($backend)
 * - [ECSqlStatement.getValue]($backend)
 * - [Code Samples]($docs/learning/backend/ECSQLCodeExamples#working-with-the-query-result)
 */
export class ECSqlValue {
  private _val: NativeECSqlValue;

  public constructor(val: NativeECSqlValue) { this._val = val; }

  /** Get information about the query result's column this value refers to. */
  public get columnInfo(): ECSqlColumnInfo { return this._val.getColumnInfo() as ECSqlColumnInfo; }

  /** Get the value of this ECSQL value */
  public get value(): any { return ECSqlValueHelper.getValue(this); }

  /** Indicates whether the value is NULL or not. */
  public get isNull(): boolean { return this._val.isNull(); }
  /** Get the value as BLOB */
  public getBlob(): ArrayBuffer { return this._val.getBlob(); }
  /** Get the value as a boolean value */
  public getBoolean(): boolean { return this._val.getBoolean(); }
  /** Get the value as a DateTime value (formatted as ISO8601 string) */
  public getDateTime(): string { return this._val.getDateTime(); }
  /** Get the value as a double value */
  public getDouble(): number { return this._val.getDouble(); }
  /** Get the value as a IGeometry value (as ECJSON IGeometry) */
  public getGeometry(): any { return JSON.parse(this._val.getGeometry()); }
  /** Get the value as a GUID (formatted as GUID string).
   *  See [Guid]($bentleyjs-core)
   */
  public getGuid(): string { return this._val.getGuid(); }
  /** Get the value as a Id (formatted as hexadecimal string). */
  public getId(): string { return this._val.getId(); }
  /** Get the ClassId value formatted as fully qualified class name. */
  public getClassNameForClassId(): string { return this._val.getClassNameForClassId(); }
  /** Get the value as a integer value */
  public getInteger(): number { return this._val.getInt64(); }
  /** Get the value as a string value */
  public getString(): string { return this._val.getString(); }
  /** Get the value as [XAndY]($geometry-core) */
  public getXAndY(): XAndY { return this._val.getPoint2d(); }
  /** Get the value as [XYAndZ]($geometry-core) */
  public getXYAndZ(): XYAndZ { return this._val.getPoint3d(); }

  /** Get the value as [NavigationValue]($common) */
  public getNavigation(): NavigationValue { return this._val.getNavigation(); }

  /** Get an iterator for iterating the struct members of this struct value. */
  public getStructIterator(): ECSqlValueIterator { return new ECSqlValueIterator(this._val.getStructIterator()); }

  /** Get this struct value's content as object literal */
  public getStruct(): any { return ECSqlValueHelper.getStruct(this); }

  /** Get an iterator for iterating the array elements of this array value. */
  public getArrayIterator(): ECSqlValueIterator { return new ECSqlValueIterator(this._val.getArrayIterator()); }

  /** Get this array value as JavaScript array */
  public getArray(): any[] { return ECSqlValueHelper.getArray(this); }
}

/** Iterator over members of a struct [ECSqlValue]($backend) or the elements of an array [ECSqlValue]($backend).
 *
 *  See [ECSqlValue.getStructIterator]($backend) or
 *  [ECSqlValue.getArrayIterator]($backend).
 */
export class ECSqlValueIterator implements IterableIterator<ECSqlValue> {
  private _it: NativeECSqlValueIterator;

  public constructor(it: NativeECSqlValueIterator) { this._it = it; }

  public next(): IteratorResult<ECSqlValue> {
    if (this._it.moveNext())
      return { done: false, value: new ECSqlValue(this._it.getCurrent()) };

    // seems issue in IteratorResult definition if strict type checking is on. Requires
    // me to set value in the result but it cannot be undefined. Workaround cast to any
    return { done: true } as any as IteratorResult<ECSqlValue>;
  }

  public [Symbol.iterator](): IterableIterator<ECSqlValue> { return this; }
}

/** Information about an ECSQL column in an ECSQL query result.
 *
 * See [ECSqlValue.columnInfo]($backend),
 * [ECSqlStatement.getValue]($backend),
 * [ECSqlStatement]($backend)
 */
export interface ECSqlColumnInfo {
  /** Gets the data type of the column.
   */
  getType(): ECSqlValueType;

  /** Gets the name of the property backing the column.
   * > If this column is backed by a generated property, i.e. it represents ECSQL expression,
   * > the access string consists of the name of the generated property.
   */
  getPropertyName(): string;

  /** Gets the full access string to the corresponding ECSqlValue starting from the root class.
   * > If this column is backed by a generated property, i.e. it represents ECSQL expression,
   * > the access string consists of the ECSQL expression.
   */
  getAccessString(): string;

  /** Indicates whether the column refers to a system property (e.g. id, className) backing the column. */
  isSystemProperty(): boolean;

  /** Indicates whether the column is backed by a generated property or not. For SELECT clause items that are expressions other
   * than simply a reference to an ECProperty, a property is generated containing the expression name.
   */
  isGeneratedProperty(): boolean;

  /** Gets the table space in which this root class is persisted.
   * > For classes in the primary file the table space is MAIN. For classes in attached
   * > files, the table space is the name by which the file was attached. For generated properties the table space is empty.
   */
  getRootClassTableSpace(): string;

  /** Gets the fully qualified name of the ECClass of the top-level ECProperty backing this column. */
  getRootClassName(): string;

  /** Gets the class alias of the root class to which the column refers to.
   * > Returns an empty string if no class alias was specified in the select clause.
   */
  getRootClassAlias(): string;
}

class ECSqlBindingHelper {

  /** Binds the specified value to the specified binder
   * @param binder Parameter Binder to bind to
   * @param val Value to be bound. (See [iModel.js Types used in ECSQL Parameter Bindings]($docs/learning/ECSQLParameterTypes))
   * @throws IModelError in case of errors
   */
  public static bindValue(binder: ECSqlBinder, val: any): void {
    // returns false if val is no primitive and returns true if it is primitive and a binding call was done
    if (ECSqlBindingHelper.tryBindPrimitiveTypes(binder, val))
      return;

    if (Array.isArray(val)) {
      ECSqlBindingHelper.bindArray(binder, val);
      return;
    }

    if (typeof (val) === "object") {
      ECSqlBindingHelper.bindStruct(binder, val);
      return;
    }

    throw new Error(`Bound value is of an unsupported type: ${val}`);
  }

  /** Binds the specified primitive value to the specified binder
   * @param binder Parameter Binder to bind to
   * @param val Primitive value to be bound. Must be of one of these types:
   *  null | undefined, boolean, number, string, DateTime, Blob, Id64, XY, XYZ, NavigationValue
   * @throws IModelError in case of errors
   */
  public static bindPrimitive(binder: ECSqlBinder, val: any): void {
    if (!ECSqlBindingHelper.tryBindPrimitiveTypes(binder, val))
      throw new IModelError(DbResult.BE_SQLITE_ERROR, `Binding value is of an unsupported primitive type: ${val}`);
  }

  /** Binds the specified object to the specified struct binder
   * @param binder Struct parameter binder to bind to
   * @param val Value to be bound. Must be an Object with members of the supported types
   * @throws IModelError in case of errors
   */
  public static bindStruct(binder: ECSqlBinder, val: object): void {
    if (val === null || val === undefined) {
      binder.bindNull();
      return;
    }

    for (const member of Object.entries(val)) {
      const memberName: string = member[0];
      const memberVal: any = member[1];
      ECSqlBindingHelper.bindValue(binder.bindMember(memberName), memberVal);
    }
  }

  /** Binds the specified array to the specified array binder
   * @param binder Array parameter binder to bind to
   * @param val Value to be bound. Must be an Array with elements of the supported types
   * @throws IModelError in case of errors
   */
  public static bindArray(binder: ECSqlBinder, val: any[]): void {
    if (val === null || val === undefined) {
      binder.bindNull();
      return;
    }

    for (const element of val) {
      ECSqlBindingHelper.bindValue(binder.addArrayElement(), element);
    }
  }

  /** tries to interpret the passed value as known leaf types (primitives and navigation values).
   *  @returns Returns undefined if the value wasn't a primitive. DbResult if it was a primitive and was bound to the binder
   */
  private static tryBindPrimitiveTypes(binder: ECSqlBinder, val: any): boolean {
    if (val === undefined || val === null) {
      binder.bindNull();
      return true;
    }

    if (typeof (val) === "number") {
      if (Number.isInteger(val))
        binder.bindInteger(val);
      else
        binder.bindDouble(val);

      return true;
    }

    if (typeof (val) === "boolean") {
      binder.bindBoolean(val);
      return true;
    }

    if (typeof (val) === "string") {
      binder.bindString(val);
      return true;
    }

    if (ECSqlTypeHelper.isBlob(val)) {
      binder.bindBlob(val);
      return true;
    }

    if (val instanceof Id64) {
      binder.bindId(val);
      return true;
    }

    if (val instanceof Guid) {
      binder.bindGuid(val);
      return true;
    }

    if (ECSqlTypeHelper.isXYAndZ(val)) {
      binder.bindPoint3d(val);
      return true;
    }

    if (ECSqlTypeHelper.isXAndY(val)) {
      binder.bindPoint2d(val);
      return true;
    }

    if (ECSqlTypeHelper.isLowAndHighXYZ(val)) {
      binder.bindRange3d(val);
      return true;
    }

    if (ECSqlTypeHelper.isNavigationBindingValue(val)) {
      binder.bindNavigation(val);
      return true;
    }

    return false;
  }
}

class ECSqlValueHelper {
  public static getValue(ecsqlValue: ECSqlValue): any {
    if (ecsqlValue.isNull)
      return undefined;

    const dataType: ECSqlValueType = ecsqlValue.columnInfo.getType();
    switch (dataType) {
      case ECSqlValueType.Struct:
        return ECSqlValueHelper.getStruct(ecsqlValue);

      case ECSqlValueType.Navigation:
        return ecsqlValue.getNavigation();

      case ECSqlValueType.PrimitiveArray:
      case ECSqlValueType.StructArray:
        return ECSqlValueHelper.getArray(ecsqlValue);

      default:
        return ECSqlValueHelper.getPrimitiveValue(ecsqlValue);
    }
  }

  public static getStruct(ecsqlValue: ECSqlValue): any {
    if (ecsqlValue.isNull)
      return undefined;

    const structVal = {};
    const it = ecsqlValue.getStructIterator();
    try {
      for (const memberECSqlVal of it) {
        if (memberECSqlVal.isNull)
          continue;

        const memberName: string = ECJsNames.toJsName(memberECSqlVal.columnInfo.getPropertyName());
        const memberVal = ECSqlValueHelper.getValue(memberECSqlVal);
        Object.defineProperty(structVal, memberName, { enumerable: true, configurable: true, writable: true, value: memberVal });
      }
    } finally {
    }

    return structVal;
  }

  public static getArray(ecsqlValue: ECSqlValue): any[] {
    const arrayVal: any[] = [];
    const it = ecsqlValue.getArrayIterator();
    try {
      for (const elementECSqlVal of it) {
        const memberVal = ECSqlValueHelper.getValue(elementECSqlVal);
        arrayVal.push(memberVal);
      }
    } finally {
    }
    return arrayVal;
  }

  private static getPrimitiveValue(ecsqlValue: ECSqlValue): any {
    if (ecsqlValue.isNull)
      return undefined;

    const colInfo: ECSqlColumnInfo = ecsqlValue.columnInfo;
    switch (colInfo.getType()) {
      case ECSqlValueType.Blob:
        return ecsqlValue.getBlob();
      case ECSqlValueType.Boolean:
        return ecsqlValue.getBoolean();
      case ECSqlValueType.DateTime:
        return ecsqlValue.getDateTime();
      case ECSqlValueType.Double:
        return ecsqlValue.getDouble();
      case ECSqlValueType.Geometry:
        return ecsqlValue.getGeometry();
      case ECSqlValueType.Guid:
        return ecsqlValue.getGuid();
      case ECSqlValueType.Id: {
        if (colInfo.isSystemProperty() && colInfo.getPropertyName().endsWith("ECClassId"))
          return ecsqlValue.getClassNameForClassId();

        return ecsqlValue.getId();
      }
      // JS doesn't tell between int32 and larger ints, so retrieve them with the getInt64 method
      case ECSqlValueType.Int:
      case ECSqlValueType.Int64:
        return ecsqlValue.getInteger();
      case ECSqlValueType.Point2d:
        return ecsqlValue.getXAndY();
      case ECSqlValueType.Point3d:
        return ecsqlValue.getXYAndZ();
      case ECSqlValueType.String:
        return ecsqlValue.getString();
      default:
        throw new IModelError(DbResult.BE_SQLITE_ERROR, `Unsupported type ${ecsqlValue.columnInfo.getType()} of the ECSQL Value`);
    }
  }

  public static queryClassName(ecdb: ECDb, classId: Id64String, tableSpace?: string): string {
    if (!tableSpace)
      tableSpace = "main";

    return ecdb.withPreparedStatement("SELECT s.Name, c.Name FROM [" + tableSpace
      + "].meta.ECSchemaDef s, JOIN [" + tableSpace + "].meta.ECClassDef c ON s.ECInstanceId=c.SchemaId WHERE c.ECInstanceId=?",
      (stmt: ECSqlStatement) => {
        stmt.bindId(1, classId);
        if (stmt.step() !== DbResult.BE_SQLITE_ROW)
          throw new IModelError(DbResult.BE_SQLITE_ERROR, "No class found with ECClassId " + classId + " in table space " + tableSpace + ".");

        return stmt.getValue(0).getString() + "." + stmt.getValue(1).getString();
      });
  }
}

class ECSqlTypeHelper {
  public static isBlob(val: any): val is ArrayBuffer { return val instanceof ArrayBuffer; }

  public static toGuidString(val: GuidProps): string {
    if (typeof (val) === "string")
      return val;

    return val.value;
  }

<<<<<<< HEAD
  public static isIdString(val: any): val is ECSqlTypedString {
    return (val.type !== undefined && val.type === ECSqlStringType.Id && val.value !== undefined && typeof (val.value) === "string");
  }

  public static toIdString(val: ECSqlTypedString | Id64String | Id64): string {
    if (ECSqlTypeHelper.isIdString(val))
      return val.value;

=======
  public static toIdString(val: Id64String | Id64): string {
>>>>>>> 8be13419
    if (typeof (val) === "string")
      return val;

    return val.value;
  }

  public static isXAndY(val: any): val is XAndY { return XYZ.isXAndY(val); }
  public static isXYAndZ(val: any): val is XYAndZ { return XYZ.isXYAndZ(val); }
  public static isLowAndHighXYZ(arg: any): arg is LowAndHighXYZ { return arg.low !== undefined && ECSqlTypeHelper.isXYAndZ(arg.low) && arg.high !== undefined && ECSqlTypeHelper.isXYAndZ(arg.high); }

  public static isNavigationBindingValue(val: any): val is NavigationBindingValue { return val.id !== undefined && (typeof (val.id) === "string" || val.id instanceof Id64); }
}

/** A cached ECSqlStatement.
 *  See [ECSqlStatementCache]($backend) for details.
 */
export class CachedECSqlStatement {
  public statement: ECSqlStatement;
  public useCount: number;

  /** @hidden - used by statement cache */
  public constructor(stmt: ECSqlStatement) {
    this.statement = stmt;
    this.useCount = 1;
  }
}

/** A cache for ECSqlStatements.
 *
 * Preparing [ECSqlStatement]($backend)s can be costly. This class provides a way to
 * save previously prepared ECSqlStatements for reuse.
 *
 * > Both [IModelDb]($backend)s and [ECDb]($backend)s have a built-in ECSqlStatementCache.
 * > So normally you do not have to maintain your own cache.
 */
export class ECSqlStatementCache {
  private readonly _statements: Map<string, CachedECSqlStatement> = new Map<string, CachedECSqlStatement>();
  public readonly maxCount: number;

  public constructor(maxCount = 20) { this.maxCount = maxCount; }

  public add(str: string, stmt: ECSqlStatement): void {
    const existing = this._statements.get(str);
    if (existing !== undefined) {
      throw new Error("you should only add a statement if all existing copies of it are in use.");
    }
    const cs = new CachedECSqlStatement(stmt);
    cs.statement.setIsShared(true);
    this._statements.set(str, cs);
  }

  public getCount(): number { return this._statements.size; }

  public find(str: string): CachedECSqlStatement | undefined {
    return this._statements.get(str);
  }

  public release(stmt: ECSqlStatement): void {
    for (const cs of this._statements) {
      const css = cs[1];
      if (css.statement === stmt) {
        if (css.useCount > 0) {
          css.useCount--;
          if (css.useCount === 0) {
            css.statement.reset();
            css.statement.clearBindings();
          }
        } else {
          throw new Error("double-release of cached statement");
        }
        // leave the statement in the cache, even if its use count goes to zero. See removeUnusedStatements and clearOnClose.
        // *** TODO: we should remove it if it is a duplicate of another unused statement in the cache. The trouble is that we don't have the ecsql for the statement,
        //           so we can't check for other equivalent statements.
        break;
      }
    }
  }

  public removeUnusedStatementsIfNecessary(): void {
    if (this.getCount() <= this.maxCount)
      return;

    const keysToRemove = [];
    for (const cs of this._statements) {
      const css = cs[1];
      if (css.useCount === 0) {
        css.statement.setIsShared(false);
        css.statement.dispose();
        keysToRemove.push(cs[0]);
        if (keysToRemove.length >= this.maxCount)
          break;
      }
    }
    for (const k of keysToRemove) {
      this._statements.delete(k);
    }
  }

  public clear() {
    for (const cs of this._statements) {
      const stmt = cs[1].statement;
      if (stmt !== undefined) {
        stmt.setIsShared(false);
        stmt.dispose();
      }
    }
    this._statements.clear();
  }
}<|MERGE_RESOLUTION|>--- conflicted
+++ resolved
@@ -431,11 +431,7 @@
   /** Binds an Id value to the ECSQL parameter.
    * @param val Id value. If passed as string it must be the hexadecimal representation of the Id.
    */
-<<<<<<< HEAD
-  public bindId(val: Id64String | ECSqlTypedString | Id64): void {
-=======
   public bindId(val: Id64String | Id64): void {
->>>>>>> 8be13419
     const stat: DbResult = this._binder.bindId(ECSqlTypeHelper.toIdString(val));
     if (stat !== DbResult.BE_SQLITE_OK)
       throw new IModelError(stat, "Error binding Id", Logger.logWarning, loggingCategory);
@@ -911,18 +907,7 @@
     return val.value;
   }
 
-<<<<<<< HEAD
-  public static isIdString(val: any): val is ECSqlTypedString {
-    return (val.type !== undefined && val.type === ECSqlStringType.Id && val.value !== undefined && typeof (val.value) === "string");
-  }
-
-  public static toIdString(val: ECSqlTypedString | Id64String | Id64): string {
-    if (ECSqlTypeHelper.isIdString(val))
-      return val.value;
-
-=======
   public static toIdString(val: Id64String | Id64): string {
->>>>>>> 8be13419
     if (typeof (val) === "string")
       return val;
 
