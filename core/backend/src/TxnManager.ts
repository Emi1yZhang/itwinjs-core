--- conflicted
+++ resolved
@@ -306,11 +306,7 @@
 
   /** @internal */
   protected _onCommitted() {
-<<<<<<< HEAD
-    console.log("onCommitted");
-=======
     this.touchWatchFile();
->>>>>>> e828fc49
     this.onCommitted.raiseEvent();
     IpcHost.notifyTxns(this._iModel, "notifyCommitted", this.hasPendingTxns, Date.now());
   }
