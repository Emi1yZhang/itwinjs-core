--- conflicted
+++ resolved
@@ -4,13 +4,9 @@
 /** @module iModels */
 
 import {
-<<<<<<< HEAD
-  AccessToken, Briefcase as HubBriefcase, IModelClient, IModelHubClient, ConnectClient, ChangeSet, IModel as HubIModel,
-=======
-  AccessToken, Briefcase as HubBriefcase, IModelHubClient, ConnectClient, ChangeSet, IModelRepository,
->>>>>>> 5807d510
+  AccessToken, Briefcase as HubBriefcase, IModelHubClient, ConnectClient, ChangeSet,
   ContainsSchemaChanges, Briefcase, Code, IModelHubError,
-  BriefcaseQuery, ChangeSetQuery, IModelQuery, ConflictingCodesError, AzureFileHandler,
+  BriefcaseQuery, ChangeSetQuery, IModelQuery, ConflictingCodesError, AzureFileHandler, IModelClient, IModelRepository
 } from "@bentley/imodeljs-clients";
 import { ChangeSetApplyOption, BeEvent, DbResult, OpenMode, assert, Logger, ChangeSetStatus, BentleyStatus, IModelHubStatus } from "@bentley/bentleyjs-core";
 import { BriefcaseStatus, IModelError, IModelVersion, IModelToken, CreateIModelProps } from "@bentley/imodeljs-common";
@@ -678,11 +674,7 @@
 
   /** Create a briefcase */
   private static async createBriefcase(accessToken: AccessToken, contextId: string, iModelId: string, openParams: OpenParams): Promise<BriefcaseEntry> {
-<<<<<<< HEAD
-    const iModel: HubIModel = (await BriefcaseManager.imodelClient.IModels().get(accessToken, contextId, new IModelQuery().byId(iModelId)))[0];
-=======
-    const iModel: IModelRepository = (await BriefcaseManager.hubClient.IModels().get(accessToken, contextId, new IModelQuery().byId(iModelId)))[0];
->>>>>>> 5807d510
+    const iModel: IModelRepository = (await BriefcaseManager.imodelClient.IModels().get(accessToken, contextId, new IModelQuery().byId(iModelId)))[0];
 
     const briefcase = new BriefcaseEntry();
     briefcase.iModelId = iModelId;
@@ -1425,11 +1417,7 @@
   private static async upload(accessToken: AccessToken, projectId: string, pathname: string, hubName?: string, hubDescription?: string, timeOutInMilliseconds: number = 2 * 60 * 1000): Promise<string> {
     hubName = hubName || path.basename(pathname, ".bim");
 
-<<<<<<< HEAD
-    const iModel: HubIModel = await BriefcaseManager.imodelClient.IModels().create(accessToken, projectId, hubName, pathname, hubDescription, undefined, timeOutInMilliseconds);
-=======
-    const iModel: IModelRepository = await BriefcaseManager.hubClient.IModels().create(accessToken, projectId, hubName, pathname, hubDescription, undefined, timeOutInMilliseconds);
->>>>>>> 5807d510
+    const iModel: IModelRepository = await BriefcaseManager.imodelClient.IModels().create(accessToken, projectId, hubName, pathname, hubDescription, undefined, timeOutInMilliseconds);
     return iModel.wsgId;
   }
 
