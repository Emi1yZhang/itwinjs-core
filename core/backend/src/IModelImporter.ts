--- conflicted
+++ resolved
@@ -1,296 +1,289 @@
-/*---------------------------------------------------------------------------------------------
-* Copyright (c) 2018 Bentley Systems, Incorporated. All rights reserved.
-* Licensed under the MIT License. See LICENSE.md in the project root for license terms.
-*--------------------------------------------------------------------------------------------*/
-<<<<<<< HEAD
-import { Id64Array, Id64String } from "@bentley/bentleyjs-core";
-import {
-  BisCodeSpec, CategoryProps, CategorySelectorProps, CreateIModelProps, DefinitionElementProps, InformationPartitionElementProps,
-  ModelSelectorProps, SubCategoryAppearance, ModelProps,
-} from "@bentley/imodeljs-common";
-import { SpatialCategory } from "./Category";
-import { DefinitionPartition, PhysicalPartition } from "./Element";
-=======
-import { Id64, Id64Array, Id64String } from "@bentley/bentleyjs-core";
-import { BisCodeSpec, CodeSpec, CodeScopeSpec, CategoryProps, CategorySelectorProps, ColorDef, CreateIModelProps, DisplayStyleProps, ElementProps, IModel, InformationPartitionElementProps, ModelSelectorProps, RelatedElement, SubCategoryAppearance, ViewFlags, AnalysisStyleProps, DefinitionElementProps, SpatialViewDefinitionProps } from "@bentley/imodeljs-common";
-import { DrawingCategory, SpatialCategory } from "./Category";
-import { DefinitionPartition, DocumentPartition, Drawing, PhysicalPartition } from "./Element";
->>>>>>> aa5c1c3c
-import { IModelDb } from "./IModelDb";
-import { ElementRefersToElements } from "./LinkTableRelationship";
-import { DefinitionModel, DocumentListModel, DrawingModel, PhysicalModel } from "./Model";
-import { CategorySelector, DisplayStyle2d, DisplayStyle3d, ModelSelector, ViewDefinition, OrthographicViewDefinition } from "./ViewDefinition";
-import { Range3d, StandardViewIndex, Matrix3d, YawPitchRollAngles, Transform } from "@bentley/geometry-core";
-
-/** Abstract base class that contains helper methods for writing an iModel importer. */
-export abstract class IModelImporter {
-  /** The iModel created by this importer. */
-  public iModelDb: IModelDb;
-  /**
-   * Construct a new IModelImporter
-   * @param iModelFileName the output iModel file name
-   * @param iModelProps props to use when creating the iModel
-   */
-  protected constructor(iModelFileName: string, iModelProps: CreateIModelProps) {
-    this.iModelDb = IModelDb.createStandalone(iModelFileName, iModelProps);
-  }
-  /** Subclass of Importer should implement this method to perform the actual import. */
-  public abstract import(): void;
-  /**
-   * Insert a CodeSpec
-   * @param name The name of the CodeSpec
-   * @param scopeType Specifies what type of object defines the scope of CodeValues
-   * @returns The Id of the newly inserted CodeSpec.
-   */
-  public insertCodeSpec(name: string, scopeType: CodeScopeSpec.Type): Id64String {
-    const codeSpec = new CodeSpec(this.iModelDb, Id64.invalid, name, scopeType);
-    this.iModelDb.codeSpecs.insert(codeSpec);
-    return codeSpec.id;
-  }
-  /**
-   * Create a parent/child relationship.
-   * @param parentId The Id64 of the parent element.
-   * @param relClassName The optional relationship class name which (if provided) must be a subclass of BisCore:ElementOwnsChildElements.
-   */
-  public createParentRelationship(parentId: Id64String, relClassName: string = "BisCore:ElementOwnsChildElements"): RelatedElement {
-    return new RelatedElement({ id: parentId, relClassName });
-  }
-  /**
-   * Insert a new SpatialCategory
-   * @param definitionModelId Insert the new SpatialCategory into this DefinitionModel
-   * @param name The name of the SpatialCategory
-   * @param color The color to use for the default SubCategory of this SpatialCategory
-   * @returns The Id of the newly inserted SpatialCategory element.
-   */
-  public insertSpatialCategory(definitionModelId: Id64String, name: string, defaultAppearance: SubCategoryAppearance.Props): Id64String {
-    const categoryProps: CategoryProps = {
-      classFullName: SpatialCategory.classFullName,
-      model: definitionModelId,
-      code: SpatialCategory.createCode(this.iModelDb, definitionModelId, name),
-      isPrivate: false,
-    };
-    const elements = this.iModelDb.elements;
-    const categoryId = elements.insertElement(categoryProps);
-    const category = elements.getElement(categoryId) as SpatialCategory;
-    category.setDefaultAppearance(defaultAppearance);
-    return categoryId;
-  }
-  /**
-   * Insert a new DrawingCategory
-   * @param definitionModelId Insert the new DrawingCategory into this DefinitionModel
-   * @param name The name of the DrawingCategory
-   * @param appearance The appearance settings to use for the default SubCategory of this DrawingCategory
-   * @returns The Id of the newly inserted DrawingCategory element.
-   */
-  public insertDrawingCategory(definitionModelId: Id64String, name: string, _appearance: SubCategoryAppearance): Id64String {
-    const categoryProps: CategoryProps = {
-      classFullName: DrawingCategory.classFullName,
-      model: definitionModelId,
-      code: DrawingCategory.createCode(this.iModelDb, definitionModelId, name),
-      isPrivate: false,
-    };
-    return this.iModelDb.elements.insertElement(categoryProps);
-    // WIP: Also set the SubCategoryAppearance
-  }
-  /**
-   * Insert a ModelSelector which is used to select which Models are displayed by a ViewDefinition.
-   * @param definitionModelId Insert the new ModelSelector into this DefinitionModel
-   * @param name The name of the ModelSelector
-   * @param models Array of models to select for display
-   * @returns The Id of the newly inserted ModelSelector element.
-   */
-  public insertModelSelector(definitionModelId: Id64String, name: string, models: Id64Array): Id64String {
-    const modelSelectorProps: ModelSelectorProps = {
-      classFullName: ModelSelector.classFullName,
-      code: { spec: this.iModelDb.codeSpecs.getByName(BisCodeSpec.modelSelector).id, scope: definitionModelId, value: name },
-      model: definitionModelId,
-      models,
-      isPrivate: false,
-    };
-    return this.iModelDb.elements.insertElement(modelSelectorProps);
-  }
-  /**
-   * Insert a CategorySelector which is used to select which categories are displayed by a ViewDefinition.
-   * @param definitionModelId Insert the new CategorySelector into this DefinitionModel
-   * @param name The name of the CategorySelector
-   * @param categories Array of categories to select for display
-   * @returns The Id of the newly inserted CategorySelector element.
-   */
-  public insertCategorySelector(definitionModelId: Id64String, name: string, categories: Id64Array): Id64String {
-    const categorySelectorProps: CategorySelectorProps = {
-      classFullName: CategorySelector.classFullName,
-      code: { spec: this.iModelDb.codeSpecs.getByName(BisCodeSpec.categorySelector).id, scope: definitionModelId, value: name },
-      model: definitionModelId,
-      categories,
-      isPrivate: false,
-    };
-    return this.iModelDb.elements.insertElement(categorySelectorProps);
-  }
-  /**
-   * Insert a DisplayStyle3d for use by a ViewDefinition.
-   * @param definitionModelId Insert the new DisplayStyle3d into this DefinitionModel
-   * @param name The name of the DisplayStyle3d
-   * @returns The Id of the newly inserted DisplayStyle3d element.
-   */
-  public insertDisplayStyle3d(definitionModelId: Id64String, name: string, viewFlagsIn?: ViewFlags, backgroundColor?: ColorDef, analysisStyle?: AnalysisStyleProps): Id64String {
-    const stylesIn: { [k: string]: any } = { viewflags: viewFlagsIn ? viewFlagsIn : new ViewFlags() };
-
-    if (analysisStyle)
-      stylesIn.analysisStyle = analysisStyle;
-
-    if (backgroundColor)
-      stylesIn.backgroundColor = backgroundColor;
-
-    const displayStyleProps: DefinitionElementProps = {
-      classFullName: DisplayStyle3d.classFullName,
-      code: { spec: this.iModelDb.codeSpecs.getByName(BisCodeSpec.displayStyle).id, scope: definitionModelId, value: name },
-      model: definitionModelId,
-      jsonProperties: { styles: stylesIn },
-      isPrivate: false,
-      backgroundColor: new ColorDef(),
-      monochromeColor: ColorDef.white,
-      viewFlags: ViewFlags.createFrom(),
-    };
-    return this.iModelDb.elements.insertElement(displayStyleProps);
-  }
-  /**
-   * Insert a DisplayStyle2d for use by a ViewDefinition.
-   * @param definitionModelId Insert the new DisplayStyle2d into this DefinitionModel
-   * @param name The name of the DisplayStyle2d
-   * @returns The Id of the newly inserted DisplayStyle2d element.
-   */
-  public insertDisplayStyle2d(definitionModelId: Id64String, name: string): Id64String {
-    const displayStyleProps: DisplayStyleProps = {
-      classFullName: DisplayStyle2d.classFullName,
-      code: { spec: this.iModelDb.codeSpecs.getByName(BisCodeSpec.displayStyle).id, scope: definitionModelId, value: name },
-      model: definitionModelId,
-      isPrivate: false,
-      backgroundColor: new ColorDef(),
-      monochromeColor: ColorDef.white,
-      viewFlags: ViewFlags.createFrom(),
-    };
-    return this.iModelDb.elements.insertElement(displayStyleProps);
-  }
-  /**
-   * Insert a DefinitionModel
-   * @param parentSubjectId The DefinitionPartition will be inserted as a child of this Subject element.
-   * @param name The name of the DefinitionPartition that the new DefinitionModel will break down.
-   * @returns The Id of the newly inserted DefinitionModel.
-   */
-  public insertDefinitionModel(parentSubjectId: Id64String, name: string): Id64String {
-    const partitionProps: InformationPartitionElementProps = {
-      classFullName: DefinitionPartition.classFullName,
-      model: IModel.repositoryModelId,
-      parent: this.createParentRelationship(parentSubjectId, "BisCore:SubjectOwnsPartitionElements"),
-      code: DefinitionPartition.createCode(this.iModelDb, parentSubjectId, name),
-    };
-    const partitionId = this.iModelDb.elements.insertElement(partitionProps);
-    const model: ModelProps = {
-      classFullName: DefinitionModel.classFullName,
-      modeledElement: { id: partitionId },
-    };
-    return this.iModelDb.models.insertModel(model);
-  }
-  /**
-   * Insert a PhysicalModel
-   * @param parentSubjectId The PhysicalPartition will be inserted as a child of this Subject element.
-   * @param name The name of the PhysicalPartition that the new PhysicalModel will break down.
-   * @returns The Id of the newly inserted PhysicalModel.
-   */
-  public insertPhysicalModel(parentSubjectId: Id64String, name: string): Id64String {
-    const partitionProps: InformationPartitionElementProps = {
-      classFullName: PhysicalPartition.classFullName,
-      model: IModel.repositoryModelId,
-      parent: this.createParentRelationship(parentSubjectId, "BisCore:SubjectOwnsPartitionElements"),
-      code: PhysicalPartition.createCode(this.iModelDb, parentSubjectId, name),
-    };
-    const partitionId = this.iModelDb.elements.insertElement(partitionProps);
-    const model: ModelProps = {
-      classFullName: PhysicalModel.classFullName,
-      modeledElement: { id: partitionId },
-    };
-    return this.iModelDb.models.insertModel(model);
-  }
-  public insertOrthographicView(viewName: string, definitionModelId: Id64String, modelSelectorId: Id64String, categorySelectorId: Id64String, displayStyleId: Id64String, range: Range3d, standardView = StandardViewIndex.Iso): Id64String {
-    const rotation = Matrix3d.createStandardWorldToView(standardView);
-    const angles = YawPitchRollAngles.createFromMatrix3d(rotation);
-    const rotationTransform = Transform.createOriginAndMatrix(undefined, rotation);
-    const rotatedRange = rotationTransform.multiplyRange(range);
-    const viewOrigin = rotation.multiplyTransposeXYZ(rotatedRange.low.x, rotatedRange.low.y, rotatedRange.low.z);
-    const viewExtents = rotatedRange.diagonal();
-
-    const viewDefinitionProps: SpatialViewDefinitionProps = {
-      classFullName: OrthographicViewDefinition.classFullName,
-      model: IModelDb.dictionaryId,
-      code: ViewDefinition.createCode(this.iModelDb, definitionModelId, viewName),
-      modelSelectorId,
-      categorySelectorId,
-      displayStyleId,
-      origin: viewOrigin,
-      extents: viewExtents,
-      angles,
-      cameraOn: false,
-      camera: { eye: [0, 0, 0], lens: 0, focusDist: 0 }, // not used when cameraOn === false
-    };
-    return this.iModelDb.elements.insertElement(viewDefinitionProps);
-  }
-  public setDefaultViewId(viewId: Id64String) {
-    const spec = { namespace: "dgn_View", name: "DefaultView" };
-    const blob32 = new Uint32Array(2);
-
-    blob32[0] = Id64.getLowerUint32(viewId);
-    blob32[1] = Id64.getUpperUint32(viewId);
-    const blob8 = new Uint8Array(blob32.buffer);
-    this.iModelDb.saveFileProperty(spec, undefined, blob8);
-  }
-  /**
-   * Insert a DocumentListModel
-   * @param parentSubjectId The DocumentPartition will be inserted as a child of this Subject element.
-   * @param name The name of the DocumentPartition that the new DocumentListModel will break down.
-   * @returns The Id of the newly inserted DocumentListModel.
-   */
-  public insertDocumentListModel(parentSubjectId: Id64String, name: string): Id64String {
-    const partitionProps: InformationPartitionElementProps = {
-      classFullName: DocumentPartition.classFullName,
-      model: IModel.repositoryModelId,
-      parent: this.createParentRelationship(parentSubjectId, "BisCore:SubjectOwnsPartitionElements"),
-      code: DocumentPartition.createCode(this.iModelDb, parentSubjectId, name),
-    };
-    const partitionId: Id64String = this.iModelDb.elements.insertElement(partitionProps);
-    const model: DocumentListModel = this.iModelDb.models.createModel({
-      classFullName: DocumentListModel.classFullName,
-      modeledElement: { id: partitionId },
-    }) as DocumentListModel;
-    return this.iModelDb.models.insertModel(model);
-  }
-  /**
-   * Insert a Drawing element and a DrawingModel that breaks it down.
-   * @param documentListModelId Insert the new Drawing into this DocumentListModel
-   * @param name The name of the Drawing.
-   * @returns The Id of the newly inserted Drawing element and the DrawingModel that breaks it down (same value).
-   */
-  public insertDrawing(documentListModelId: Id64String, name: string): Id64String {
-    const drawingProps: ElementProps = {
-      classFullName: Drawing.classFullName,
-      model: documentListModelId,
-      code: Drawing.createCode(this.iModelDb, documentListModelId, name),
-    };
-    const drawingId: Id64String = this.iModelDb.elements.insertElement(drawingProps);
-    const model: DrawingModel = this.iModelDb.models.createModel({
-      classFullName: DrawingModel.classFullName,
-      modeledElement: { id: drawingId },
-    }) as DrawingModel;
-    return this.iModelDb.models.insertModel(model);
-  }
-  /**
-   * Insert a relationship between a DrawingGraphic and the Element that it represents.
-   * @param drawingGraphicId The Id of the DrawingGraphic
-   * @param elementId the Id of the Element that the DrawingGraphic represents
-   * @returns The Id of the newly inserted LinkTableRelationship instance.
-   */
-  public insertDrawingGraphicRepresentsElement(drawingGraphicId: Id64String, elementId: Id64String): Id64String {
-    return this.iModelDb.linkTableRelationships.insertInstance(
-      ElementRefersToElements.create(this.iModelDb, drawingGraphicId, elementId, "BisCore:DrawingGraphicRepresentsElement"),
-    );
-  }
-}
+/*---------------------------------------------------------------------------------------------
+* Copyright (c) 2018 Bentley Systems, Incorporated. All rights reserved.
+* Licensed under the MIT License. See LICENSE.md in the project root for license terms.
+*--------------------------------------------------------------------------------------------*/
+import { Id64Array, Id64String } from "@bentley/bentleyjs-core";
+import {
+  BisCodeSpec, CategoryProps, CategorySelectorProps, CreateIModelProps, DefinitionElementProps, InformationPartitionElementProps,
+  ModelSelectorProps, SubCategoryAppearance, ModelProps,
+} from "@bentley/imodeljs-common";
+import { SpatialCategory } from "./Category";
+import { DefinitionPartition, PhysicalPartition } from "./Element";
+import { IModelDb } from "./IModelDb";
+import { ElementRefersToElements } from "./LinkTableRelationship";
+import { DefinitionModel, DocumentListModel, DrawingModel, PhysicalModel } from "./Model";
+import { CategorySelector, DisplayStyle2d, DisplayStyle3d, ModelSelector, ViewDefinition, OrthographicViewDefinition } from "./ViewDefinition";
+import { Range3d, StandardViewIndex, Matrix3d, YawPitchRollAngles, Transform } from "@bentley/geometry-core";
+
+/** Abstract base class that contains helper methods for writing an iModel importer. */
+export abstract class IModelImporter {
+  /** The iModel created by this importer. */
+  public iModelDb: IModelDb;
+  /**
+   * Construct a new IModelImporter
+   * @param iModelFileName the output iModel file name
+   * @param iModelProps props to use when creating the iModel
+   */
+  protected constructor(iModelFileName: string, iModelProps: CreateIModelProps) {
+    this.iModelDb = IModelDb.createStandalone(iModelFileName, iModelProps);
+  }
+  /** Subclass of Importer should implement this method to perform the actual import. */
+  public abstract import(): void;
+  /**
+   * Insert a CodeSpec
+   * @param name The name of the CodeSpec
+   * @param scopeType Specifies what type of object defines the scope of CodeValues
+   * @returns The Id of the newly inserted CodeSpec.
+   */
+  public insertCodeSpec(name: string, scopeType: CodeScopeSpec.Type): Id64String {
+    const codeSpec = new CodeSpec(this.iModelDb, Id64.invalid, name, scopeType);
+    this.iModelDb.codeSpecs.insert(codeSpec);
+    return codeSpec.id;
+  }
+  /**
+   * Create a parent/child relationship.
+   * @param parentId The Id64 of the parent element.
+   * @param relClassName The optional relationship class name which (if provided) must be a subclass of BisCore:ElementOwnsChildElements.
+   */
+  public createParentRelationship(parentId: Id64String, relClassName: string = "BisCore:ElementOwnsChildElements"): RelatedElement {
+    return new RelatedElement({ id: parentId, relClassName });
+  }
+  /**
+   * Insert a new SpatialCategory
+   * @param definitionModelId Insert the new SpatialCategory into this DefinitionModel
+   * @param name The name of the SpatialCategory
+   * @param color The color to use for the default SubCategory of this SpatialCategory
+   * @returns The Id of the newly inserted SpatialCategory element.
+   */
+  public insertSpatialCategory(definitionModelId: Id64String, name: string, defaultAppearance: SubCategoryAppearance.Props): Id64String {
+    const categoryProps: CategoryProps = {
+      classFullName: SpatialCategory.classFullName,
+      model: definitionModelId,
+      code: SpatialCategory.createCode(this.iModelDb, definitionModelId, name),
+      isPrivate: false,
+    };
+    const elements = this.iModelDb.elements;
+    const categoryId = elements.insertElement(categoryProps);
+    const category = elements.getElement(categoryId) as SpatialCategory;
+    category.setDefaultAppearance(defaultAppearance);
+    return categoryId;
+  }
+  /**
+   * Insert a new DrawingCategory
+   * @param definitionModelId Insert the new DrawingCategory into this DefinitionModel
+   * @param name The name of the DrawingCategory
+   * @param appearance The appearance settings to use for the default SubCategory of this DrawingCategory
+   * @returns The Id of the newly inserted DrawingCategory element.
+   */
+  public insertDrawingCategory(definitionModelId: Id64String, name: string, _appearance: SubCategoryAppearance): Id64String {
+    const categoryProps: CategoryProps = {
+      classFullName: DrawingCategory.classFullName,
+      model: definitionModelId,
+      code: DrawingCategory.createCode(this.iModelDb, definitionModelId, name),
+      isPrivate: false,
+    };
+    return this.iModelDb.elements.insertElement(categoryProps);
+    // WIP: Also set the SubCategoryAppearance
+  }
+  /**
+   * Insert a ModelSelector which is used to select which Models are displayed by a ViewDefinition.
+   * @param definitionModelId Insert the new ModelSelector into this DefinitionModel
+   * @param name The name of the ModelSelector
+   * @param models Array of models to select for display
+   * @returns The Id of the newly inserted ModelSelector element.
+   */
+  public insertModelSelector(definitionModelId: Id64String, name: string, models: Id64Array): Id64String {
+    const modelSelectorProps: ModelSelectorProps = {
+      classFullName: ModelSelector.classFullName,
+      code: { spec: this.iModelDb.codeSpecs.getByName(BisCodeSpec.modelSelector).id, scope: definitionModelId, value: name },
+      model: definitionModelId,
+      models,
+      isPrivate: false,
+    };
+    return this.iModelDb.elements.insertElement(modelSelectorProps);
+  }
+  /**
+   * Insert a CategorySelector which is used to select which categories are displayed by a ViewDefinition.
+   * @param definitionModelId Insert the new CategorySelector into this DefinitionModel
+   * @param name The name of the CategorySelector
+   * @param categories Array of categories to select for display
+   * @returns The Id of the newly inserted CategorySelector element.
+   */
+  public insertCategorySelector(definitionModelId: Id64String, name: string, categories: Id64Array): Id64String {
+    const categorySelectorProps: CategorySelectorProps = {
+      classFullName: CategorySelector.classFullName,
+      code: { spec: this.iModelDb.codeSpecs.getByName(BisCodeSpec.categorySelector).id, scope: definitionModelId, value: name },
+      model: definitionModelId,
+      categories,
+      isPrivate: false,
+    };
+    return this.iModelDb.elements.insertElement(categorySelectorProps);
+  }
+  /**
+   * Insert a DisplayStyle3d for use by a ViewDefinition.
+   * @param definitionModelId Insert the new DisplayStyle3d into this DefinitionModel
+   * @param name The name of the DisplayStyle3d
+   * @returns The Id of the newly inserted DisplayStyle3d element.
+   */
+  public insertDisplayStyle3d(definitionModelId: Id64String, name: string, viewFlagsIn?: ViewFlags, backgroundColor?: ColorDef, analysisStyle?: AnalysisStyleProps): Id64String {
+    const stylesIn: { [k: string]: any } = { viewflags: viewFlagsIn ? viewFlagsIn : new ViewFlags() };
+
+    if (analysisStyle)
+      stylesIn.analysisStyle = analysisStyle;
+
+    if (backgroundColor)
+      stylesIn.backgroundColor = backgroundColor;
+
+    const displayStyleProps: DefinitionElementProps = {
+      classFullName: DisplayStyle3d.classFullName,
+      code: { spec: this.iModelDb.codeSpecs.getByName(BisCodeSpec.displayStyle).id, scope: definitionModelId, value: name },
+      model: definitionModelId,
+      jsonProperties: { styles: stylesIn },
+      isPrivate: false,
+      backgroundColor: new ColorDef(),
+      monochromeColor: ColorDef.white,
+      viewFlags: ViewFlags.createFrom(),
+    };
+    return this.iModelDb.elements.insertElement(displayStyleProps);
+  }
+  /**
+   * Insert a DisplayStyle2d for use by a ViewDefinition.
+   * @param definitionModelId Insert the new DisplayStyle2d into this DefinitionModel
+   * @param name The name of the DisplayStyle2d
+   * @returns The Id of the newly inserted DisplayStyle2d element.
+   */
+  public insertDisplayStyle2d(definitionModelId: Id64String, name: string): Id64String {
+    const displayStyleProps: DisplayStyleProps = {
+      classFullName: DisplayStyle2d.classFullName,
+      code: { spec: this.iModelDb.codeSpecs.getByName(BisCodeSpec.displayStyle).id, scope: definitionModelId, value: name },
+      model: definitionModelId,
+      isPrivate: false,
+      backgroundColor: new ColorDef(),
+      monochromeColor: ColorDef.white,
+      viewFlags: ViewFlags.createFrom(),
+    };
+    return this.iModelDb.elements.insertElement(displayStyleProps);
+  }
+  /**
+   * Insert a DefinitionModel
+   * @param parentSubjectId The DefinitionPartition will be inserted as a child of this Subject element.
+   * @param name The name of the DefinitionPartition that the new DefinitionModel will break down.
+   * @returns The Id of the newly inserted DefinitionModel.
+   */
+  public insertDefinitionModel(parentSubjectId: Id64String, name: string): Id64String {
+    const partitionProps: InformationPartitionElementProps = {
+      classFullName: DefinitionPartition.classFullName,
+      model: IModel.repositoryModelId,
+      parent: this.createParentRelationship(parentSubjectId, "BisCore:SubjectOwnsPartitionElements"),
+      code: DefinitionPartition.createCode(this.iModelDb, parentSubjectId, name),
+    };
+    const partitionId = this.iModelDb.elements.insertElement(partitionProps);
+    const model: ModelProps = {
+      classFullName: DefinitionModel.classFullName,
+      modeledElement: { id: partitionId },
+    };
+    return this.iModelDb.models.insertModel(model);
+  }
+  /**
+   * Insert a PhysicalModel
+   * @param parentSubjectId The PhysicalPartition will be inserted as a child of this Subject element.
+   * @param name The name of the PhysicalPartition that the new PhysicalModel will break down.
+   * @returns The Id of the newly inserted PhysicalModel.
+   */
+  public insertPhysicalModel(parentSubjectId: Id64String, name: string): Id64String {
+    const partitionProps: InformationPartitionElementProps = {
+      classFullName: PhysicalPartition.classFullName,
+      model: IModel.repositoryModelId,
+      parent: this.createParentRelationship(parentSubjectId, "BisCore:SubjectOwnsPartitionElements"),
+      code: PhysicalPartition.createCode(this.iModelDb, parentSubjectId, name),
+    };
+    const partitionId = this.iModelDb.elements.insertElement(partitionProps);
+    const model: ModelProps = {
+      classFullName: PhysicalModel.classFullName,
+      modeledElement: { id: partitionId },
+    };
+    return this.iModelDb.models.insertModel(model);
+  }
+  public insertOrthographicView(viewName: string, definitionModelId: Id64String, modelSelectorId: Id64String, categorySelectorId: Id64String, displayStyleId: Id64String, range: Range3d, standardView = StandardViewIndex.Iso): Id64String {
+    const rotation = Matrix3d.createStandardWorldToView(standardView);
+    const angles = YawPitchRollAngles.createFromMatrix3d(rotation);
+    const rotationTransform = Transform.createOriginAndMatrix(undefined, rotation);
+    const rotatedRange = rotationTransform.multiplyRange(range);
+    const viewOrigin = rotation.multiplyTransposeXYZ(rotatedRange.low.x, rotatedRange.low.y, rotatedRange.low.z);
+    const viewExtents = rotatedRange.diagonal();
+
+    const viewDefinitionProps: SpatialViewDefinitionProps = {
+      classFullName: OrthographicViewDefinition.classFullName,
+      model: IModelDb.dictionaryId,
+      code: ViewDefinition.createCode(this.iModelDb, definitionModelId, viewName),
+      modelSelectorId,
+      categorySelectorId,
+      displayStyleId,
+      origin: viewOrigin,
+      extents: viewExtents,
+      angles,
+      cameraOn: false,
+      camera: { eye: [0, 0, 0], lens: 0, focusDist: 0 }, // not used when cameraOn === false
+    };
+    return this.iModelDb.elements.insertElement(viewDefinitionProps);
+  }
+  public setDefaultViewId(viewId: Id64String) {
+    const spec = { namespace: "dgn_View", name: "DefaultView" };
+    const blob32 = new Uint32Array(2);
+
+    blob32[0] = Id64.getLowerUint32(viewId);
+    blob32[1] = Id64.getUpperUint32(viewId);
+    const blob8 = new Uint8Array(blob32.buffer);
+    this.iModelDb.saveFileProperty(spec, undefined, blob8);
+  }
+  /**
+   * Insert a DocumentListModel
+   * @param parentSubjectId The DocumentPartition will be inserted as a child of this Subject element.
+   * @param name The name of the DocumentPartition that the new DocumentListModel will break down.
+   * @returns The Id of the newly inserted DocumentListModel.
+   */
+  public insertDocumentListModel(parentSubjectId: Id64String, name: string): Id64String {
+    const partitionProps: InformationPartitionElementProps = {
+      classFullName: DocumentPartition.classFullName,
+      model: IModel.repositoryModelId,
+      parent: this.createParentRelationship(parentSubjectId, "BisCore:SubjectOwnsPartitionElements"),
+      code: DocumentPartition.createCode(this.iModelDb, parentSubjectId, name),
+    };
+    const partitionId: Id64String = this.iModelDb.elements.insertElement(partitionProps);
+    const model: DocumentListModel = this.iModelDb.models.createModel({
+      classFullName: DocumentListModel.classFullName,
+      modeledElement: { id: partitionId },
+    }) as DocumentListModel;
+    return this.iModelDb.models.insertModel(model);
+  }
+  /**
+   * Insert a Drawing element and a DrawingModel that breaks it down.
+   * @param documentListModelId Insert the new Drawing into this DocumentListModel
+   * @param name The name of the Drawing.
+   * @returns The Id of the newly inserted Drawing element and the DrawingModel that breaks it down (same value).
+   */
+  public insertDrawing(documentListModelId: Id64String, name: string): Id64String {
+    const drawingProps: ElementProps = {
+      classFullName: Drawing.classFullName,
+      model: documentListModelId,
+      code: Drawing.createCode(this.iModelDb, documentListModelId, name),
+    };
+    const drawingId: Id64String = this.iModelDb.elements.insertElement(drawingProps);
+    const model: DrawingModel = this.iModelDb.models.createModel({
+      classFullName: DrawingModel.classFullName,
+      modeledElement: { id: drawingId },
+    }) as DrawingModel;
+    return this.iModelDb.models.insertModel(model);
+  }
+  /**
+   * Insert a relationship between a DrawingGraphic and the Element that it represents.
+   * @param drawingGraphicId The Id of the DrawingGraphic
+   * @param elementId the Id of the Element that the DrawingGraphic represents
+   * @returns The Id of the newly inserted LinkTableRelationship instance.
+   */
+  public insertDrawingGraphicRepresentsElement(drawingGraphicId: Id64String, elementId: Id64String): Id64String {
+    return this.iModelDb.linkTableRelationships.insertInstance(
+      ElementRefersToElements.create(this.iModelDb, drawingGraphicId, elementId, "BisCore:DrawingGraphicRepresentsElement"),
+    );
+  }
+}