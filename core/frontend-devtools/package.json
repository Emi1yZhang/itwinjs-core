--- conflicted
+++ resolved
@@ -1,10 +1,6 @@
 {
   "name": "@bentley/frontend-devtools",
-<<<<<<< HEAD
-  "version": "1.2.0-dev.9",
-=======
   "version": "1.3.0-dev.7",
->>>>>>> 3035845d
   "description": "Debug menu and supporting UI widgets",
   "license": "MIT",
   "main": "lib/frontend-devtools.js",
@@ -49,17 +45,6 @@
     "url": "http://www.bentley.com"
   },
   "dependencies": {
-<<<<<<< HEAD
-    "@bentley/imodeljs-frontend": "1.2.0-dev.9",
-    "@bentley/imodeljs-common": "1.2.0-dev.9",
-    "@bentley/bentleyjs-core": "1.2.0-dev.9",
-    "@bentley/geometry-core": "1.2.0-dev.9"
-  },
-  "peerDependencies": {},
-  "devDependencies": {
-    "@bentley/build-tools": "1.2.0-dev.9",
-    "@bentley/webpack-tools": "1.2.0-dev.9",
-=======
     "@bentley/imodeljs-frontend": "1.3.0-dev.7",
     "@bentley/imodeljs-common": "1.3.0-dev.7",
     "@bentley/bentleyjs-core": "1.3.0-dev.7",
@@ -69,7 +54,6 @@
   "devDependencies": {
     "@bentley/build-tools": "1.3.0-dev.7",
     "@bentley/webpack-tools": "1.3.0-dev.7",
->>>>>>> 3035845d
     "@types/node": "10.14.1",
     "rimraf": "^2.6.2",
     "typescript": "~3.5.2",
