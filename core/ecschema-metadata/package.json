--- conflicted
+++ resolved
@@ -1,10 +1,6 @@
 {
   "name": "@itwin/ecschema-metadata",
-<<<<<<< HEAD
-  "version": "4.1.0-dev.80",
-=======
   "version": "4.2.0-dev.5",
->>>>>>> 59eef755
   "description": "ECObjects core concepts in typescript",
   "license": "MIT",
   "main": "lib/cjs/ecschema-metadata.js",
@@ -63,13 +59,8 @@
     "typescript": "~5.0.2"
   },
   "peerDependencies": {
-<<<<<<< HEAD
-    "@itwin/core-bentley": "workspace:^4.1.0-dev.80",
-    "@itwin/core-quantity": "workspace:^4.1.0-dev.80"
-=======
     "@itwin/core-bentley": "workspace:^4.2.0-dev.5",
     "@itwin/core-quantity": "workspace:^4.2.0-dev.5"
->>>>>>> 59eef755
   },
   "dependencies": {
     "almost-equal": "^1.1.0"
