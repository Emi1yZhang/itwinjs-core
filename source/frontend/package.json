{
  "name": "@bentley/imodeljs-frontend",
  "version": "0.1.3",
  "description": "iModelJs frontend components",
  "license": "UNLICENSED",
  "scripts": {
    "build": "tsc",
    "clean": "rimraf lib",
    "test": "echo \"Error: run tests from the '../test' directory.\" && exit 1"
  },
  "repository": {},
  "keywords": [
    "Bentley",
    "BIM",
    "iModel"
  ],
  "author": {
    "name": "Bentley Systems, Inc.",
    "url": "http://www.bentley.com"
  },
  "//dependencies": [
    "NOTE: these dependencies are specific to imodeljs-frontend",
    "NOTE: dependencies that are in common with imodeljs-backend must have a consistent version"
  ],
  "dependencies": {
<<<<<<< HEAD
    "@bentley/bentleyjs-core": "^1.0.47",
    "@bentley/geometry-core": "^1.0.29",
    "@bentley/imodeljs-clients": "^1.0.36",
    "js-base64": "^2.4.0"
=======
    "@bentley/bentleyjs-core": "^1.0.44",
    "@bentley/geometry-core": "^1.0.29",
    "@bentley/imodeljs-clients": "^1.0.31",
    "js-base64": "^2.3.2"
>>>>>>> c3c49457
  },
  "//devDependencies": "NOTE: all devDependencies should be recorded in the top-level package.json only",
  "devDependencies": {}
}<|MERGE_RESOLUTION|>--- conflicted
+++ resolved
@@ -23,17 +23,10 @@
     "NOTE: dependencies that are in common with imodeljs-backend must have a consistent version"
   ],
   "dependencies": {
-<<<<<<< HEAD
     "@bentley/bentleyjs-core": "^1.0.47",
     "@bentley/geometry-core": "^1.0.29",
     "@bentley/imodeljs-clients": "^1.0.36",
     "js-base64": "^2.4.0"
-=======
-    "@bentley/bentleyjs-core": "^1.0.44",
-    "@bentley/geometry-core": "^1.0.29",
-    "@bentley/imodeljs-clients": "^1.0.31",
-    "js-base64": "^2.3.2"
->>>>>>> c3c49457
   },
   "//devDependencies": "NOTE: all devDependencies should be recorded in the top-level package.json only",
   "devDependencies": {}
