--- conflicted
+++ resolved
@@ -44,15 +44,6 @@
     "NOTE: these dependencies are specific to imodeljs-backend"
   ],
   "dependencies": {
-<<<<<<< HEAD
-=======
-    "@bentley/geometry-core": "^5.0.6",
-    "@bentley/imodeljs-clients": "^4.0.0",
-    "@bentley/imodeljs-common": "^0.63.0",
-    "@bentley/imodeljs-electronaddon": "~11.0.0",
-    "@bentley/imodeljs-nodeaddon": "~11.0.0",
-    "@bentley/imodeljs-native-platform-api": "~11.0.0",
->>>>>>> 8b4cf56b
     "fs-extra": "^5.0.0",
     "js-base64": "^2.4.0"
   },
@@ -66,13 +57,9 @@
     "@bentley/bentleyjs-core": "^7.3.2",
     "@bentley/geometry-core": "^5.0.6",
     "@bentley/imodeljs-clients": "^4.0.0",
-    "@bentley/imodeljs-common": "^0.62.0",
-    "@bentley/imodeljs-nodeaddonapi": "~10.0.0",
+    "@bentley/imodeljs-common": "^0.63.0",
+    "@bentley/imodeljs-nodeaddonapi": "~11.0.0",
     "cpx": "^1.5.0",
-<<<<<<< HEAD
-=======
-    "@bentley/imodeljs-n_8_9-win32-x64": "~11.0.0",
->>>>>>> 8b4cf56b
     "mocha": "^3.5.3",
     "nyc": "^11.4.1",
     "rimraf": "^2.6.2",
