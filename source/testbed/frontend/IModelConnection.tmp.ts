/*---------------------------------------------------------------------------------------------
|  $Copyright: (c) 2017 Bentley Systems, Incorporated. All rights reserved. $
 *--------------------------------------------------------------------------------------------*/
import { assert } from "chai";
import { Id64 } from "@build/imodeljs-core/node_modules/@bentley/bentleyjs-core/lib/Id";
import { CodeSpec, CodeSpecNames } from "@build/imodeljs-core/lib/common/Code";
import { ElementProps } from "@build/imodeljs-core/lib/common/ElementProps";
import { ModelProps } from "@build/imodeljs-core/lib/common/ModelProps";
import { IModelConnection, IModelConnectionElements, IModelConnectionModels } from "@build/imodeljs-core/lib/frontend/IModelConnection";
import { TestData } from "./TestData";

describe("IModelConnection", () => {
  it("should be able to get elements and models from an IModelConnection", async () => {
<<<<<<< HEAD
    const iModel: IModelConnection = await IModelConnection.open(accessToken, testProjectId, testIModelId);
=======
    const iModel: IModelConnection = await IModelConnection.open(TestData.accessToken, TestData.testIModelId);
>>>>>>> f98baf9c
    assert.exists(iModel);
    assert.isTrue(iModel instanceof IModelConnection);
    assert.exists(iModel.models);
    assert.isTrue(iModel.models instanceof IModelConnectionModels);
    assert.exists(iModel.elements);
    assert.isTrue(iModel.elements instanceof IModelConnectionElements);

    const elementIds: Id64[] = [iModel.elements.rootSubjectId];
    const elementProps: ElementProps[] = await iModel.elements.getElementProps(elementIds);
    assert.equal(elementProps.length, elementIds.length);
    assert.isTrue(iModel.elements.rootSubjectId.equals(new Id64(elementProps[0].id)));
    assert.isTrue(iModel.models.repositoryModelId.equals(new Id64(elementProps[0].model)));

    const queryElementIds: Id64[] = await iModel.elements.queryElementIds({ from: "BisCore.Category", limit: 20, offset: 0 });
    assert.isAtLeast(queryElementIds.length, 1);
    assert.isTrue(queryElementIds[0] instanceof Id64);

    const formatObjs: any[] = await iModel.elements.formatElements(queryElementIds);
    assert.isAtLeast(formatObjs.length, 1);

    const modelIds: Id64[] = [iModel.models.repositoryModelId];
    const modelProps: ModelProps[] = await iModel.models.getModelProps(modelIds);
    assert.exists(modelProps);
    assert.equal(modelProps.length, modelIds.length);
    assert.isTrue(iModel.models.repositoryModelId.equals(new Id64(modelProps[0].id)));

    const rows: any[] = await iModel.executeQuery("SELECT CodeValue AS code FROM BisCore.Category");
    assert.isAtLeast(rows.length, 1);
    assert.exists(rows[0].code);
    assert.equal(rows.length, queryElementIds.length);

    const codeSpecByName: CodeSpec = await iModel.codeSpecs.getCodeSpecByName(CodeSpecNames.SpatialCategory());
    assert.exists(codeSpecByName);
    const codeSpecById: CodeSpec = await iModel.codeSpecs.getCodeSpecById(codeSpecByName.id);
    assert.exists(codeSpecById);

    await iModel.close(TestData.accessToken);
  }).timeout(99999);
});<|MERGE_RESOLUTION|>--- conflicted
+++ resolved
@@ -11,11 +11,7 @@
 
 describe("IModelConnection", () => {
   it("should be able to get elements and models from an IModelConnection", async () => {
-<<<<<<< HEAD
-    const iModel: IModelConnection = await IModelConnection.open(accessToken, testProjectId, testIModelId);
-=======
-    const iModel: IModelConnection = await IModelConnection.open(TestData.accessToken, TestData.testIModelId);
->>>>>>> f98baf9c
+    const iModel: IModelConnection = await IModelConnection.open(TestData.accessToken, TestData.testProjectId, TestData.testIModelId);
     assert.exists(iModel);
     assert.isTrue(iModel instanceof IModelConnection);
     assert.exists(iModel.models);
