--- conflicted
+++ resolved
@@ -41,11 +41,7 @@
     implementation 'com.google.android.material:material:1.7.0'
     implementation 'androidx.constraintlayout:constraintlayout:2.1.4'
     implementation 'androidx.navigation:navigation-ui:2.5.3'
-<<<<<<< HEAD
-    implementation 'com.github.itwin:mobile-native-android:4.2.4'
-=======
     implementation 'com.github.itwin:mobile-native-android:4.2.5'
->>>>>>> fd90a4e2
     implementation 'androidx.webkit:webkit:1.5.0'
 }
 
