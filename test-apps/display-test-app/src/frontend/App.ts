--- conflicted
+++ resolved
@@ -1,211 +1,207 @@
-/*---------------------------------------------------------------------------------------------
-* Copyright (c) 2019 Bentley Systems, Incorporated. All rights reserved.
-* Licensed under the MIT License. See LICENSE.md in the project root for license terms.
-*--------------------------------------------------------------------------------------------*/
-
-import { XAndY } from "@bentley/geometry-core";
-import {
-  AccuSnap,
-  IModelApp,
-  IModelAppOptions,
-  MessageBoxIconType,
-  MessageBoxType,
-  MessageBoxValue,
-  NotificationManager,
-  NotifyMessageDetails,
-  SelectionTool,
-  SnapMode,
-  TileAdmin,
-  Tool,
-  ToolTipOptions,
-} from "@bentley/imodeljs-frontend";
-import { FrontendDevTools } from "@bentley/frontend-devtools";
-import ToolTip from "tooltip.js";
-import { DrawingAidTestTool } from "./DrawingAidTestTool";
-import { showError, showStatus } from "./Utils";
-import { MarkupSelectTestTool } from "./MarkupSelectTestTool";
-
-class DisplayTestAppAccuSnap extends AccuSnap {
-  private readonly _activeSnaps: SnapMode[] = [SnapMode.NearestKeypoint];
-
-  public get keypointDivisor() { return 2; }
-  public getActiveSnapModes(): SnapMode[] { return this._activeSnaps; }
-  public setActiveSnapModes(snaps: SnapMode[]): void {
-    this._activeSnaps.length = snaps.length;
-    for (let i = 0; i < snaps.length; i++)
-      this._activeSnaps[i] = snaps[i];
-  }
-}
-
-class Notifications extends NotificationManager {
-  private _toolTip?: ToolTip;
-  private _el?: HTMLElement;
-  private _tooltipDiv?: HTMLDivElement;
-
-  public outputPrompt(prompt: string) { showStatus(prompt); }
-
-  /** Output a message and/or alert to the user. */
-  public outputMessage(message: NotifyMessageDetails) { showError(message.briefMessage); }
-
-  public async openMessageBox(_mbType: MessageBoxType, message: HTMLElement | string, _icon: MessageBoxIconType): Promise<MessageBoxValue> {
-    const rootDiv = document.getElementById("root") as HTMLDivElement;
-    if (!rootDiv)
-      return MessageBoxValue.Cancel;
-
-    // create a dialog element.
-    const dialog = document.createElement("dialog") as HTMLDialogElement;
-    dialog.className = "notification-messagebox";
-
-    // set up the message
-    const span = document.createElement("span");
-    if (typeof message === "string")
-      span.innerHTML = message;
-    else
-      span.appendChild(message);
-    span.className = "notification-messageboxtext";
-    dialog.appendChild(span);
-
-    // make the ok button
-    const button = document.createElement("button");
-    button.className = "notification-messageboxbutton";
-    button.innerHTML = "Ok";
-    dialog.appendChild(button);
-
-    const promise = new Promise<MessageBoxValue>((resolve, _rej) => {
-      button.addEventListener("click", () => {
-        dialog.close();
-        rootDiv.removeChild(dialog);
-        resolve(MessageBoxValue.Ok);
-      });
-    });
-
-    // add the dialog to the root div element and show it.
-    rootDiv.appendChild(dialog);
-    dialog.showModal();
-    return promise;
-  }
-
-  public get isToolTipSupported() { return true; }
-  public get isToolTipOpen() { return undefined !== this._toolTip; }
-
-  public clearToolTip(): void {
-    if (!this.isToolTipOpen)
-      return;
-
-    this._toolTip!.dispose();
-    this._el!.removeChild(this._tooltipDiv!);
-    this._toolTip = undefined;
-    this._el = undefined;
-    this._tooltipDiv = undefined;
-  }
-
-  protected _showToolTip(el: HTMLElement, message: HTMLElement | string, pt?: XAndY, options?: ToolTipOptions): void {
-    this.clearToolTip();
-
-    if (undefined === pt) {
-      const rect = el.getBoundingClientRect();
-      pt = { x: rect.width / 2, y: rect.height / 2 };
-    }
-
-    const location = document.createElement("div");
-    const height = 20;
-    const width = 20;
-    location.style.position = "absolute";
-    location.style.top = (pt.y - height / 2) + "px";
-    location.style.left = (pt.x - width / 2) + "px";
-    location.style.width = width + "px";
-    location.style.height = height + "px";
-
-    el.appendChild(location);
-
-    this._el = el;
-    this._tooltipDiv = location;
-    this._toolTip = new ToolTip(location, { trigger: "manual", html: true, placement: (options && options.placement) ? options.placement as any : "right-start", title: message });
-    this._toolTip!.show();
-  }
-}
-
-class SVTSelectionTool extends SelectionTool {
-  public static toolId = "SVTSelect";
-  protected initSelectTool() {
-    super.initSelectTool();
-
-    // ###TODO Want to do this only if version comparison enabled, but meh.
-    IModelApp.locateManager.options.allowExternalIModels = true;
-  }
-}
-
-<<<<<<< HEAD
-class RefreshTilesTool extends Tool {
-  public static toolId = "RefreshTiles";
-  public static get maxArgs() { return undefined; }
-
-  public run(changedModelIds?: string[]): boolean {
-    IModelApp.viewManager.refreshForModifiedModels(changedModelIds);
-=======
-class ResizeViewportTool extends Tool {
-  public static toolId = "ResizeViewport";
-  public static get minArgs() { return 2; }
-  public static get maxArgs() { return 2; }
-
-  public run(width: number, height: number): boolean {
-    const vp = IModelApp.viewManager.selectedView;
-    if (undefined === vp)
-      return true;
-
-    const dW = width - vp.canvas.width;
-    const dH = height - vp.canvas.height;
-    window.resizeTo(window.outerWidth + dW, window.outerHeight + dH);
-
->>>>>>> d607f094
-    return true;
-  }
-
-  public parseAndRun(...args: string[]): boolean {
-<<<<<<< HEAD
-    return this.run(args);
-=======
-    const width = parseInt(args[0], 10);
-    const height = parseInt(args[1], 10);
-    if (!Number.isNaN(width) && !Number.isNaN(height))
-      this.run(width, height);
-
-    return true;
->>>>>>> d607f094
-  }
-}
-
-export class DisplayTestApp {
-  public static tileAdminProps: TileAdmin.Props = {
-    retryInterval: 50,
-    enableInstancing: true,
-  };
-
-  public static async startup(opts?: IModelAppOptions): Promise<void> {
-    opts = opts ? opts : {};
-    opts.accuSnap = new DisplayTestAppAccuSnap();
-    opts.notifications = new Notifications();
-    opts.tileAdmin = TileAdmin.create(DisplayTestApp.tileAdminProps);
-    IModelApp.startup(opts);
-
-    const svtToolNamespace = IModelApp.i18n.registerNamespace("SVTTools");
-    DrawingAidTestTool.register(svtToolNamespace);
-    MarkupSelectTestTool.register(svtToolNamespace);
-    SVTSelectionTool.register(svtToolNamespace);
-<<<<<<< HEAD
-    RefreshTilesTool.register(svtToolNamespace);
-=======
-    ResizeViewportTool.register(svtToolNamespace);
->>>>>>> d607f094
-
-    IModelApp.toolAdmin.defaultToolId = SVTSelectionTool.toolId;
-
-    return FrontendDevTools.initialize();
-  }
-
-  public static setActiveSnapModes(snaps: SnapMode[]): void {
-    (IModelApp.accuSnap as DisplayTestAppAccuSnap).setActiveSnapModes(snaps);
-  }
-
-  public static setActiveSnapMode(snap: SnapMode): void { this.setActiveSnapModes([snap]); }
-}
+/*---------------------------------------------------------------------------------------------
+* Copyright (c) 2019 Bentley Systems, Incorporated. All rights reserved.
+* Licensed under the MIT License. See LICENSE.md in the project root for license terms.
+*--------------------------------------------------------------------------------------------*/
+
+import { XAndY } from "@bentley/geometry-core";
+import {
+  AccuSnap,
+  IModelApp,
+  IModelAppOptions,
+  MessageBoxIconType,
+  MessageBoxType,
+  MessageBoxValue,
+  NotificationManager,
+  NotifyMessageDetails,
+  SelectionTool,
+  SnapMode,
+  TileAdmin,
+  Tool,
+  ToolTipOptions,
+} from "@bentley/imodeljs-frontend";
+import { FrontendDevTools } from "@bentley/frontend-devtools";
+import ToolTip from "tooltip.js";
+import { DrawingAidTestTool } from "./DrawingAidTestTool";
+import { showError, showStatus } from "./Utils";
+import { MarkupSelectTestTool } from "./MarkupSelectTestTool";
+
+class DisplayTestAppAccuSnap extends AccuSnap {
+  private readonly _activeSnaps: SnapMode[] = [SnapMode.NearestKeypoint];
+
+  public get keypointDivisor() { return 2; }
+  public getActiveSnapModes(): SnapMode[] { return this._activeSnaps; }
+  public setActiveSnapModes(snaps: SnapMode[]): void {
+    this._activeSnaps.length = snaps.length;
+    for (let i = 0; i < snaps.length; i++)
+      this._activeSnaps[i] = snaps[i];
+  }
+}
+
+class Notifications extends NotificationManager {
+  private _toolTip?: ToolTip;
+  private _el?: HTMLElement;
+  private _tooltipDiv?: HTMLDivElement;
+
+  public outputPrompt(prompt: string) { showStatus(prompt); }
+
+  /** Output a message and/or alert to the user. */
+  public outputMessage(message: NotifyMessageDetails) { showError(message.briefMessage); }
+
+  public async openMessageBox(_mbType: MessageBoxType, message: HTMLElement | string, _icon: MessageBoxIconType): Promise<MessageBoxValue> {
+    const rootDiv = document.getElementById("root") as HTMLDivElement;
+    if (!rootDiv)
+      return MessageBoxValue.Cancel;
+
+    // create a dialog element.
+    const dialog = document.createElement("dialog") as HTMLDialogElement;
+    dialog.className = "notification-messagebox";
+
+    // set up the message
+    const span = document.createElement("span");
+    if (typeof message === "string")
+      span.innerHTML = message;
+    else
+      span.appendChild(message);
+    span.className = "notification-messageboxtext";
+    dialog.appendChild(span);
+
+    // make the ok button
+    const button = document.createElement("button");
+    button.className = "notification-messageboxbutton";
+    button.innerHTML = "Ok";
+    dialog.appendChild(button);
+
+    const promise = new Promise<MessageBoxValue>((resolve, _rej) => {
+      button.addEventListener("click", () => {
+        dialog.close();
+        rootDiv.removeChild(dialog);
+        resolve(MessageBoxValue.Ok);
+      });
+    });
+
+    // add the dialog to the root div element and show it.
+    rootDiv.appendChild(dialog);
+    dialog.showModal();
+    return promise;
+  }
+
+  public get isToolTipSupported() { return true; }
+  public get isToolTipOpen() { return undefined !== this._toolTip; }
+
+  public clearToolTip(): void {
+    if (!this.isToolTipOpen)
+      return;
+
+    this._toolTip!.dispose();
+    this._el!.removeChild(this._tooltipDiv!);
+    this._toolTip = undefined;
+    this._el = undefined;
+    this._tooltipDiv = undefined;
+  }
+
+  protected _showToolTip(el: HTMLElement, message: HTMLElement | string, pt?: XAndY, options?: ToolTipOptions): void {
+    this.clearToolTip();
+
+    if (undefined === pt) {
+      const rect = el.getBoundingClientRect();
+      pt = { x: rect.width / 2, y: rect.height / 2 };
+    }
+
+    const location = document.createElement("div");
+    const height = 20;
+    const width = 20;
+    location.style.position = "absolute";
+    location.style.top = (pt.y - height / 2) + "px";
+    location.style.left = (pt.x - width / 2) + "px";
+    location.style.width = width + "px";
+    location.style.height = height + "px";
+
+    el.appendChild(location);
+
+    this._el = el;
+    this._tooltipDiv = location;
+    this._toolTip = new ToolTip(location, { trigger: "manual", html: true, placement: (options && options.placement) ? options.placement as any : "right-start", title: message });
+    this._toolTip!.show();
+  }
+}
+
+class SVTSelectionTool extends SelectionTool {
+  public static toolId = "SVTSelect";
+  protected initSelectTool() {
+    super.initSelectTool();
+
+    // ###TODO Want to do this only if version comparison enabled, but meh.
+    IModelApp.locateManager.options.allowExternalIModels = true;
+  }
+}
+
+class ResizeViewportTool extends Tool {
+  public static toolId = "ResizeViewport";
+  public static get minArgs() { return 2; }
+  public static get maxArgs() { return 2; }
+
+    if (undefined === vp)
+      return true;
+
+    const dW = width - vp.canvas.width;
+    const dH = height - vp.canvas.height;
+    window.resizeTo(window.outerWidth + dW, window.outerHeight + dH);
+
+    return true;
+  }
+
+  public parseAndRun(...args: string[]): boolean {
+    const width = parseInt(args[0], 10);
+    const height = parseInt(args[1], 10);
+    if (!Number.isNaN(width) && !Number.isNaN(height))
+      this.run(width, height);
+
+    return true;
+  }
+}
+
+class RefreshTilesTool extends Tool {
+  public static toolId = "RefreshTiles";
+  public static get maxArgs() { return undefined; }
+
+  public run(changedModelIds?: string[]): boolean {
+    IModelApp.viewManager.refreshForModifiedModels(changedModelIds);
+    return true;
+  }
+
+  public parseAndRun(...args: string[]): boolean {
+    return this.run(args);
+  }
+}
+
+export class DisplayTestApp {
+  public static tileAdminProps: TileAdmin.Props = {
+    retryInterval: 50,
+    enableInstancing: true,
+  };
+
+  public static async startup(opts?: IModelAppOptions): Promise<void> {
+    opts = opts ? opts : {};
+    opts.accuSnap = new DisplayTestAppAccuSnap();
+    opts.notifications = new Notifications();
+    opts.tileAdmin = TileAdmin.create(DisplayTestApp.tileAdminProps);
+    IModelApp.startup(opts);
+
+    const svtToolNamespace = IModelApp.i18n.registerNamespace("SVTTools");
+    DrawingAidTestTool.register(svtToolNamespace);
+    MarkupSelectTestTool.register(svtToolNamespace);
+    SVTSelectionTool.register(svtToolNamespace);
+    ResizeViewportTool.register(svtToolNamespace);
+    RefreshTilesTool.register(svtToolNamespace);
+
+    IModelApp.toolAdmin.defaultToolId = SVTSelectionTool.toolId;
+
+    return FrontendDevTools.initialize();
+  }
+
+  public static setActiveSnapModes(snaps: SnapMode[]): void {
+    (IModelApp.accuSnap as DisplayTestAppAccuSnap).setActiveSnapModes(snaps);
+  }
+
+  public static setActiveSnapMode(snap: SnapMode): void { this.setActiveSnapModes([snap]); }
+}