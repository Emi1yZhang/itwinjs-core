--- conflicted
+++ resolved
@@ -84,14 +84,8 @@
       return;
     }
 
-<<<<<<< HEAD
-    const viewport = new Viewport(canvas, spatialView);
+    const viewport = new Viewport(viewDiv, spatialView);
     const primBuilder = new PrimitiveBuilder(System.instance, GraphicType.Scene, viewport);
-=======
-    const viewport = new Viewport(viewDiv, spatialView);
-    const gfParams = GraphicBuilderCreateParams.create(GraphicType.Scene, viewport);
-    const primBuilder = new PrimitiveBuilder(System.instance, gfParams);
->>>>>>> 71048591
 
     const pointA = new Point3d(-100, 0, 0);
     const pointB = new Point3d(0, 100, 0);
