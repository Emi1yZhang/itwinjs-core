--- conflicted
+++ resolved
@@ -12,16 +12,12 @@
 import { CONSTANTS } from "../common/Testbed";
 import { MockRender, RenderGraphic, IModelApp, IModelConnection, GeometricModelState } from "@bentley/imodeljs-frontend";
 import { WebGLTestContext } from "./WebGLTestContext";
-<<<<<<< HEAD
-=======
-import { MockRender } from "./MockRender";
 import { TileTestCase, TileTestData } from "./TileIO.data";
 import { TILE_DATA_1_1 } from "./TileIO.data.1.1";
 import { TILE_DATA_1_2 } from "./TileIO.data.1.2";
 import { TILE_DATA_1_3 } from "./TileIO.data.1.3";
 import { TILE_DATA_1_4 } from "./TileIO.data.1.4";
 import { changeMinorVersion, changeMajorVersion, changeHeaderLength } from "./TileIO.data.fake";
->>>>>>> 4adf3897
 
 const iModelLocation = path.join(CONSTANTS.IMODELJS_CORE_DIRNAME, "core/backend/lib/test/assets/test.bim");
 
