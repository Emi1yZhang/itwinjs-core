--- conflicted
+++ resolved
@@ -30,25 +30,6 @@
     "cover": ""
   },
   "dependencies": {
-<<<<<<< HEAD
-    "@bentley/bentleyjs-core": "2.16.0-dev.9",
-    "@bentley/geometry-core": "2.16.0-dev.9",
-    "@bentley/electron-manager": "2.16.0-dev.9",
-    "@bentley/express-server": "2.16.0-dev.9",
-    "@bentley/icons-generic-webfont": "^1.0.15",
-    "@bentley/imodeljs-common": "2.16.0-dev.9",
-    "@bentley/imodeljs-backend": "2.16.0-dev.9",
-    "@bentley/imodeljs-frontend": "2.16.0-dev.9",
-    "@bentley/imodeljs-i18n": "2.16.0-dev.9",
-    "@bentley/imodeljs-quantity": "2.16.0-dev.9",
-    "@bentley/presentation-common": "2.16.0-dev.9",
-    "@bentley/presentation-backend": "2.16.0-dev.9",
-    "@bentley/presentation-frontend": "2.16.0-dev.9",
-    "@bentley/presentation-components": "2.16.0-dev.9",
-    "@bentley/ui-core": "2.16.0-dev.9",
-    "@bentley/ui-components": "2.16.0-dev.9",
-    "@bentley/ui-abstract": "2.16.0-dev.9",
-=======
     "@bentley/bentleyjs-core": "2.16.0-dev.12",
     "@bentley/geometry-core": "2.16.0-dev.12",
     "@bentley/electron-manager": "2.16.0-dev.12",
@@ -66,22 +47,15 @@
     "@bentley/ui-core": "2.16.0-dev.12",
     "@bentley/ui-components": "2.16.0-dev.12",
     "@bentley/ui-abstract": "2.16.0-dev.12",
->>>>>>> 8aaff637
     "react": "^16.8.0",
     "react-dom": "^16.8.0",
     "react-select": "3.1.0",
     "semver": "^5.5.0"
   },
   "devDependencies": {
-<<<<<<< HEAD
-    "@bentley/config-loader": "2.16.0-dev.9",
-    "@bentley/build-tools": "2.16.0-dev.9",
-    "@bentley/eslint-plugin": "2.16.0-dev.9",
-=======
     "@bentley/config-loader": "2.16.0-dev.12",
     "@bentley/build-tools": "2.16.0-dev.12",
     "@bentley/eslint-plugin": "2.16.0-dev.12",
->>>>>>> 8aaff637
     "@bentley/react-scripts": "3.4.9",
     "@types/bunyan": "^1.8.4",
     "@types/react": "16.9.43",
