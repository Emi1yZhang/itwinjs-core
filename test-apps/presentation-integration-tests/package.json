--- conflicted
+++ resolved
@@ -20,23 +20,6 @@
     "cover": "npm test"
   },
   "dependencies": {
-<<<<<<< HEAD
-    "@bentley/bentleyjs-core": "1.2.0-dev.9",
-    "@bentley/geometry-core": "1.2.0-dev.9",
-    "@bentley/imodeljs-i18n": "1.2.0-dev.9",
-    "@bentley/imodeljs-clients": "1.2.0-dev.9",
-    "@bentley/imodeljs-common": "1.2.0-dev.9",
-    "@bentley/imodeljs-backend": "1.2.0-dev.9",
-    "@bentley/imodeljs-frontend": "1.2.0-dev.9",
-    "@bentley/presentation-common": "1.2.0-dev.9",
-    "@bentley/presentation-backend": "1.2.0-dev.9",
-    "@bentley/presentation-frontend": "1.2.0-dev.9",
-    "@bentley/presentation-components": "1.2.0-dev.9",
-    "@bentley/presentation-testing": "1.2.0-dev.9",
-    "@bentley/ui-core": "1.2.0-dev.9",
-    "@bentley/ui-components": "1.2.0-dev.9",
-    "@bentley/ui-framework": "1.2.0-dev.9",
-=======
     "@bentley/bentleyjs-core": "1.3.0-dev.7",
     "@bentley/geometry-core": "1.3.0-dev.7",
     "@bentley/imodeljs-i18n": "1.3.0-dev.7",
@@ -52,7 +35,6 @@
     "@bentley/ui-core": "1.3.0-dev.7",
     "@bentley/ui-components": "1.3.0-dev.7",
     "@bentley/ui-framework": "1.3.0-dev.7",
->>>>>>> 3035845d
     "@types/chai": "^4.1.4",
     "@types/chai-as-promised": "^7",
     "@types/chai-jest-snapshot": "^1.3.0",
@@ -78,13 +60,8 @@
     "xmlhttprequest": "^1.8.0"
   },
   "devDependencies": {
-<<<<<<< HEAD
-    "@bentley/config-loader": "1.2.0-dev.9",
-    "@bentley/build-tools": "1.2.0-dev.9",
-=======
     "@bentley/config-loader": "1.3.0-dev.7",
     "@bentley/build-tools": "1.3.0-dev.7",
->>>>>>> 3035845d
     "cache-require-paths": "^0.3.0",
     "cross-env": "^5.1.4",
     "ignore-styles": "^5.0.1",
