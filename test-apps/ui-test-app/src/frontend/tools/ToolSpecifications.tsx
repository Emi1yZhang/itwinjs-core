/*---------------------------------------------------------------------------------------------
* Copyright (c) 2018 Bentley Systems, Incorporated. All rights reserved.
* Licensed under the MIT License. See LICENSE.md in the project root for license terms.
*--------------------------------------------------------------------------------------------*/
import * as React from "react";

import {
  IModelApp, NotifyMessageDetails, OutputMessagePriority, MessageBoxValue, SelectionTool,
  OutputMessageType, SnapMode, MessageBoxType, MessageBoxIconType,
} from "@bentley/imodeljs-frontend";
import { MessageSeverity } from "@bentley/ui-core";
import { CommandItemDef, WidgetState, FrontstageManager, ModalDialogManager } from "@bentley/ui-framework";
import { SampleAppIModelApp, RootState } from "../";
import { TestMessageBox } from "../appui/dialogs/TestMessageBox";

export class AppTools {
  public static get tool1() {
    return new CommandItemDef({
      commandId: "tool1",
      iconSpec: "icon-placeholder",
      labelKey: "SampleApp:buttons.tool1",
      applicationData: { key: "value" },
      execute: () => { IModelApp.tools.run(SelectionTool.toolId); },
    });
  }

  // Tool that toggles the backstage
  public static get backstageToggleCommand() {
    return new CommandItemDef({
      commandId: "SampleApp.BackstageToggle",
      iconSpec: "icon-home",
      labelKey: "SampleApp:tools.",
      execute: () => {
        const state: RootState = SampleAppIModelApp.store.getState();
        const action: string = (state.sampleAppState!.backstageVisible) ? "SampleApp:BACKSTAGEHIDE" : "SampleApp:BACKSTAGESHOW";
        SampleAppIModelApp.store.dispatch({ type: action });
      },
    });
  }

<<<<<<< HEAD
  public static get fitViewCommand() {
    return new ToolItemDef({
      toolId: FitViewTool.toolId,
      iconSpec: "icon-fit-to-view",
      labelKey: "SampleApp:tools.fitView",
      execute: () => { IModelApp.tools.run(FitViewTool.toolId, IModelApp.viewManager.selectedView, true); },
    });
  }

  public static get windowAreaCommand() {
    return new ToolItemDef({
      toolId: WindowAreaTool.toolId,
      iconSpec: "icon-window-area",
      labelKey: "SampleApp:tools.windowArea",
      execute: () => { IModelApp.tools.run(WindowAreaTool.toolId, IModelApp.viewManager.selectedView); },
    });
  }

  public static get zoomViewCommand() {
    return new ToolItemDef({
      toolId: ZoomViewTool.toolId,
      iconSpec: "icon-zoom",
      labelKey: "SampleApp:tools.zoom",
      execute: () => { IModelApp.tools.run(ZoomViewTool.toolId, IModelApp.viewManager.selectedView); },
    });
  }

  public static get panViewCommand() {
    return new ToolItemDef({
      toolId: PanViewTool.toolId,
      iconSpec: "icon-hand-2",
      labelKey: "SampleApp:tools.pan",
      execute: () => { IModelApp.tools.run(PanViewTool.toolId, IModelApp.viewManager.selectedView); },
    });
  }

  public static get rotateViewCommand() {
    return new ToolItemDef({
      toolId: RotateViewTool.toolId,
      iconSpec: "icon-rotate",
      labelKey: "SampleApp:tools.rotate",
      execute: () => { IModelApp.tools.run(RotateViewTool.toolId, IModelApp.viewManager.selectedView); },
    });
  }

  public static get toggleCameraViewCommand() {
    return new ToolItemDef({
      toolId: ViewToggleCameraTool.toolId,
      iconSpec: "icon-camera",
      labelKey: "SampleApp:tools.toggleCamera",
      execute: () => { IModelApp.tools.run(ViewToggleCameraTool.toolId, IModelApp.viewManager.selectedView); },
    });
  }

  public static get flyViewCommand() {
    return new ToolItemDef({
      toolId: FlyViewTool.toolId,
      iconSpec: "icon-airplane",
      labelKey: "SampleApp:tools.fly",
      execute: () => { IModelApp.tools.run(FlyViewTool.toolId, IModelApp.viewManager.selectedView); },
    });
  }

  public static get walkViewCommand() {
    return new ToolItemDef({
      toolId: WalkViewTool.toolId,
      iconSpec: "icon-walk",
      labelKey: "SampleApp:tools.walk",
      execute: () => { IModelApp.tools.run(WalkViewTool.toolId, IModelApp.viewManager.selectedView); },
    });
  }

=======
>>>>>>> 5ee7cfa8
  public static get tool2() {
    return new CommandItemDef({
      commandId: "tool2",
      iconSpec: "icon-placeholder",
      labelKey: "SampleApp:buttons.tool2",
      applicationData: { key: "value" },
      execute: () => { IModelApp.tools.run(SelectionTool.toolId); },
    });
  }

  public static get item1() {
    return new CommandItemDef({
      commandId: "item1",
      iconSpec: "icon-placeholder",
      labelKey: "SampleApp:buttons.item1",
      applicationData: { key: "value" },
      execute: () => { IModelApp.tools.run(SelectionTool.toolId); },
    });
  }

  public static get item2() {
    return new CommandItemDef({
      commandId: "item2",
      iconSpec: "icon-placeholder",
      labelKey: "SampleApp:buttons.item2",
      applicationData: { key: "value" },
      execute: () => { IModelApp.tools.run(SelectionTool.toolId); },
    });
  }

  public static get item3() {
    return new CommandItemDef({
      commandId: "item3",
      iconSpec: "icon-placeholder",
      labelKey: "SampleApp:buttons.item3",
      applicationData: { key: "value" },
      execute: () => { IModelApp.tools.run(SelectionTool.toolId); },
    });
  }

  public static get item4() {
    return new CommandItemDef({
      commandId: "item4",
      iconSpec: "icon-placeholder",
      labelKey: "SampleApp:buttons.item4",
      applicationData: { key: "value" },
      execute: () => { IModelApp.tools.run(SelectionTool.toolId); },
    });
  }

  public static get item5() {
    return new CommandItemDef({
      commandId: "item5",
      iconSpec: "icon-placeholder",
      labelKey: "SampleApp:buttons.item5",
      applicationData: { key: "value" },
      execute: () => { IModelApp.tools.run(SelectionTool.toolId); },
    });
  }

  public static get item6() {
    return new CommandItemDef({
      commandId: "item6",
      iconSpec: "icon-placeholder",
      labelKey: "SampleApp:buttons.item6",
      applicationData: { key: "value" },
      execute: () => { IModelApp.tools.run(SelectionTool.toolId); },
    });
  }

  public static get item7() {
    return new CommandItemDef({
      commandId: "item7",
      iconSpec: "icon-placeholder",
      labelKey: "SampleApp:buttons.item7",
      applicationData: { key: "value" },
      execute: () => { IModelApp.tools.run(SelectionTool.toolId); },
    });
  }

  public static get item8() {
    return new CommandItemDef({
      commandId: "item8",
      iconSpec: "icon-placeholder",
      labelKey: "SampleApp:buttons.item8",
      applicationData: { key: "value" },
      execute: () => { IModelApp.tools.run(SelectionTool.toolId); },
    });
  }

  public static get setLengthFormatMetricCommand() {
    return new CommandItemDef({
      commandId: "setLengthFormatMetric",
      iconSpec: "icon-info",
      labelKey: "SampleApp:buttons.setLengthFormatMetric",
      execute: () => {
        IModelApp.quantityFormatter.useImperialFormats = false;
        IModelApp.notifications.outputMessage(new NotifyMessageDetails(OutputMessagePriority.Info, "Set Length Format to Metric"));
      },
    });
  }

  public static get setLengthFormatImperialCommand() {
    return new CommandItemDef({
      commandId: "setLengthFormatImperial",
      iconSpec: "icon-info",
      labelKey: "SampleApp:buttons.setLengthFormatImperial",
      execute: () => {
        IModelApp.quantityFormatter.useImperialFormats = true;
        IModelApp.notifications.outputMessage(new NotifyMessageDetails(OutputMessagePriority.Info, "Set Length Format to Imperial"));
      },
    });
  }

  public static get infoMessageCommand() {
    return new CommandItemDef({
      commandId: "infoMessage",
      iconSpec: "icon-info",
      labelKey: "SampleApp:buttons.informationMessageBox",
      execute: () => IModelApp.notifications.outputMessage(new NotifyMessageDetails(OutputMessagePriority.Info, "This is an info message")),
    });
  }

  public static get warningMessageCommand() {
    return new CommandItemDef({
      commandId: "warningMessage",
      iconSpec: "icon-status-warning",
      labelKey: "SampleApp:buttons.warningMessageBox",
      execute: () => IModelApp.notifications.outputMessage(new NotifyMessageDetails(OutputMessagePriority.Warning, "This is a warning message", undefined, OutputMessageType.Sticky)),
    });
  }

  public static get errorMessageCommand() {
    return new CommandItemDef({
      commandId: "errorMessage",
      iconSpec: "icon-status-rejected",
      labelKey: "SampleApp:buttons.errorMessageBox",
      execute: () => IModelApp.notifications.outputMessage(new NotifyMessageDetails(OutputMessagePriority.Error, "This is an error message", undefined, OutputMessageType.Alert)),
    });
  }

  public static get snapInfoMessageCommand() {
    return new CommandItemDef({
      commandId: "infoMessage",
      iconSpec: "icon-info",
      labelKey: "SampleApp:buttons.informationMessageBox",
      execute: () => {
        let displayString = "Current Snap Mode(s):";

        if (SampleAppIModelApp.store.getState().frameworkState) {
          const snapModes = SampleAppIModelApp.accuSnap.getActiveSnapModes();
          for (const mode of snapModes) {
            if (mode === SnapMode.Bisector) displayString += " Bisector";
            if (mode === SnapMode.Center) displayString += " Center";
            if (mode === SnapMode.Intersection) displayString += " Intersection";
            if (mode === SnapMode.MidPoint) displayString += " MidPoint";
            if (mode === SnapMode.Nearest) displayString += " Nearest";
            if (mode === SnapMode.NearestKeypoint) displayString += " NearestKeypoint";
            if (mode === SnapMode.Origin) displayString += " Origin";
          }
        }

        IModelApp.notifications.outputMessage(new NotifyMessageDetails(OutputMessagePriority.Info, displayString));
      },
    });
  }

  private static _detailMsg = "This is a description of the alert with lots and lots of words that explains what the user did & what they can do to remedy the situation."; // <br />Hello <a href=\"http://www.google.com\">Google!</a>
  public static get warningMessageStickyCommand() {
    return new CommandItemDef({
      commandId: "warningMessage",
      iconSpec: "icon-status-warning",
      labelKey: "SampleApp:buttons.warningMessageBox",
      execute: () => IModelApp.notifications.outputMessage(new NotifyMessageDetails(OutputMessagePriority.Warning, AppTools._warningStr, AppTools._detailMsg, OutputMessageType.Sticky)),
    });
  }

  public static get errorMessageAlertCommand() {
    return new CommandItemDef({
      commandId: "errorMessage",
      iconSpec: "icon-status-error",
      labelKey: "SampleApp:buttons.errorMessageBox",
      execute: () => IModelApp.notifications.outputMessage(new NotifyMessageDetails(OutputMessagePriority.Error, AppTools._errorStr, AppTools._detailMsg, OutputMessageType.Alert)),
    });
  }

  private static _messageBox = (severity: MessageSeverity, title: string): React.ReactNode => {
    return (
      <TestMessageBox
        opened={true}
        severity={severity}
        title={title}
      />
    );
  }

  public static get errorMessageBoxCommand() {
    return new CommandItemDef({
      commandId: "errorMessage",
      iconSpec: "icon-status-error",
      labelKey: "SampleApp:buttons.errorMessageBox",
      execute: () => ModalDialogManager.openModalDialog(AppTools._messageBox(MessageSeverity.Error, IModelApp.i18n.translate("SampleApp:buttons.errorMessageBox"))),
    });
  }

  public static get successMessageBoxCommand() {
    return new CommandItemDef({
      commandId: "successMessage",
      iconSpec: "icon-status-success",
      labelKey: "SampleApp:buttons.successMessageBox",
      execute: () => ModalDialogManager.openModalDialog(AppTools._messageBox(MessageSeverity.None, IModelApp.i18n.translate("SampleApp:buttons.successMessageBox"))),
    });
  }

  public static get informationMessageBoxCommand() {
    return new CommandItemDef({
      commandId: "informationMessage",
      iconSpec: "icon-info",
      labelKey: "SampleApp:buttons.informationMessageBox",
      execute: () => ModalDialogManager.openModalDialog(AppTools._messageBox(MessageSeverity.Information, IModelApp.i18n.translate("SampleApp:buttons.informationMessageBox"))),
    });
  }

  public static get questionMessageBoxCommand() {
    return new CommandItemDef({
      commandId: "questionMessage",
      iconSpec: "icon-help",
      labelKey: "SampleApp:buttons.questionMessageBox",
      execute: () => ModalDialogManager.openModalDialog(AppTools._messageBox(MessageSeverity.Question, IModelApp.i18n.translate("SampleApp:buttons.questionMessageBox"))),
    });
  }

  public static get warningMessageBoxCommand() {
    return new CommandItemDef({
      commandId: "warningMessage",
      iconSpec: "icon-status-warning",
      labelKey: "SampleApp:buttons.warningMessageBox",
      execute: () => ModalDialogManager.openModalDialog(AppTools._messageBox(MessageSeverity.Warning, IModelApp.i18n.translate("SampleApp:buttons.warningMessageBox"))),
    });
  }

  public static get openMessageBoxCommand() {
    return new CommandItemDef({
      commandId: "openMessageBox",
      iconSpec: "icon-info",
      labelKey: "SampleApp:buttons.openMessageBox",
      execute: () => {
        IModelApp.notifications.openMessageBox(MessageBoxType.Ok, "This is a box opened using IModelApp.notifications.openMessageBox and using promise/then to process result.", MessageBoxIconType.Information)
          .then((value: MessageBoxValue) => { window.alert("Closing message box ... value is " + value); });
      },
    });
  }

  public static get openMessageBoxCommand2() {
    return new CommandItemDef({
      commandId: "openMessageBox2",
      iconSpec: "icon-status-warning",
      labelKey: "SampleApp:buttons.openMessageBox",
      execute: async () => {
        const value: MessageBoxValue = await IModelApp.notifications.openMessageBox(MessageBoxType.YesNo, "This is a box opened using IModelApp.notifications.openMessageBox and using async/await to process result.", MessageBoxIconType.Warning);
        window.alert("Closing message box ... value is " + value);
      },
    });
  }

  private static _infoStr = "This is an info message with more text than will fit.";
  private static _warningStr = "This is a warning message with more text than will fit.";
  private static _errorStr = "This is an error message with more text than will fit.";
  private static _fatalStr = "This is a fatal message with more text than will fit.";

  public static get addMessageCommand() {
    return new CommandItemDef({
      commandId: "addMessage",
      iconSpec: "icon-status-warning",
      labelKey: "SampleApp:buttons.openMessageBox",
      execute: async () => {
        IModelApp.notifications.outputMessage(new NotifyMessageDetails(OutputMessagePriority.Info, AppTools._infoStr));
        IModelApp.notifications.outputMessage(new NotifyMessageDetails(OutputMessagePriority.Warning, AppTools._warningStr));
        IModelApp.notifications.outputMessage(new NotifyMessageDetails(OutputMessagePriority.Error, AppTools._errorStr));
        IModelApp.notifications.outputMessage(new NotifyMessageDetails(OutputMessagePriority.Fatal, AppTools._fatalStr));
      },
    });
  }

  public static get verticalPropertyGridOpenCommand() {
    return new CommandItemDef({
      commandId: "verticalPropertyGridOpen",
      iconSpec: "icon-placeholder",
      labelKey: "SampleApp:buttons.tool1",
      execute: async () => {
        const activeFrontstageDef = FrontstageManager.activeFrontstageDef;
        if (activeFrontstageDef) {
          const widgetDef = activeFrontstageDef.findWidgetDef("VerticalPropertyGrid");
          if (widgetDef) {
            widgetDef.setWidgetState(WidgetState.Open);
          }
        }
      },
    });
  }

  public static get verticalPropertyGridOffCommand() {
    return new CommandItemDef({
      commandId: "verticalPropertyGridOff",
      iconSpec: "icon-placeholder",
      labelKey: "SampleApp:buttons.tool1",
      execute: async () => {
        const activeFrontstageDef = FrontstageManager.activeFrontstageDef;
        if (activeFrontstageDef) {
          const widgetDef = activeFrontstageDef.findWidgetDef("VerticalPropertyGrid");
          if (widgetDef) {
            widgetDef.setWidgetState(WidgetState.Off);
          }
        }
      },
    });
  }
}
<|MERGE_RESOLUTION|>--- conflicted
+++ resolved
@@ -1,433 +1,358 @@
-/*---------------------------------------------------------------------------------------------
-* Copyright (c) 2018 Bentley Systems, Incorporated. All rights reserved.
-* Licensed under the MIT License. See LICENSE.md in the project root for license terms.
-*--------------------------------------------------------------------------------------------*/
-import * as React from "react";
-
-import {
-  IModelApp, NotifyMessageDetails, OutputMessagePriority, MessageBoxValue, SelectionTool,
-  OutputMessageType, SnapMode, MessageBoxType, MessageBoxIconType,
-} from "@bentley/imodeljs-frontend";
-import { MessageSeverity } from "@bentley/ui-core";
-import { CommandItemDef, WidgetState, FrontstageManager, ModalDialogManager } from "@bentley/ui-framework";
-import { SampleAppIModelApp, RootState } from "../";
-import { TestMessageBox } from "../appui/dialogs/TestMessageBox";
-
-export class AppTools {
-  public static get tool1() {
-    return new CommandItemDef({
-      commandId: "tool1",
-      iconSpec: "icon-placeholder",
-      labelKey: "SampleApp:buttons.tool1",
-      applicationData: { key: "value" },
-      execute: () => { IModelApp.tools.run(SelectionTool.toolId); },
-    });
-  }
-
-  // Tool that toggles the backstage
-  public static get backstageToggleCommand() {
-    return new CommandItemDef({
-      commandId: "SampleApp.BackstageToggle",
-      iconSpec: "icon-home",
-      labelKey: "SampleApp:tools.",
-      execute: () => {
-        const state: RootState = SampleAppIModelApp.store.getState();
-        const action: string = (state.sampleAppState!.backstageVisible) ? "SampleApp:BACKSTAGEHIDE" : "SampleApp:BACKSTAGESHOW";
-        SampleAppIModelApp.store.dispatch({ type: action });
-      },
-    });
-  }
-
-<<<<<<< HEAD
-  public static get fitViewCommand() {
-    return new ToolItemDef({
-      toolId: FitViewTool.toolId,
-      iconSpec: "icon-fit-to-view",
-      labelKey: "SampleApp:tools.fitView",
-      execute: () => { IModelApp.tools.run(FitViewTool.toolId, IModelApp.viewManager.selectedView, true); },
-    });
-  }
-
-  public static get windowAreaCommand() {
-    return new ToolItemDef({
-      toolId: WindowAreaTool.toolId,
-      iconSpec: "icon-window-area",
-      labelKey: "SampleApp:tools.windowArea",
-      execute: () => { IModelApp.tools.run(WindowAreaTool.toolId, IModelApp.viewManager.selectedView); },
-    });
-  }
-
-  public static get zoomViewCommand() {
-    return new ToolItemDef({
-      toolId: ZoomViewTool.toolId,
-      iconSpec: "icon-zoom",
-      labelKey: "SampleApp:tools.zoom",
-      execute: () => { IModelApp.tools.run(ZoomViewTool.toolId, IModelApp.viewManager.selectedView); },
-    });
-  }
-
-  public static get panViewCommand() {
-    return new ToolItemDef({
-      toolId: PanViewTool.toolId,
-      iconSpec: "icon-hand-2",
-      labelKey: "SampleApp:tools.pan",
-      execute: () => { IModelApp.tools.run(PanViewTool.toolId, IModelApp.viewManager.selectedView); },
-    });
-  }
-
-  public static get rotateViewCommand() {
-    return new ToolItemDef({
-      toolId: RotateViewTool.toolId,
-      iconSpec: "icon-rotate",
-      labelKey: "SampleApp:tools.rotate",
-      execute: () => { IModelApp.tools.run(RotateViewTool.toolId, IModelApp.viewManager.selectedView); },
-    });
-  }
-
-  public static get toggleCameraViewCommand() {
-    return new ToolItemDef({
-      toolId: ViewToggleCameraTool.toolId,
-      iconSpec: "icon-camera",
-      labelKey: "SampleApp:tools.toggleCamera",
-      execute: () => { IModelApp.tools.run(ViewToggleCameraTool.toolId, IModelApp.viewManager.selectedView); },
-    });
-  }
-
-  public static get flyViewCommand() {
-    return new ToolItemDef({
-      toolId: FlyViewTool.toolId,
-      iconSpec: "icon-airplane",
-      labelKey: "SampleApp:tools.fly",
-      execute: () => { IModelApp.tools.run(FlyViewTool.toolId, IModelApp.viewManager.selectedView); },
-    });
-  }
-
-  public static get walkViewCommand() {
-    return new ToolItemDef({
-      toolId: WalkViewTool.toolId,
-      iconSpec: "icon-walk",
-      labelKey: "SampleApp:tools.walk",
-      execute: () => { IModelApp.tools.run(WalkViewTool.toolId, IModelApp.viewManager.selectedView); },
-    });
-  }
-
-=======
->>>>>>> 5ee7cfa8
-  public static get tool2() {
-    return new CommandItemDef({
-      commandId: "tool2",
-      iconSpec: "icon-placeholder",
-      labelKey: "SampleApp:buttons.tool2",
-      applicationData: { key: "value" },
-      execute: () => { IModelApp.tools.run(SelectionTool.toolId); },
-    });
-  }
-
-  public static get item1() {
-    return new CommandItemDef({
-      commandId: "item1",
-      iconSpec: "icon-placeholder",
-      labelKey: "SampleApp:buttons.item1",
-      applicationData: { key: "value" },
-      execute: () => { IModelApp.tools.run(SelectionTool.toolId); },
-    });
-  }
-
-  public static get item2() {
-    return new CommandItemDef({
-      commandId: "item2",
-      iconSpec: "icon-placeholder",
-      labelKey: "SampleApp:buttons.item2",
-      applicationData: { key: "value" },
-      execute: () => { IModelApp.tools.run(SelectionTool.toolId); },
-    });
-  }
-
-  public static get item3() {
-    return new CommandItemDef({
-      commandId: "item3",
-      iconSpec: "icon-placeholder",
-      labelKey: "SampleApp:buttons.item3",
-      applicationData: { key: "value" },
-      execute: () => { IModelApp.tools.run(SelectionTool.toolId); },
-    });
-  }
-
-  public static get item4() {
-    return new CommandItemDef({
-      commandId: "item4",
-      iconSpec: "icon-placeholder",
-      labelKey: "SampleApp:buttons.item4",
-      applicationData: { key: "value" },
-      execute: () => { IModelApp.tools.run(SelectionTool.toolId); },
-    });
-  }
-
-  public static get item5() {
-    return new CommandItemDef({
-      commandId: "item5",
-      iconSpec: "icon-placeholder",
-      labelKey: "SampleApp:buttons.item5",
-      applicationData: { key: "value" },
-      execute: () => { IModelApp.tools.run(SelectionTool.toolId); },
-    });
-  }
-
-  public static get item6() {
-    return new CommandItemDef({
-      commandId: "item6",
-      iconSpec: "icon-placeholder",
-      labelKey: "SampleApp:buttons.item6",
-      applicationData: { key: "value" },
-      execute: () => { IModelApp.tools.run(SelectionTool.toolId); },
-    });
-  }
-
-  public static get item7() {
-    return new CommandItemDef({
-      commandId: "item7",
-      iconSpec: "icon-placeholder",
-      labelKey: "SampleApp:buttons.item7",
-      applicationData: { key: "value" },
-      execute: () => { IModelApp.tools.run(SelectionTool.toolId); },
-    });
-  }
-
-  public static get item8() {
-    return new CommandItemDef({
-      commandId: "item8",
-      iconSpec: "icon-placeholder",
-      labelKey: "SampleApp:buttons.item8",
-      applicationData: { key: "value" },
-      execute: () => { IModelApp.tools.run(SelectionTool.toolId); },
-    });
-  }
-
-  public static get setLengthFormatMetricCommand() {
-    return new CommandItemDef({
-      commandId: "setLengthFormatMetric",
-      iconSpec: "icon-info",
-      labelKey: "SampleApp:buttons.setLengthFormatMetric",
-      execute: () => {
-        IModelApp.quantityFormatter.useImperialFormats = false;
-        IModelApp.notifications.outputMessage(new NotifyMessageDetails(OutputMessagePriority.Info, "Set Length Format to Metric"));
-      },
-    });
-  }
-
-  public static get setLengthFormatImperialCommand() {
-    return new CommandItemDef({
-      commandId: "setLengthFormatImperial",
-      iconSpec: "icon-info",
-      labelKey: "SampleApp:buttons.setLengthFormatImperial",
-      execute: () => {
-        IModelApp.quantityFormatter.useImperialFormats = true;
-        IModelApp.notifications.outputMessage(new NotifyMessageDetails(OutputMessagePriority.Info, "Set Length Format to Imperial"));
-      },
-    });
-  }
-
-  public static get infoMessageCommand() {
-    return new CommandItemDef({
-      commandId: "infoMessage",
-      iconSpec: "icon-info",
-      labelKey: "SampleApp:buttons.informationMessageBox",
-      execute: () => IModelApp.notifications.outputMessage(new NotifyMessageDetails(OutputMessagePriority.Info, "This is an info message")),
-    });
-  }
-
-  public static get warningMessageCommand() {
-    return new CommandItemDef({
-      commandId: "warningMessage",
-      iconSpec: "icon-status-warning",
-      labelKey: "SampleApp:buttons.warningMessageBox",
-      execute: () => IModelApp.notifications.outputMessage(new NotifyMessageDetails(OutputMessagePriority.Warning, "This is a warning message", undefined, OutputMessageType.Sticky)),
-    });
-  }
-
-  public static get errorMessageCommand() {
-    return new CommandItemDef({
-      commandId: "errorMessage",
-      iconSpec: "icon-status-rejected",
-      labelKey: "SampleApp:buttons.errorMessageBox",
-      execute: () => IModelApp.notifications.outputMessage(new NotifyMessageDetails(OutputMessagePriority.Error, "This is an error message", undefined, OutputMessageType.Alert)),
-    });
-  }
-
-  public static get snapInfoMessageCommand() {
-    return new CommandItemDef({
-      commandId: "infoMessage",
-      iconSpec: "icon-info",
-      labelKey: "SampleApp:buttons.informationMessageBox",
-      execute: () => {
-        let displayString = "Current Snap Mode(s):";
-
-        if (SampleAppIModelApp.store.getState().frameworkState) {
-          const snapModes = SampleAppIModelApp.accuSnap.getActiveSnapModes();
-          for (const mode of snapModes) {
-            if (mode === SnapMode.Bisector) displayString += " Bisector";
-            if (mode === SnapMode.Center) displayString += " Center";
-            if (mode === SnapMode.Intersection) displayString += " Intersection";
-            if (mode === SnapMode.MidPoint) displayString += " MidPoint";
-            if (mode === SnapMode.Nearest) displayString += " Nearest";
-            if (mode === SnapMode.NearestKeypoint) displayString += " NearestKeypoint";
-            if (mode === SnapMode.Origin) displayString += " Origin";
-          }
-        }
-
-        IModelApp.notifications.outputMessage(new NotifyMessageDetails(OutputMessagePriority.Info, displayString));
-      },
-    });
-  }
-
-  private static _detailMsg = "This is a description of the alert with lots and lots of words that explains what the user did & what they can do to remedy the situation."; // <br />Hello <a href=\"http://www.google.com\">Google!</a>
-  public static get warningMessageStickyCommand() {
-    return new CommandItemDef({
-      commandId: "warningMessage",
-      iconSpec: "icon-status-warning",
-      labelKey: "SampleApp:buttons.warningMessageBox",
-      execute: () => IModelApp.notifications.outputMessage(new NotifyMessageDetails(OutputMessagePriority.Warning, AppTools._warningStr, AppTools._detailMsg, OutputMessageType.Sticky)),
-    });
-  }
-
-  public static get errorMessageAlertCommand() {
-    return new CommandItemDef({
-      commandId: "errorMessage",
-      iconSpec: "icon-status-error",
-      labelKey: "SampleApp:buttons.errorMessageBox",
-      execute: () => IModelApp.notifications.outputMessage(new NotifyMessageDetails(OutputMessagePriority.Error, AppTools._errorStr, AppTools._detailMsg, OutputMessageType.Alert)),
-    });
-  }
-
-  private static _messageBox = (severity: MessageSeverity, title: string): React.ReactNode => {
-    return (
-      <TestMessageBox
-        opened={true}
-        severity={severity}
-        title={title}
-      />
-    );
-  }
-
-  public static get errorMessageBoxCommand() {
-    return new CommandItemDef({
-      commandId: "errorMessage",
-      iconSpec: "icon-status-error",
-      labelKey: "SampleApp:buttons.errorMessageBox",
-      execute: () => ModalDialogManager.openModalDialog(AppTools._messageBox(MessageSeverity.Error, IModelApp.i18n.translate("SampleApp:buttons.errorMessageBox"))),
-    });
-  }
-
-  public static get successMessageBoxCommand() {
-    return new CommandItemDef({
-      commandId: "successMessage",
-      iconSpec: "icon-status-success",
-      labelKey: "SampleApp:buttons.successMessageBox",
-      execute: () => ModalDialogManager.openModalDialog(AppTools._messageBox(MessageSeverity.None, IModelApp.i18n.translate("SampleApp:buttons.successMessageBox"))),
-    });
-  }
-
-  public static get informationMessageBoxCommand() {
-    return new CommandItemDef({
-      commandId: "informationMessage",
-      iconSpec: "icon-info",
-      labelKey: "SampleApp:buttons.informationMessageBox",
-      execute: () => ModalDialogManager.openModalDialog(AppTools._messageBox(MessageSeverity.Information, IModelApp.i18n.translate("SampleApp:buttons.informationMessageBox"))),
-    });
-  }
-
-  public static get questionMessageBoxCommand() {
-    return new CommandItemDef({
-      commandId: "questionMessage",
-      iconSpec: "icon-help",
-      labelKey: "SampleApp:buttons.questionMessageBox",
-      execute: () => ModalDialogManager.openModalDialog(AppTools._messageBox(MessageSeverity.Question, IModelApp.i18n.translate("SampleApp:buttons.questionMessageBox"))),
-    });
-  }
-
-  public static get warningMessageBoxCommand() {
-    return new CommandItemDef({
-      commandId: "warningMessage",
-      iconSpec: "icon-status-warning",
-      labelKey: "SampleApp:buttons.warningMessageBox",
-      execute: () => ModalDialogManager.openModalDialog(AppTools._messageBox(MessageSeverity.Warning, IModelApp.i18n.translate("SampleApp:buttons.warningMessageBox"))),
-    });
-  }
-
-  public static get openMessageBoxCommand() {
-    return new CommandItemDef({
-      commandId: "openMessageBox",
-      iconSpec: "icon-info",
-      labelKey: "SampleApp:buttons.openMessageBox",
-      execute: () => {
-        IModelApp.notifications.openMessageBox(MessageBoxType.Ok, "This is a box opened using IModelApp.notifications.openMessageBox and using promise/then to process result.", MessageBoxIconType.Information)
-          .then((value: MessageBoxValue) => { window.alert("Closing message box ... value is " + value); });
-      },
-    });
-  }
-
-  public static get openMessageBoxCommand2() {
-    return new CommandItemDef({
-      commandId: "openMessageBox2",
-      iconSpec: "icon-status-warning",
-      labelKey: "SampleApp:buttons.openMessageBox",
-      execute: async () => {
-        const value: MessageBoxValue = await IModelApp.notifications.openMessageBox(MessageBoxType.YesNo, "This is a box opened using IModelApp.notifications.openMessageBox and using async/await to process result.", MessageBoxIconType.Warning);
-        window.alert("Closing message box ... value is " + value);
-      },
-    });
-  }
-
-  private static _infoStr = "This is an info message with more text than will fit.";
-  private static _warningStr = "This is a warning message with more text than will fit.";
-  private static _errorStr = "This is an error message with more text than will fit.";
-  private static _fatalStr = "This is a fatal message with more text than will fit.";
-
-  public static get addMessageCommand() {
-    return new CommandItemDef({
-      commandId: "addMessage",
-      iconSpec: "icon-status-warning",
-      labelKey: "SampleApp:buttons.openMessageBox",
-      execute: async () => {
-        IModelApp.notifications.outputMessage(new NotifyMessageDetails(OutputMessagePriority.Info, AppTools._infoStr));
-        IModelApp.notifications.outputMessage(new NotifyMessageDetails(OutputMessagePriority.Warning, AppTools._warningStr));
-        IModelApp.notifications.outputMessage(new NotifyMessageDetails(OutputMessagePriority.Error, AppTools._errorStr));
-        IModelApp.notifications.outputMessage(new NotifyMessageDetails(OutputMessagePriority.Fatal, AppTools._fatalStr));
-      },
-    });
-  }
-
-  public static get verticalPropertyGridOpenCommand() {
-    return new CommandItemDef({
-      commandId: "verticalPropertyGridOpen",
-      iconSpec: "icon-placeholder",
-      labelKey: "SampleApp:buttons.tool1",
-      execute: async () => {
-        const activeFrontstageDef = FrontstageManager.activeFrontstageDef;
-        if (activeFrontstageDef) {
-          const widgetDef = activeFrontstageDef.findWidgetDef("VerticalPropertyGrid");
-          if (widgetDef) {
-            widgetDef.setWidgetState(WidgetState.Open);
-          }
-        }
-      },
-    });
-  }
-
-  public static get verticalPropertyGridOffCommand() {
-    return new CommandItemDef({
-      commandId: "verticalPropertyGridOff",
-      iconSpec: "icon-placeholder",
-      labelKey: "SampleApp:buttons.tool1",
-      execute: async () => {
-        const activeFrontstageDef = FrontstageManager.activeFrontstageDef;
-        if (activeFrontstageDef) {
-          const widgetDef = activeFrontstageDef.findWidgetDef("VerticalPropertyGrid");
-          if (widgetDef) {
-            widgetDef.setWidgetState(WidgetState.Off);
-          }
-        }
-      },
-    });
-  }
-}
+/*---------------------------------------------------------------------------------------------
+* Copyright (c) 2018 Bentley Systems, Incorporated. All rights reserved.
+* Licensed under the MIT License. See LICENSE.md in the project root for license terms.
+*--------------------------------------------------------------------------------------------*/
+import * as React from "react";
+
+import {
+  IModelApp, NotifyMessageDetails, OutputMessagePriority, MessageBoxValue, SelectionTool,
+  OutputMessageType, SnapMode, MessageBoxType, MessageBoxIconType,
+} from "@bentley/imodeljs-frontend";
+import { MessageSeverity } from "@bentley/ui-core";
+import { CommandItemDef, WidgetState, FrontstageManager, ModalDialogManager } from "@bentley/ui-framework";
+import { SampleAppIModelApp, RootState } from "../";
+import { TestMessageBox } from "../appui/dialogs/TestMessageBox";
+
+export class AppTools {
+  public static get tool1() {
+    return new CommandItemDef({
+      commandId: "tool1",
+      iconSpec: "icon-placeholder",
+      labelKey: "SampleApp:buttons.tool1",
+      applicationData: { key: "value" },
+      execute: () => { IModelApp.tools.run(SelectionTool.toolId); },
+    });
+  }
+
+  // Tool that toggles the backstage
+  public static get backstageToggleCommand() {
+    return new CommandItemDef({
+      commandId: "SampleApp.BackstageToggle",
+      iconSpec: "icon-home",
+      labelKey: "SampleApp:tools.",
+      execute: () => {
+        const state: RootState = SampleAppIModelApp.store.getState();
+        const action: string = (state.sampleAppState!.backstageVisible) ? "SampleApp:BACKSTAGEHIDE" : "SampleApp:BACKSTAGESHOW";
+        SampleAppIModelApp.store.dispatch({ type: action });
+      },
+    });
+  }
+
+  public static get tool2() {
+    return new CommandItemDef({
+      commandId: "tool2",
+      iconSpec: "icon-placeholder",
+      labelKey: "SampleApp:buttons.tool2",
+      applicationData: { key: "value" },
+      execute: () => { IModelApp.tools.run(SelectionTool.toolId); },
+    });
+  }
+
+  public static get item1() {
+    return new CommandItemDef({
+      commandId: "item1",
+      iconSpec: "icon-placeholder",
+      labelKey: "SampleApp:buttons.item1",
+      applicationData: { key: "value" },
+      execute: () => { IModelApp.tools.run(SelectionTool.toolId); },
+    });
+  }
+
+  public static get item2() {
+    return new CommandItemDef({
+      commandId: "item2",
+      iconSpec: "icon-placeholder",
+      labelKey: "SampleApp:buttons.item2",
+      applicationData: { key: "value" },
+      execute: () => { IModelApp.tools.run(SelectionTool.toolId); },
+    });
+  }
+
+  public static get item3() {
+    return new CommandItemDef({
+      commandId: "item3",
+      iconSpec: "icon-placeholder",
+      labelKey: "SampleApp:buttons.item3",
+      applicationData: { key: "value" },
+      execute: () => { IModelApp.tools.run(SelectionTool.toolId); },
+    });
+  }
+
+  public static get item4() {
+    return new CommandItemDef({
+      commandId: "item4",
+      iconSpec: "icon-placeholder",
+      labelKey: "SampleApp:buttons.item4",
+      applicationData: { key: "value" },
+      execute: () => { IModelApp.tools.run(SelectionTool.toolId); },
+    });
+  }
+
+  public static get item5() {
+    return new CommandItemDef({
+      commandId: "item5",
+      iconSpec: "icon-placeholder",
+      labelKey: "SampleApp:buttons.item5",
+      applicationData: { key: "value" },
+      execute: () => { IModelApp.tools.run(SelectionTool.toolId); },
+    });
+  }
+
+  public static get item6() {
+    return new CommandItemDef({
+      commandId: "item6",
+      iconSpec: "icon-placeholder",
+      labelKey: "SampleApp:buttons.item6",
+      applicationData: { key: "value" },
+      execute: () => { IModelApp.tools.run(SelectionTool.toolId); },
+    });
+  }
+
+  public static get item7() {
+    return new CommandItemDef({
+      commandId: "item7",
+      iconSpec: "icon-placeholder",
+      labelKey: "SampleApp:buttons.item7",
+      applicationData: { key: "value" },
+      execute: () => { IModelApp.tools.run(SelectionTool.toolId); },
+    });
+  }
+
+  public static get item8() {
+    return new CommandItemDef({
+      commandId: "item8",
+      iconSpec: "icon-placeholder",
+      labelKey: "SampleApp:buttons.item8",
+      applicationData: { key: "value" },
+      execute: () => { IModelApp.tools.run(SelectionTool.toolId); },
+    });
+  }
+
+  public static get setLengthFormatMetricCommand() {
+    return new CommandItemDef({
+      commandId: "setLengthFormatMetric",
+      iconSpec: "icon-info",
+      labelKey: "SampleApp:buttons.setLengthFormatMetric",
+      execute: () => {
+        IModelApp.quantityFormatter.useImperialFormats = false;
+        IModelApp.notifications.outputMessage(new NotifyMessageDetails(OutputMessagePriority.Info, "Set Length Format to Metric"));
+      },
+    });
+  }
+
+  public static get setLengthFormatImperialCommand() {
+    return new CommandItemDef({
+      commandId: "setLengthFormatImperial",
+      iconSpec: "icon-info",
+      labelKey: "SampleApp:buttons.setLengthFormatImperial",
+      execute: () => {
+        IModelApp.quantityFormatter.useImperialFormats = true;
+        IModelApp.notifications.outputMessage(new NotifyMessageDetails(OutputMessagePriority.Info, "Set Length Format to Imperial"));
+      },
+    });
+  }
+
+  public static get infoMessageCommand() {
+    return new CommandItemDef({
+      commandId: "infoMessage",
+      iconSpec: "icon-info",
+      labelKey: "SampleApp:buttons.informationMessageBox",
+      execute: () => IModelApp.notifications.outputMessage(new NotifyMessageDetails(OutputMessagePriority.Info, "This is an info message")),
+    });
+  }
+
+  public static get warningMessageCommand() {
+    return new CommandItemDef({
+      commandId: "warningMessage",
+      iconSpec: "icon-status-warning",
+      labelKey: "SampleApp:buttons.warningMessageBox",
+      execute: () => IModelApp.notifications.outputMessage(new NotifyMessageDetails(OutputMessagePriority.Warning, "This is a warning message", undefined, OutputMessageType.Sticky)),
+    });
+  }
+
+  public static get errorMessageCommand() {
+    return new CommandItemDef({
+      commandId: "errorMessage",
+      iconSpec: "icon-status-rejected",
+      labelKey: "SampleApp:buttons.errorMessageBox",
+      execute: () => IModelApp.notifications.outputMessage(new NotifyMessageDetails(OutputMessagePriority.Error, "This is an error message", undefined, OutputMessageType.Alert)),
+    });
+  }
+
+  public static get snapInfoMessageCommand() {
+    return new CommandItemDef({
+      commandId: "infoMessage",
+      iconSpec: "icon-info",
+      labelKey: "SampleApp:buttons.informationMessageBox",
+      execute: () => {
+        let displayString = "Current Snap Mode(s):";
+
+        if (SampleAppIModelApp.store.getState().frameworkState) {
+          const snapModes = SampleAppIModelApp.accuSnap.getActiveSnapModes();
+          for (const mode of snapModes) {
+            if (mode === SnapMode.Bisector) displayString += " Bisector";
+            if (mode === SnapMode.Center) displayString += " Center";
+            if (mode === SnapMode.Intersection) displayString += " Intersection";
+            if (mode === SnapMode.MidPoint) displayString += " MidPoint";
+            if (mode === SnapMode.Nearest) displayString += " Nearest";
+            if (mode === SnapMode.NearestKeypoint) displayString += " NearestKeypoint";
+            if (mode === SnapMode.Origin) displayString += " Origin";
+          }
+        }
+
+        IModelApp.notifications.outputMessage(new NotifyMessageDetails(OutputMessagePriority.Info, displayString));
+      },
+    });
+  }
+
+  private static _detailMsg = "This is a description of the alert with lots and lots of words that explains what the user did & what they can do to remedy the situation."; // <br />Hello <a href=\"http://www.google.com\">Google!</a>
+  public static get warningMessageStickyCommand() {
+    return new CommandItemDef({
+      commandId: "warningMessage",
+      iconSpec: "icon-status-warning",
+      labelKey: "SampleApp:buttons.warningMessageBox",
+      execute: () => IModelApp.notifications.outputMessage(new NotifyMessageDetails(OutputMessagePriority.Warning, AppTools._warningStr, AppTools._detailMsg, OutputMessageType.Sticky)),
+    });
+  }
+
+  public static get errorMessageAlertCommand() {
+    return new CommandItemDef({
+      commandId: "errorMessage",
+      iconSpec: "icon-status-error",
+      labelKey: "SampleApp:buttons.errorMessageBox",
+      execute: () => IModelApp.notifications.outputMessage(new NotifyMessageDetails(OutputMessagePriority.Error, AppTools._errorStr, AppTools._detailMsg, OutputMessageType.Alert)),
+    });
+  }
+
+  private static _messageBox = (severity: MessageSeverity, title: string): React.ReactNode => {
+    return (
+      <TestMessageBox
+        opened={true}
+        severity={severity}
+        title={title}
+      />
+    );
+  }
+
+  public static get errorMessageBoxCommand() {
+    return new CommandItemDef({
+      commandId: "errorMessage",
+      iconSpec: "icon-status-error",
+      labelKey: "SampleApp:buttons.errorMessageBox",
+      execute: () => ModalDialogManager.openModalDialog(AppTools._messageBox(MessageSeverity.Error, IModelApp.i18n.translate("SampleApp:buttons.errorMessageBox"))),
+    });
+  }
+
+  public static get successMessageBoxCommand() {
+    return new CommandItemDef({
+      commandId: "successMessage",
+      iconSpec: "icon-status-success",
+      labelKey: "SampleApp:buttons.successMessageBox",
+      execute: () => ModalDialogManager.openModalDialog(AppTools._messageBox(MessageSeverity.None, IModelApp.i18n.translate("SampleApp:buttons.successMessageBox"))),
+    });
+  }
+
+  public static get informationMessageBoxCommand() {
+    return new CommandItemDef({
+      commandId: "informationMessage",
+      iconSpec: "icon-info",
+      labelKey: "SampleApp:buttons.informationMessageBox",
+      execute: () => ModalDialogManager.openModalDialog(AppTools._messageBox(MessageSeverity.Information, IModelApp.i18n.translate("SampleApp:buttons.informationMessageBox"))),
+    });
+  }
+
+  public static get questionMessageBoxCommand() {
+    return new CommandItemDef({
+      commandId: "questionMessage",
+      iconSpec: "icon-help",
+      labelKey: "SampleApp:buttons.questionMessageBox",
+      execute: () => ModalDialogManager.openModalDialog(AppTools._messageBox(MessageSeverity.Question, IModelApp.i18n.translate("SampleApp:buttons.questionMessageBox"))),
+    });
+  }
+
+  public static get warningMessageBoxCommand() {
+    return new CommandItemDef({
+      commandId: "warningMessage",
+      iconSpec: "icon-status-warning",
+      labelKey: "SampleApp:buttons.warningMessageBox",
+      execute: () => ModalDialogManager.openModalDialog(AppTools._messageBox(MessageSeverity.Warning, IModelApp.i18n.translate("SampleApp:buttons.warningMessageBox"))),
+    });
+  }
+
+  public static get openMessageBoxCommand() {
+    return new CommandItemDef({
+      commandId: "openMessageBox",
+      iconSpec: "icon-info",
+      labelKey: "SampleApp:buttons.openMessageBox",
+      execute: () => {
+        IModelApp.notifications.openMessageBox(MessageBoxType.Ok, "This is a box opened using IModelApp.notifications.openMessageBox and using promise/then to process result.", MessageBoxIconType.Information)
+          .then((value: MessageBoxValue) => { window.alert("Closing message box ... value is " + value); });
+      },
+    });
+  }
+
+  public static get openMessageBoxCommand2() {
+    return new CommandItemDef({
+      commandId: "openMessageBox2",
+      iconSpec: "icon-status-warning",
+      labelKey: "SampleApp:buttons.openMessageBox",
+      execute: async () => {
+        const value: MessageBoxValue = await IModelApp.notifications.openMessageBox(MessageBoxType.YesNo, "This is a box opened using IModelApp.notifications.openMessageBox and using async/await to process result.", MessageBoxIconType.Warning);
+        window.alert("Closing message box ... value is " + value);
+      },
+    });
+  }
+
+  private static _infoStr = "This is an info message with more text than will fit.";
+  private static _warningStr = "This is a warning message with more text than will fit.";
+  private static _errorStr = "This is an error message with more text than will fit.";
+  private static _fatalStr = "This is a fatal message with more text than will fit.";
+
+  public static get addMessageCommand() {
+    return new CommandItemDef({
+      commandId: "addMessage",
+      iconSpec: "icon-status-warning",
+      labelKey: "SampleApp:buttons.openMessageBox",
+      execute: async () => {
+        IModelApp.notifications.outputMessage(new NotifyMessageDetails(OutputMessagePriority.Info, AppTools._infoStr));
+        IModelApp.notifications.outputMessage(new NotifyMessageDetails(OutputMessagePriority.Warning, AppTools._warningStr));
+        IModelApp.notifications.outputMessage(new NotifyMessageDetails(OutputMessagePriority.Error, AppTools._errorStr));
+        IModelApp.notifications.outputMessage(new NotifyMessageDetails(OutputMessagePriority.Fatal, AppTools._fatalStr));
+      },
+    });
+  }
+
+  public static get verticalPropertyGridOpenCommand() {
+    return new CommandItemDef({
+      commandId: "verticalPropertyGridOpen",
+      iconSpec: "icon-placeholder",
+      labelKey: "SampleApp:buttons.tool1",
+      execute: async () => {
+        const activeFrontstageDef = FrontstageManager.activeFrontstageDef;
+        if (activeFrontstageDef) {
+          const widgetDef = activeFrontstageDef.findWidgetDef("VerticalPropertyGrid");
+          if (widgetDef) {
+            widgetDef.setWidgetState(WidgetState.Open);
+          }
+        }
+      },
+    });
+  }
+
+  public static get verticalPropertyGridOffCommand() {
+    return new CommandItemDef({
+      commandId: "verticalPropertyGridOff",
+      iconSpec: "icon-placeholder",
+      labelKey: "SampleApp:buttons.tool1",
+      execute: async () => {
+        const activeFrontstageDef = FrontstageManager.activeFrontstageDef;
+        if (activeFrontstageDef) {
+          const widgetDef = activeFrontstageDef.findWidgetDef("VerticalPropertyGrid");
+          if (widgetDef) {
+            widgetDef.setWidgetState(WidgetState.Off);
+          }
+        }
+      },
+    });
+  }
+}