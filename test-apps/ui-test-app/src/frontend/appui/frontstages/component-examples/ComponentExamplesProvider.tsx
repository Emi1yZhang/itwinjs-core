/*---------------------------------------------------------------------------------------------
* Copyright (c) Bentley Systems, Incorporated. All rights reserved.
* See LICENSE.md in the project root for license terms and full copyright notice.
*--------------------------------------------------------------------------------------------*/
import * as React from "react";
import { BeDuration, Logger } from "@bentley/bentleyjs-core";
import moreSvg from "@bentley/icons-generic/icons/more-circular.svg?sprite";
import moreVerticalSvg from "@bentley/icons-generic/icons/more-vertical-circular.svg?sprite";
import { ColorByName, ColorDef } from "@bentley/imodeljs-common";
import {
  ActivityMessageDetails, ActivityMessageEndReason, IModelApp, NotifyMessageDetails, OutputMessagePriority, OutputMessageType, QuantityType,
} from "@bentley/imodeljs-frontend";
import { Format, FormatProps, FormatterSpec, FormatTraits, UnitProps, UnitsProvider } from "@bentley/imodeljs-quantity";
import { DateFormatter, IconSpecUtilities, ParseResults, PropertyDescription, PropertyRecord, PropertyValue, PropertyValueFormat, RelativePosition, TimeDisplay } from "@bentley/ui-abstract";
import {
  adjustDateToTimezone, ColorPickerButton, ColorPickerDialog, ColorPickerPopup, ColorSwatch, ColumnDescription, DatePickerPopupButton, DatePickerPopupButtonProps,
  IntlFormatter, LineWeightSwatch, ParsedInput, QuantityInput, Table, TableDataChangeEvent, TableDataProvider, WeightPickerButton,
} from "@bentley/ui-components";
import {
  BetaBadge, BlockText, BodyText, Button, ButtonSize, ButtonType, Checkbox, CheckListBox, CheckListBoxItem, CheckListBoxSeparator, ContextMenuItem,
  DisabledText, ExpandableBlock, ExpandableList, FeaturedTile, Headline, HorizontalAlignment, HorizontalTabs, Icon, IconInput, Input, InputStatus, LabeledInput,
  LabeledSelect, LabeledTextarea, LabeledThemedSelect, LabeledToggle, LeadingText, Listbox, ListboxItem, LoadingPrompt, LoadingSpinner, LoadingStatus,
  MinimalFeaturedTile, MinimalTile, MutedText, NewBadge, NumberInput, NumericInput, Popup, ProgressBar, ProgressSpinner, Radio, ReactMessage,
  SearchBox, Select, SettingsContainer, SettingsTabEntry, Slider, SmallText, Spinner, SpinnerSize, SplitButton, Subheading, Textarea, ThemedSelect, Tile, Title,
  Toggle, ToggleButtonType, UnderlinedButton, VerticalTabs,
} from "@bentley/ui-core";
import { MessageManager, ModalDialogManager, QuantityFormatSettingsPage, ReactNotifyMessageDetails, UiFramework } from "@bentley/ui-framework";
import { SampleAppIModelApp } from "../../..";
import { ComponentExampleCategory, ComponentExampleProps } from "./ComponentExamples";
import { SampleContextMenu } from "./SampleContextMenu";
import { SampleExpandableBlock } from "./SampleExpandableBlock";
import { SampleImageCheckBox } from "./SampleImageCheckBox";
import { SamplePopupContextMenu } from "./SamplePopupContextMenu";
import { FormatPopupButton } from "./FormatPopupButton";
import { AccudrawSettingsPageComponent } from "../Settings";
import { TableExampleContent } from "../../contentviews/TableExampleContent";

function MySettingsPage() {
  const tabs: SettingsTabEntry[] = [
    {
      itemPriority: 10, tabId: "Quantity", pageWillHandleCloseRequest: true, label: "Quantity", tooltip: "Quantity Format Settings", icon: "icon-measure",
      page: <QuantityFormatSettingsPage initialQuantityType={QuantityType.Length} availableUnitSystems={new Set(["metric", "imperial", "usCustomary", "usSurvey"])} />,
    },
    {
      itemPriority: 20, tabId: "Accudraw", label: "Accudraw", tooltip: "Accudraw Settings", icon: "icon-paintbrush",
      page: <AccudrawSettingsPageComponent />,
    },
    { itemPriority: 30, tabId: "page3", label: "page3", page: <div>Page 3</div> },
    { itemPriority: 40, tabId: "page4", label: "page4", subLabel: "disabled page4", isDisabled: true, page: <div>Page 4</div> },
  ];

  return (
    <div style={{ display: "flex", width: "100%", height: "100%" }}>
      <SettingsContainer tabs={tabs} settingsManager={UiFramework.settingsManager} />
    </div>
  );
}

function setFormatTrait(formatProps: FormatProps, trait: FormatTraits, setActive: boolean) {
  const traitStr = Format.getTraitString(trait);
  if (undefined === traitStr)
    return;
  let formatTraits: string[] | undefined;
  if (setActive) {
    // setting trait
    if (!formatProps.formatTraits) {
      formatTraits = [traitStr];
    } else {
      const traits = Array.isArray(formatProps.formatTraits) ? formatProps.formatTraits : formatProps.formatTraits.split(/,|;|\|/);
      if (!traits.find((traitEntry) => traitStr === traitEntry)) {
        formatTraits = [...traits, traitStr];
      }
    }
  } else {
    // clearing trait
    if (!formatProps.formatTraits)
      return;
    const traits = Array.isArray(formatProps.formatTraits) ? formatProps.formatTraits : formatProps.formatTraits.split(/,|;|\|/);
    formatTraits = traits.filter((traitEntry) => traitEntry !== traitStr);
  }
  return { ...formatProps, formatTraits };
}

function provideSecondaryChildren(formatProps: FormatProps, fireFormatChange: (newProps: FormatProps) => void) {
  const inProps = formatProps;
  const onChange = fireFormatChange;
  const handleUseThousandsSeparatorChange = (e: React.ChangeEvent<HTMLInputElement>) => {
    const newProps = setFormatTrait(inProps, FormatTraits.Use1000Separator, e.target.checked);
    if (newProps)
      onChange(newProps);
  };

  return (
    <>
      <span className={"uicore-label"}>Secondary (1000 sep)</span>
      <Checkbox checked={Format.isFormatTraitSetInProps(formatProps, FormatTraits.Use1000Separator)} onChange={handleUseThousandsSeparatorChange} />
    </>
  );
}

function providePrimaryChildren(formatProps: FormatProps, fireFormatChange: (newProps: FormatProps) => void) {
  const inProps = formatProps;
  const onChange = fireFormatChange;
  const handleUseThousandsSeparatorChange = (e: React.ChangeEvent<HTMLInputElement>) => {
    const newProps = setFormatTrait(inProps, FormatTraits.Use1000Separator, e.target.checked);
    if (newProps)
      onChange(newProps);
  };

  return (
    <>
      <span className={"uicore-label"}>Primary (1000 sep)</span>
      <Checkbox checked={Format.isFormatTraitSetInProps(formatProps, FormatTraits.Use1000Separator)} onChange={handleUseThousandsSeparatorChange} />
    </>
  );
}

async function provideFormatSpec(formatProps: FormatProps, persistenceUnit: UnitProps, unitsProvider: UnitsProvider, formatName?: string) {
  const actualFormat = await Format.createFromJSON(formatName ?? "custom", unitsProvider, formatProps);
  return FormatterSpec.create(actualFormat.name, actualFormat, unitsProvider, persistenceUnit);
}

function NumericFormatPopup({ persistenceUnitName, initialMagnitude }: { persistenceUnitName: string, initialMagnitude: number }) {
  const initialFormatProps: FormatProps = {
    formatTraits: ["keepSingleZero", "applyRounding", "showUnitLabel", "trailZeroes"],
    precision: 4,
    type: "Decimal",
    uomSeparator: " ",
    decimalSeparator: ".",
  };

  const [formatterSpec, setFormatterSpec] = React.useState<FormatterSpec>();
  const [formattedValue, setFormattedValue] = React.useState<string>();
  const handleFormatChange = React.useCallback((inProps: FormatProps) => {
    async function fetchFormatSpec(formatProps: FormatProps) {
      const unitsProvider = IModelApp.quantityFormatter.unitsProvider;
      if (formatterSpec) {
        const pu = formatterSpec.persistenceUnit;
        if (pu) {
          const actualFormat = await Format.createFromJSON("custom", unitsProvider, formatProps);
          await actualFormat.fromJSON(unitsProvider, formatProps);
          const newSpec = await FormatterSpec.create(actualFormat.name, actualFormat, unitsProvider, pu);
          setFormattedValue(newSpec.applyFormatting(initialMagnitude));
          setFormatterSpec(newSpec);
        }
      }
    }
    fetchFormatSpec(inProps); // eslint-disable-line @typescript-eslint/no-floating-promises
  }, [formatterSpec, initialMagnitude]);

  React.useEffect(() => {
    async function fetchInitialFormatSpec() {
      const unitsProvider = IModelApp.quantityFormatter.unitsProvider;
      const pu = await unitsProvider.findUnitByName(persistenceUnitName);
      if (pu) {
        const newSpec = await provideFormatSpec(initialFormatProps, pu, unitsProvider);
        setFormattedValue(newSpec.applyFormatting(initialMagnitude));
        setFormatterSpec(newSpec);
      }
    }

    if (undefined === formatterSpec)
      fetchInitialFormatSpec(); // eslint-disable-line @typescript-eslint/no-floating-promises
  }, [formatterSpec, persistenceUnitName, initialMagnitude, initialFormatProps]);

  return (
    <div style={{ display: "flex", alignItems: "center" }}>
      { (formatterSpec && formattedValue) &&
        <>
          <span>{formattedValue}</span>
          <FormatPopupButton initialFormat={formatterSpec.format.toJSON()} showSample={true} onFormatChange={handleFormatChange}
            initialMagnitude={initialMagnitude} unitsProvider={IModelApp.quantityFormatter.unitsProvider} persistenceUnit={formatterSpec.persistenceUnit}
            provideFormatSpec={provideFormatSpec}
            providePrimaryChildren={providePrimaryChildren}
            provideSecondaryChildren={provideSecondaryChildren}
          />
        </>
      }
    </div>
  );
}

function WrappedSelect() {
  const [currentValue, setCurrentValue] = React.useState(3);
  const handleValueChange = React.useCallback((value: number) => {
    IModelApp.notifications.outputMessage(new NotifyMessageDetails(OutputMessagePriority.Info, `Set select value to ${value.toString()}`));
    setCurrentValue(value);
  }, []);

  return (
    <div style={{ display: "flex", alignItems: "center" }}>
      <Select
        value={currentValue}
        onChange={(event) => handleValueChange(Number.parseInt(event.target.value, 10))}
        options={[
          { label: "Option 0", value: 0 },
          { label: "Option 1", value: 1 },
          { label: "Option 2", value: 2 },
          { label: "Option 3", value: 3 },
        ]} />
      <button onClick={() => handleValueChange(0)}>0</button>
      <button onClick={() => handleValueChange(1)}>1</button>
      <button onClick={() => handleValueChange(2)}>2</button>
      <button onClick={() => handleValueChange(3)}>3</button>
    </div>
  );
}

function NestedPopup({ closeOnNestedPopupOutsideClick }: { closeOnNestedPopupOutsideClick?: boolean }) {
  const [showPopup, setShowPopup] = React.useState(false);
  const [currentDate, setCurrentDate] = React.useState(new Date());

  const handleOnDateChange = React.useCallback((day: Date) => {
    setCurrentDate(day);
  }, []);

  const buttonRef = React.useRef<HTMLButtonElement>(null);
  const togglePopup = React.useCallback(() => {
    setShowPopup(!showPopup);
  }, [showPopup]);

  const handleClose = React.useCallback(() => {
    setShowPopup(false);
  }, []);

  return (
    <div>
      <button onClick={togglePopup} ref={buttonRef}>{showPopup ? "Close" : "Open"}</button>

      <Popup isOpen={showPopup} position={RelativePosition.Bottom} target={buttonRef.current}
        onClose={handleClose} showArrow={true} showShadow={true} closeOnNestedPopupOutsideClick={closeOnNestedPopupOutsideClick}>
        <div style={{ display: "flex", alignItems: "center" }}>
          <LabeledInput label="Date" value={currentDate.toLocaleDateString()} disabled />
          <DatePickerPopupButton selected={currentDate} onDateChange={handleOnDateChange} />
        </div>
      </Popup>
    </div>
  );
}

function exoticStep(direction: string) {
  if (direction === "up")
    return .5;
  return .1;
}

function parseDollar(stringValue: string) {
  const noDollarSign = stringValue.replace(/^\$/, "");
  let n = parseFloat(noDollarSign);
  if (isNaN(n) || !isFinite(n))
    n = 0;
  return n;
}

function formatDollar(num: number | undefined | null, fallback: string) {
  if (undefined === num || null === num)
    return fallback;

  return `$${num.toFixed(2)}`;
}

function fahrenheitToCelsius(f: number) {
  return (f - 32) * 5 / 9;
}

function parseStringToCelsius(userInput: string): ParseResults {
  let convertFromFahrenheit = false;
  let temperatureStr = userInput;
  // if explicitly specified honor specification
  if (userInput.endsWith("f") || userInput.endsWith("F")) {
    convertFromFahrenheit = true;
    temperatureStr = userInput.slice(0, userInput.length - 1);
  } else if (userInput.endsWith("c") || userInput.endsWith("C")) {
    convertFromFahrenheit = false;
    temperatureStr = userInput.slice(0, userInput.length - 1);
  }

  try {
    let temperature = Number.parseFloat(temperatureStr);
    if (Number.isNaN(temperature))
      return { parseError: "unable to parse temperature" };
    if (convertFromFahrenheit)
      temperature = fahrenheitToCelsius(temperature);
    return { value: temperature };
  } catch (_e) {
    return { parseError: "unable to parse temperature" };
  }
}

function formatCelsiusValue(temperature: number): string {
  return `${temperature.toFixed(1)}C`;
}

/** An example formatter that both formats and parses dates. */
class MdyFormatter implements DateFormatter {
  private _formatter = new Intl.DateTimeFormat(undefined,
    {
      year: "numeric",    /* "2-digit", "numeric" */
      month: "2-digit",   /* "2-digit", "numeric", "narrow", "short", "long" */
      day: "2-digit",     /* "2-digit", "numeric" */
    });

  public formateDate(date: Date) {
    const formatParts = this._formatter.formatToParts(date);
    const month = formatParts.find((part) => part.type === "month")!.value;
    const day = formatParts.find((part) => part.type === "day")!.value;
    const year = formatParts.find((part) => part.type === "year")!.value;
    return `${month}-${day}-${year}`;
  }

  public parseDate(dateString: string) {
    const mdy = dateString.split("-").filter((value) => !!value);
    if (mdy.length !== 3) return undefined;
    const month = parseInt(mdy[0], 10);
    const day = parseInt(mdy[1], 10);
    const year = parseInt(mdy[2], 10);

    // validate
    if (isNaN(month) || month < 0 || month > 12) return undefined;
    if (isNaN(day) || day < 0 || day > 31) return undefined;
    if (isNaN(year) || year < 1800 || year > 2300) return undefined;

    return new Date(year, month - 1, day);
  }
}

/** A custom date formatter - no parser so edit field will be read only */
const customDayFormatter = new Intl.DateTimeFormat(undefined,
  {
    weekday: "long",    /* "narrow", "short", "long" */
    year: "numeric",    /* "2-digit", "numeric" */
    month: "2-digit",   /* "2-digit", "numeric", "narrow", "short", "long" */
    day: "2-digit",     /* "2-digit", "numeric" */
  });

/* eslint-disable no-console */
// eslint-disable-next-line @typescript-eslint/naming-convention
export function DatePickerHost(props: DatePickerPopupButtonProps) {
  const { onDateChange, selected, ...otherProp } = props;
  const [currentDate, setCurrentDate] = React.useState(selected);

  const handleOnDateChange = React.useCallback((day: Date) => {
    onDateChange && onDateChange(day);
    setCurrentDate(day);
  }, [onDateChange]);

  return (
    <DatePickerPopupButton selected={currentDate} onDateChange={handleOnDateChange} {...otherProp} />
  );
}

export function WeightPickerHost(props: { activeWeight: number, onLineWeightPick: ((weight: number) => void) }) {
  const { onLineWeightPick, activeWeight } = props;
  const [currentWeight, setCurrentWeight] = React.useState(activeWeight);

  const handleWeightPick = React.useCallback((weight: number) => {
    onLineWeightPick && onLineWeightPick(weight);
    setCurrentWeight(weight);
  }, [onLineWeightPick]);

  return (
    <WeightPickerButton style={{ width: "max-content" }} activeWeight={currentWeight} onLineWeightPick={handleWeightPick} />
  );
}

// eslint-disable-next-line @typescript-eslint/naming-convention
export function ColorPickerToggle() {
  const [colorDialogTitle] = React.useState("Select Color");
  const [selectedColor, setSelectedColor] = React.useState(ColorDef.red);
  const handleBackgroundColorDialogOk = React.useCallback((newColorDef: ColorDef) => {
    ModalDialogManager.closeDialog();
    setSelectedColor(newColorDef);
  }, []);

  const handleBackgroundColorDialogCancel = React.useCallback(() => {
    ModalDialogManager.closeDialog();
  }, []);

  const presetColors = React.useRef(
    [
      ColorDef.create(ColorByName.red),
      ColorDef.create(ColorByName.orange),
      ColorDef.create(ColorByName.yellow),
      ColorDef.create(ColorByName.green),
      ColorDef.create(ColorByName.blue),
      ColorDef.create(ColorByName.indigo),
      ColorDef.create(ColorByName.violet),
      ColorDef.create(ColorByName.black),
      ColorDef.create(ColorByName.white),
      ColorDef.create(ColorByName.cyan),
      ColorDef.create(ColorByName.fuchsia),
      ColorDef.create(ColorByName.tan),
      ColorDef.create(ColorByName.gray),
      ColorDef.create(ColorByName.brown),
      ColorDef.create(ColorByName.purple),
      ColorDef.create(ColorByName.olive),
    ]);

  const handleBgColorClick = React.useCallback((newColor: ColorDef, e: React.MouseEvent<Element, MouseEvent>) => {
    e.preventDefault();
    ModalDialogManager.openDialog(<ColorPickerDialog dialogTitle={colorDialogTitle} color={newColor} colorPresets={presetColors.current}
      onOkResult={handleBackgroundColorDialogOk} onCancelResult={handleBackgroundColorDialogCancel} />);
  }, [presetColors, handleBackgroundColorDialogOk, colorDialogTitle, handleBackgroundColorDialogCancel]);

  return (
    <ColorSwatch className="map-manager-base-item-color" colorDef={selectedColor} round={false} onColorPick={handleBgColorClick} />
  );
}

/** Creates a Component Example */
export const createComponentExample = (title: string, description: string | undefined, content: React.ReactNode): ComponentExampleProps => {
  return { title, description, content };
};

/** Provides Component Examples */
export class ComponentExamplesProvider {
  private static get badgeSamples(): ComponentExampleCategory {
    return {
      title: "Badge",
      examples: [
        createComponentExample("BetaBadge", undefined, <BetaBadge />),
        createComponentExample("NewBadge", undefined, <NewBadge />),
      ],
    };
  }

  private static get buttonSamples(): ComponentExampleCategory {
    return {
      title: "Button",
      examples: [
        createComponentExample("Basic Button", "Primary Button", <Button>Primary Button</Button>),
        createComponentExample("Disabled Button", "Button with disabled prop", <Button disabled>Disabled Button</Button>),
        createComponentExample("Blue Button", "Button with ButtonType.Blue", <Button buttonType={ButtonType.Blue}>Blue Button</Button>),
        createComponentExample("Hollow Button", "Button with ButtonType.Hollow", <Button buttonType={ButtonType.Hollow}>Hollow Button</Button>),
        createComponentExample("Large Basic Button", "Primary Button with size={ButtonSize.Large}", <Button size={ButtonSize.Large}>Primary Button</Button>),
        createComponentExample("Large Disabled Button", "Button with disabled and size={ButtonSize.Large} props", <Button disabled size={ButtonSize.Large}>Disabled Button</Button>),
        createComponentExample("Large Blue Button", "Button with ButtonType.Blue and size={ButtonSize.Large}", <Button buttonType={ButtonType.Blue} size={ButtonSize.Large}>Blue Button</Button>),
        createComponentExample("Large Hollow Button", "Button with ButtonType.Hollow and size={ButtonSize.Large}", <Button buttonType={ButtonType.Hollow} size={ButtonSize.Large}>Hollow Button</Button>),
        createComponentExample("Underlined Button", "UnderlinedButton component",
          <UnderlinedButton
            onActivate={() => Logger.logInfo(SampleAppIModelApp.loggerCategory(this), `UnderlinedButton activated`)}
            onClick={(e) => {
              e.preventDefault();
              e.stopPropagation();
              Logger.logInfo(SampleAppIModelApp.loggerCategory(this), `UnderlinedButton clicked`);
            }}>
            Underlined Button
          </UnderlinedButton>),
      ],
    };
  }

  private static get checkListBoxSamples(): ComponentExampleCategory {
    return {
      title: "CheckListBox",
      examples: [
        createComponentExample("CheckListBox", undefined,
          <CheckListBox>
            <CheckListBoxItem label="Item 1" />
            <CheckListBoxItem label="Item 2" />
            <CheckListBoxItem label="Item 3" />
          </CheckListBox>),
        createComponentExample("CheckListBox with separator", undefined,
          <CheckListBox>
            <CheckListBoxItem label="Item 1" />
            <CheckListBoxItem label="Item 2" />
            <CheckListBoxSeparator />
            <CheckListBoxItem label="Item 3" />
            <CheckListBoxItem label="Item 4" />
          </CheckListBox>),
      ],
    };
  }

  private static get colorSamples(): ComponentExampleCategory {
    const colorDef = ColorDef.blue;
    const handleColorPick = (color: ColorDef) => {
      console.log(`color picked: ${color.toRgbaString()}`);
    };

    const onPopupClose = (color: ColorDef) => {
      const msg = `popup color value: ${color.toRgbaString()}`;
      console.log(msg);
      IModelApp.notifications.outputMessage(new NotifyMessageDetails(OutputMessagePriority.Info, msg));
    };

    return {
      title: "Color Controls",
      examples: [
        createComponentExample("Color Swatch", undefined,
          <ColorSwatch colorDef={colorDef} onColorPick={handleColorPick} />),
        createComponentExample("Color Picker Button", undefined,
          <ColorPickerButton initialColor={colorDef} onColorPick={handleColorPick} />),
        createComponentExample("Color Picker Button", "with Caret",
          <ColorPickerButton initialColor={colorDef} onColorPick={handleColorPick} showCaret />),
        createComponentExample("Color Picker Button", "disabled with Caret",
          <ColorPickerButton initialColor={colorDef} onColorPick={handleColorPick} disabled showCaret />),
        createComponentExample("Color Picker Button", "Round with Caret",
          <ColorPickerButton initialColor={colorDef} onColorPick={handleColorPick} round showCaret />),
        createComponentExample("Color Picker Dialog", undefined, <ColorPickerToggle />),
        createComponentExample("Color Picker Popup", undefined, <ColorPickerPopup initialColor={colorDef} onClose={onPopupClose} />),
        createComponentExample("Color Picker Popup", "with Caret", <ColorPickerPopup initialColor={colorDef} onClose={onPopupClose} showCaret />),
        createComponentExample("Color Picker Popup", "disabled with Caret", <ColorPickerPopup initialColor={colorDef} onClose={onPopupClose} disabled showCaret />),
      ],
    };
  }

  private static get weightSamples(): ComponentExampleCategory {
    const handleWeightPick = (weight: number) => {
      const msg = `weight picked: ${weight}`;
      IModelApp.notifications.outputMessage(new NotifyMessageDetails(OutputMessagePriority.Info, msg));
    };

    return {
      title: "Weight Controls",
      examples: [
        createComponentExample("Weight Swatch 1", undefined,
          <LineWeightSwatch weight={1} style={{ width: "100px" }} onClick={() => handleWeightPick(1)} />),
        createComponentExample("Weight Swatch 5", undefined,
          <LineWeightSwatch weight={5} style={{ width: "100px" }} onClick={() => handleWeightPick(5)} />),
        createComponentExample("Weight Picker Button", undefined,
          <WeightPickerHost activeWeight={3} onLineWeightPick={handleWeightPick} />),
      ],
    };
  }

  private static get datePickerSample(): ComponentExampleCategory {
    const londonDate = adjustDateToTimezone(new Date(), 1 * 60);
    const laDate = adjustDateToTimezone(new Date(), -7 * 60);
    // example showing converting to UTC time and using that to format.
    const msPerHour = 60 * 60 * 1000;
    const tzOffset = -4; // this should be similar to Math.floor(.5 + location.longitudeDegrees / 15.0);
    const tzOffsetMs = tzOffset * msPerHour; // offset to project
    const projectSunrise = new Date(Date.UTC(1999, 3, 15, 7, 30) + tzOffsetMs); // this should be same as time returned from calculateSunriseOrSunset
    const projectSunset = new Date(Date.UTC(1999, 3, 15, 20, 30) + tzOffsetMs); // this should be same as time returned from calculateSunriseOrSunset
    const projectSunriseMs = projectSunrise.getTime();
    const projectSunsetMs = projectSunset.getTime();
    const projectSunTimeMs = Date.UTC(1999, 3, 15, 9, 30) + tzOffsetMs;  // this should be same as displayStyle.settings.sunTime
    const dateFormatter = new Intl.DateTimeFormat("default", { month: "numeric", day: "numeric", timeZone: "UTC" } as any);
    const timeFormatter = new Intl.DateTimeFormat("default", { timeStyle: "short", timeZone: "UTC" } as any);
    const monthLetterFormatter = new Intl.DateTimeFormat("default", { month: "narrow", timeZone: "UTC" } as any);
    const projectDate = dateFormatter.format(new Date(projectSunriseMs - tzOffsetMs));
    const projectSunriseTime = timeFormatter.format(new Date(projectSunriseMs - tzOffsetMs));
    const projectSunsetTime = timeFormatter.format(new Date(projectSunsetMs - tzOffsetMs));
    const projectSunTime = timeFormatter.format(new Date(projectSunTimeMs - tzOffsetMs));
    const month = monthLetterFormatter.format(new Date(projectSunriseMs - tzOffsetMs));

    return {
      title: "DatePicker",
      examples: [
        createComponentExample("Date Picker Popup", undefined, <DatePickerHost selected={new Date()} />),
        createComponentExample("Date Picker Popup w/input", undefined, <DatePickerHost selected={new Date()} displayEditField={true} />),
        createComponentExample("Date Picker Popup w/input & 12h time", undefined, <DatePickerHost selected={new Date()} displayEditField={true} timeDisplay={TimeDisplay.H12MC} />),
        createComponentExample("Date Picker Popup w/input & 24h time", undefined, <DatePickerHost selected={new Date()} displayEditField={true} timeDisplay={TimeDisplay.H24MS} />),
        createComponentExample("Date Picker Popup w/London date & time", undefined, <DatePickerHost selected={londonDate} displayEditField={true} timeDisplay={TimeDisplay.H12MSC} />),
        createComponentExample("Date Picker Popup w/LA date & time", undefined, <DatePickerHost selected={laDate} displayEditField={true} timeDisplay={TimeDisplay.H12MSC} />),
        createComponentExample("Date Picker Popup w/custom formatter", undefined, <DatePickerHost selected={new Date()} displayEditField={true} dateFormatter={new IntlFormatter(customDayFormatter)} />),
        createComponentExample("Date Picker Popup w/IntlFormatter", undefined, <DatePickerHost fieldStyle={{ width: "16em" }} selected={new Date()} displayEditField={true} timeDisplay={TimeDisplay.H12MSC} dateFormatter={new IntlFormatter()} />),
        createComponentExample("Date Picker Popup w/MDY Formatter", undefined, <DatePickerHost selected={new Date()} displayEditField={true} timeDisplay={TimeDisplay.H12MSC} dateFormatter={new MdyFormatter()} />),
        createComponentExample("Date Formatting", undefined,
          <div className="component-examples-date-sample">
            <span>{`date: ${projectDate}`}</span>
            <span>{`monthLetter: ${month}`}</span>
            <span>{`sunrise: ${projectSunriseTime}`}</span>
            <span>{`sun time: ${projectSunTime}`}</span>
            <span>{`sunset: ${projectSunsetTime}`}</span>
          </div>),
      ],
    };
  }

  private static get contextMenuSample(): ComponentExampleCategory {
    return {
      title: "ContextMenu",
      examples: [
        createComponentExample("ContextMenu", undefined, <UnderlinedButton onActivate={() => SampleContextMenu.showContextMenu()}> Open ContextMenu</UnderlinedButton>),
        createComponentExample("Popup with ContextMenu", undefined, <SamplePopupContextMenu />),
      ],
    };
  }

  private static get expandableListBlockSamples(): ComponentExampleCategory {
    return {
      title: "ExpandableList/Block",
      examples: [
        createComponentExample("ExpandableList", "ExpandableList with one ExpandableBlock",
          <ExpandableList className="uicore-full-width">
            <SampleExpandableBlock title="Test" isExpanded={true} onClick={() => { }}>
              Hello World!
            </SampleExpandableBlock>
          </ExpandableList>),
        createComponentExample("ExpandableList w/ singleExpandOnly", "ExpandableList with singleExpandOnly prop",
          <ExpandableList className="uicore-full-width" singleExpandOnly={true} defaultActiveBlock={0}>
            <ExpandableBlock title="Test1" isExpanded={false} onClick={() => { }}>
              Hello World 1
            </ExpandableBlock>
            <ExpandableBlock title="Test2" isExpanded={false} onClick={() => { }}>
              Hello World 2
            </ExpandableBlock>
            <ExpandableBlock title="Test3" isExpanded={false} onClick={() => { }}>
              Hello World 3
            </ExpandableBlock>
          </ExpandableList>),
        createComponentExample("ExpandableList w/ singleIsCollapsible", "ExpandableList with singleIsCollapsible prop",
          <ExpandableList className="uicore-full-width" singleExpandOnly={true} singleIsCollapsible={true} defaultActiveBlock={0}>
            <ExpandableBlock title="Test1" isExpanded={false} onClick={() => { }}>
              Hello World 1
            </ExpandableBlock>
            <ExpandableBlock title="Test2" isExpanded={false} onClick={() => { }}>
              Hello World 2
            </ExpandableBlock>
            <ExpandableBlock title="Test3" isExpanded={false} onClick={() => { }}>
              Hello World 3
            </ExpandableBlock>
          </ExpandableList>),
      ],
    };
  }

<<<<<<< HEAD
  private static get tableSamples(): ComponentExampleCategory {
=======
  private static get mergedCellsSamples(): ComponentExampleCategory {
>>>>>>> ba767253
    const testRecord = (valueString: string): PropertyRecord => {
      const value: PropertyValue = {
        value: valueString,
        displayValue: valueString,
        valueFormat: PropertyValueFormat.Primitive,
      };
      const description: PropertyDescription = {
        name: "1",
        typename: "text",
        displayLabel: "column",
      };
      return new PropertyRecord(value, description);
    };

<<<<<<< HEAD
    const rowData = [
      {
        key: "row1",
        cells: [
          { key: "1", record: testRecord("Cell 1-1 text") },
          { key: "2", record: testRecord("Cell 1-2 text") },
          { key: "3", record: testRecord("Cell 1-3 text") },
          { key: "4", record: testRecord("Cell 1-4 text") }],
      },
      {
        key: "row2",
        cells: [
          { key: "1", record: testRecord("Cell 2-1 text") },
          { key: "2", record: testRecord("Text in the merged cells (2-2, 2-3)"), mergedCellsCount: 2, alignment: HorizontalAlignment.Center },
          { key: "3", record: testRecord("") },
          { key: "4", record: testRecord("Cell 2-4 text") }],
      },
      {
        key: "row3",
        cells: [
          { key: "1", record: testRecord("Cell 3-1 text") },
          { key: "2", record: testRecord("Cell 3-2 text") },
          { key: "3", record: testRecord("Cell 3-3 text") },
          { key: "4", record: testRecord("Cell 3-4 text") }],
      },
=======
    const rowData = [{
      key: "row1",
      cells: [
        { key: "1", record: testRecord("Cell 1 text") },
        { key: "2", record: testRecord("Text in the merged cells (2, 3)"), mergedCellsCount: 2, alignment: HorizontalAlignment.Center },
        { key: "3", record: testRecord("") },
        { key: "4", record: testRecord("Cell 4 text") }],
    },
>>>>>>> ba767253
    ];
    const onColumnsChanged = new TableDataChangeEvent();
    const onRowsChanged = new TableDataChangeEvent();
    const dataProvider: TableDataProvider = {
      getColumns: async (): Promise<ColumnDescription[]> => [
        { key: "1", label: "Column1", resizable: true },
        { key: "2", label: "Column2", resizable: true },
        { key: "3", label: "Column3", resizable: true },
        { key: "4", label: "Column4", resizable: true }],
      getRowsCount: async () => rowData.length,
      getRow: async (index: number) => rowData[index],
      sort: async () => { },
      onColumnsChanged,
      onRowsChanged,
    };

    return {
<<<<<<< HEAD
      title: "Tables",
      examples: [
        createComponentExample("Basic Table", "Table with merged cells",
          <div style={{ height: "115px", width: "100%" }}> <Table dataProvider={dataProvider} /></div>),
        createComponentExample("Table w/options", "Table with filters and edit cells",
          <div style={{ height: "360px", width: "100%" }}><TableExampleContent /></div>),
=======
      title: "Merged Table Cells",
      examples: [
        createComponentExample("Table", "Table with merged cells",
          <Table
            dataProvider={dataProvider}
          />),
>>>>>>> ba767253
      ],
    };
  }

  private static get inputsSamples(): ComponentExampleCategory {
    return {
      title: "Inputs",
      examples: [
        createComponentExample("Basic Input", "Input with placeholder", <Input placeholder="Basic Input" />),
        createComponentExample("Disabled Input", "Input with disabled prop", <Input placeholder="Disabled Input" disabled />),

        createComponentExample("Check Box", "Basic Check Box", <Checkbox label="Basic Check Box" />),
        createComponentExample("Check Box Set", "Set of Check Boxes",
          <div>
            <Checkbox label="First" />
            <Checkbox label="Success" status={InputStatus.Success} />
            <Checkbox label="Warning" status={InputStatus.Warning} />
            <Checkbox label="Error" status={InputStatus.Error} />
          </div>),
        createComponentExample("Disabled Check Box", "Check Box with disabled prop", <Checkbox label="Disabled Check Box" disabled />),
        createComponentExample("Indeterminate Check Box", "Check Box with indeterminate prop", <Checkbox label="Indeterminate Check Box" indeterminate />),
        createComponentExample("Check Box with text after", "Check Box with <label> after", <div><Checkbox id="cb1" />&nbsp;&nbsp;<label htmlFor="cb1">This is text in a span</label></div>),

        createComponentExample("Radio Button", "Basic Radio Buttons",
          <div>
            <Radio label="Radio Button 1" name="demo1" value="option-1" />
            <Radio label="Radio Button 2" name="demo1" value="option-2" />
            <Radio label="Radio Button 3" name="demo1" value="option-3" />
          </div>),
        createComponentExample("Disabled Radio Button", "Radio Button with disabled prop", <Radio label="Disabled Radio Button" name="demo1" disabled />),

        createComponentExample("Basic Textarea", "Textarea with placeholder", <Textarea placeholder="Basic Textarea" />),
        createComponentExample("Disabled Textarea", "Textarea with disabled prop", <Textarea placeholder="Disabled Textarea" disabled />),

        createComponentExample("Number Input .25 step", "New Numeric Input component", <NumberInput value={10.5} precision={2} step={0.25} containerClassName="uicore-full-width" />),
        createComponentExample("Number Input .25 step w/snap", "New Numeric Input component", <NumberInput value={10.5} precision={2} step={0.25} snap containerClassName="uicore-full-width" />),
        createComponentExample("Number Input .25 step w/snap custom format and parser", "New Numeric Input component", <NumberInput value={10.5} format={formatDollar} parse={parseDollar} precision={2} step={0.25} snap containerClassName="uicore-full-width" />),
        createComponentExample("Number Input w/touch buttons", "New Numeric Input component", <NumberInput value={10.5} precision={2} step={.5} snap showTouchButtons containerClassName="uicore-full-width" />),
        createComponentExample("Number Input w/snap  & custom step", "New Numeric Input component", <NumberInput value={10.5} precision={2} step={exoticStep} snap containerClassName="uicore-full-width" />),
        createComponentExample("Number Input w/placeholder", "New Numeric Input component", <NumberInput placeholder="Enter Input" precision={2} step={0.25} containerClassName="uicore-full-width" />),
        createComponentExample("Icon Input", "Icon Input component", <IconInput placeholder="Icon Input" icon={<Icon iconSpec="icon-placeholder" />} containerClassName="uicore-full-width" />),
        createComponentExample("Labeled Input", "Labeled Input component", <LabeledInput label="Labeled Input" placeholder="Labeled Input" className="uicore-full-width" />),
        createComponentExample("Labeled Input", "Labeled Input Icon", <LabeledInput label="Labeled Input with icon" placeholder="Labeled Input with Icon" status={InputStatus.Success} />),
        createComponentExample("Labeled Input Warning", "Labeled Input Warning", <LabeledInput label="Labeled Input Warning" placeholder="Labeled Input Warning" status={InputStatus.Warning} />),
        createComponentExample("Labeled Input Error", "Labeled Input Error", <LabeledInput label="Labeled Input Error" placeholder="Labeled Input Error" status={InputStatus.Error} />),
        createComponentExample("Labeled Textarea", "Labeled Textarea component", <LabeledTextarea label="Labeled Textarea" placeholder="Labeled Textarea" className="uicore-full-width" />),

        createComponentExample("Image Checkbox", "ImageCheckbox with WebFonts", <SampleImageCheckBox imageOn="icon-more-circular" imageOff="icon-more-vertical-circular" />),
        createComponentExample("Image Checkbox", "ImageCheckbox with SVG fonts", <SampleImageCheckBox imageOn={IconSpecUtilities.createSvgIconSpec(moreSvg)} imageOff={IconSpecUtilities.createSvgIconSpec(moreVerticalSvg)} />),

        createComponentExample("Input Described By", "Input with aria-describedby",
          <div>
            <label htmlFor="phone">Phone</label>
            <Input id="phone" name="phone" type="tel"
              pattern="^(\(?0[1-9]{1}\)?)?[0-9 -]*$"
              aria-describedby="phone-desc" />
            <p id="phone-desc">For example, (02) 1234 1234</p>
          </div>),
      ],
    };
  }

  private static get loadingSamples(): ComponentExampleCategory {
    return {
      title: "Loading",
      examples: [
        createComponentExample("Small Spinner", undefined, <Spinner size={SpinnerSize.Small} />),
        createComponentExample("Medium Spinner", undefined, <Spinner size={SpinnerSize.Medium} />),
        createComponentExample("Large Spinner", undefined, <Spinner size={SpinnerSize.Large} />),
        createComponentExample("XLarge Spinner", undefined, <Spinner size={SpinnerSize.XLarge} />),
        createComponentExample("Small LoadingSpinner", undefined, <LoadingSpinner size={SpinnerSize.Small} message="This is a Small LoadingSpinner" />),
        createComponentExample("Medium LoadingSpinner", undefined, <LoadingSpinner size={SpinnerSize.Medium} message="This is a Medium LoadingSpinner" />),
        createComponentExample("Large LoadingSpinner", undefined, <LoadingSpinner size={SpinnerSize.Large} message="This is a Large LoadingSpinner" />),
        createComponentExample("XLarge LoadingSpinner", undefined, <LoadingSpinner size={SpinnerSize.XLarge} message="This is a XLarge LoadingSpinner" />),
        createComponentExample("LoadingStatus", undefined, <LoadingStatus message="Loading status..." percent={50} />),
        createComponentExample("Basic LoadingPrompt", undefined, <LoadingPrompt title="Title" />),
        createComponentExample("LoadingPrompt with message", undefined, <LoadingPrompt title="Title" message="This is the message" />),
        createComponentExample("LoadingPrompt with Indeterminate Bar", undefined,
          <LoadingPrompt style={{ width: "100%" }} title="Title" message="This is the message" showIndeterminateBar />),
        createComponentExample("Determinate LoadingPrompt with percent", undefined,
          <LoadingPrompt title="Title" message="This is the message" isDeterminate={true} percent={50} />),
        createComponentExample("Determinate LoadingPrompt with cancel", undefined,
          <LoadingPrompt title="Title" message="This is the message" isDeterminate={true} percent={50} showCancel={true} />),
        createComponentExample("Determinate LoadingPrompt with status", undefined,
          <LoadingPrompt title="Title" message="This is the message" isDeterminate={true} showStatus={true} percent={50} status="Updating..." />),
      ],
    };
  }

  private static get _reactMessage(): ReactMessage {
    const reactNode = (
      <span>
        For more details, <UnderlinedButton onClick={() => { }}>click here</UnderlinedButton>.
      </span >
    );
    return ({ reactNode });
  }

  /** Tool that will start a sample activity and display ActivityMessage.
   */
  private static _activityTool = async () => {
    let isCancelled = false;
    let progress = 0;

    const details = new ActivityMessageDetails(true, true, true, true);
    details.onActivityCancelled = () => {
      isCancelled = true;
    };
    IModelApp.notifications.setupActivityMessage(details);

    while (!isCancelled && progress <= 100) {
      IModelApp.notifications.outputActivityMessage("This is a sample activity message", progress);
      await BeDuration.wait(100);
      progress++;
    }

    const endReason = isCancelled ? ActivityMessageEndReason.Cancelled : ActivityMessageEndReason.Completed;
    IModelApp.notifications.endActivityMessage(endReason);
  };

  private static get messageSamples(): ComponentExampleCategory {
    return {
      title: "Messages",
      examples: [
        createComponentExample("Toast", undefined,
          <UnderlinedButton onActivate={
            () => IModelApp.notifications.outputMessage(new NotifyMessageDetails(OutputMessagePriority.Info, "This is an info message", undefined, OutputMessageType.Toast))
          }>Toast message</UnderlinedButton>),
        createComponentExample("Toast with link", undefined,
          <UnderlinedButton onActivate={
            () => MessageManager.outputMessage(new ReactNotifyMessageDetails(OutputMessagePriority.Info, "This is an info message", this._reactMessage)
            )}>Toast with link</UnderlinedButton>),
        createComponentExample("Sticky", undefined,
          <UnderlinedButton onActivate={
            () => IModelApp.notifications.outputMessage(new NotifyMessageDetails(OutputMessagePriority.Warning, "This is a warning message", undefined, OutputMessageType.Sticky))
          }>Sticky message</UnderlinedButton>),
        createComponentExample("Activity", undefined,
          <UnderlinedButton onActivate={this._activityTool}>Activity message</UnderlinedButton>),
      ],
    };
  }

  private static get popupSamples(): ComponentExampleCategory {
    return {
      title: "Popups",
      examples: [
        createComponentExample("Allow Nested Popup", "Remain open when clicking in nested popup", <NestedPopup />),
        createComponentExample("Close Nested Popup", "Close when clicking in nested popup", <NestedPopup closeOnNestedPopupOutsideClick={true} />),
      ],
    };
  }

  private static get progressIndicatorsSamples(): ComponentExampleCategory {
    return {
      title: "Progress Indicators",
      examples: [
        createComponentExample("ProgressBar", "at 50%", <ProgressBar percent={50} />),
        createComponentExample("ProgressBar with height", "height of 8", <ProgressBar percent={50} barHeight={8} />),
        createComponentExample("Indeterminate ProgressBar", "indeterminate prop", <ProgressBar indeterminate />),
        createComponentExample("ProgressBar with label", "labelLeft prop", <ProgressBar percent={25} labelLeft="Centered Label" />),
        createComponentExample("ProgressBar with labels", "labelLeft & labelRight props", <ProgressBar percent={75} labelLeft="Loading..." labelRight="75%" />),
        createComponentExample("ProgressSpinner", "at 50%", <ProgressSpinner value={50} />),
        createComponentExample("Indeterminate ProgressSpinner", "indeterminate prop", <ProgressSpinner indeterminate />),
        createComponentExample("Success ProgressSpinner", "success prop", <ProgressSpinner success />),
        createComponentExample("Error ProgressSpinner", "error prop", <ProgressSpinner error />),
        createComponentExample("ProgressSpinner with value", "display value of 63", <ProgressSpinner value={63}>63</ProgressSpinner>),
        createComponentExample("ProgressSpinner Small", "width/height of 16", <ProgressSpinner indeterminate size={SpinnerSize.Small} />),
        createComponentExample("ProgressSpinner Medium", "width/height of 32", <ProgressSpinner indeterminate size={SpinnerSize.Medium} />),
        createComponentExample("ProgressSpinner Large", "width/height of 64", <ProgressSpinner indeterminate size={SpinnerSize.Large} />),
        createComponentExample("ProgressSpinner XLarge", "width/height of 96", <ProgressSpinner indeterminate size={SpinnerSize.XLarge} />),
        createComponentExample("ProgressSpinner with style", "width/height of 120",
          <div><ProgressSpinner indeterminate style={{ display: "inline-block", width: 120, height: 120 }} />... Loading</div>),
      ],
    };
  }

  private static get quantitySamples(): ComponentExampleCategory {
    const onLengthChange = (value: number) => {
      IModelApp.notifications.outputMessage(new NotifyMessageDetails(OutputMessagePriority.Info, `Length value set to ${value}`));
      console.log(`Length value set to: ${value}`);
    };
    const onAngleChange = (value: number) => {
      IModelApp.notifications.outputMessage(new NotifyMessageDetails(OutputMessagePriority.Info, `Angle value set to ${value}`));
      console.log(`Angle value set to: ${value}`);
    };
    const onVolumeChange = (value: number) => {
      IModelApp.notifications.outputMessage(new NotifyMessageDetails(OutputMessagePriority.Info, `Volume value set to ${value}`));
      console.log(`Volume value set to: ${value}`);
    };
    const onTemperatureChange = (value: number) => {
      if (typeof value === "number") {
        IModelApp.notifications.outputMessage(new NotifyMessageDetails(OutputMessagePriority.Info, `Temperature value set to ${value} C`));
        console.log(`Temperature value set to ${value} C`);
      }
    };

    const initialLength = 3.5; // meters
    const initialAngle = Math.PI / 4; // radians
    const initialVolume = 1.0; // meters^3
    const initialTemperature = 20; // 20 Celsius
    return {
      title: "Quantity Input",
      examples: [
        createComponentExample("Length", undefined,
          <QuantityInput initialValue={initialLength} quantityType={QuantityType.Length} onQuantityChange={onLengthChange} />),
        createComponentExample("Angle", undefined,
          <QuantityInput initialValue={initialAngle} quantityType={QuantityType.Angle} onQuantityChange={onAngleChange} />),
        createComponentExample("Bearing", undefined,
          <QuantityInput initialValue={initialAngle} quantityType={"Bearing"} onQuantityChange={onAngleChange} />),
        createComponentExample("Volume", undefined,
          <QuantityInput initialValue={initialVolume} quantityType={QuantityType.Volume} onQuantityChange={onVolumeChange} />),
        createComponentExample("Temperature (Custom)", undefined,
          <ParsedInput onChange={onTemperatureChange} initialValue={initialTemperature} formatValue={formatCelsiusValue} parseString={parseStringToCelsius} />),
      ],
    };
  }

  private static get searchBoxSample(): ComponentExampleCategory {
    return {
      title: "SearchBox",
      examples: [
        createComponentExample("SearchBox", undefined,
          // eslint-disable-next-line no-console
          <SearchBox placeholder="Search" onValueChanged={(value: string) => console.log(`Search text: ${value}`)} />),
        createComponentExample("SearchBoxWithDelay", undefined,
          // eslint-disable-next-line no-console
          <SearchBox placeholder="Search" valueChangedDelay={1000} onValueChanged={(value: string) => console.log(`Search text: ${value}`)} />),
      ],
    };
  }

  private static get selectSamples(): ComponentExampleCategory {
    enum ColorOptions {
      Red,
      White,
      Blue,
      Yellow,
      Orange,
    }

    const colorChoices = [
      { label: "Red", value: ColorOptions.Red },
      { label: "White", value: ColorOptions.White },
      { label: "Blue", value: ColorOptions.Blue },
      { label: "Yellow", value: ColorOptions.Yellow },
      { label: "Orange", value: ColorOptions.Orange },
    ];

    const cityChoices = [
      { label: "London", value: "London" },
      { label: "Paris", value: "Paris" },
      { label: "Stockholm", value: "Stockholm" },
      { label: "Berlin", value: "Berlin" },
      { label: "Mumbai", value: "Mumbai" },
      { label: "Christchurch", value: "Christchurch" },
      { label: "Johannesburg", value: "Johannesburg" },
      { label: "Beijing", value: "Beijing" },
      { label: "New York", value: "New York" },
    ];

    return {
      title: "Select",
      examples: [
        createComponentExample("Basic Select", "Basic Select component",
          <Select
            onChange={(event) => IModelApp.notifications.outputMessage(new NotifyMessageDetails(OutputMessagePriority.Info, event.target.value))}
            options={["Option 1", "Option 2", "Option 3", "Option 4"]} />),
        createComponentExample("Select with values", "Select with values in array",
          <Select
            onChange={(event) => IModelApp.notifications.outputMessage(new NotifyMessageDetails(OutputMessagePriority.Info, event.target.value))}
            options={[
              { label: "Option 1", value: "option1" },
              { label: "Option 2", value: "option2" },
              { label: "Option 3", value: "option3" },
              { label: "Option 4", value: "option4" },
            ]} />),
        createComponentExample("Select with values/labels", "Select with value objects",
          <Select
            onChange={(event) => IModelApp.notifications.outputMessage(new NotifyMessageDetails(OutputMessagePriority.Info, event.target.value))}
            options={{
              option1: { label: "Option 1", value: "xyz" },
              option2: "Option 2",
              option3: "Option 3",
              option4: "Option 4",
            }} />),
        createComponentExample("Select with Number values", "Sync Select with button values", <WrappedSelect />),
        createComponentExample("Disabled Select", "Select with disabled prop", <Select options={["Option 1", "Option 2", "Option 3", "Option 4"]} disabled />),
        createComponentExample("Placeholder Select", "Select with placeholder prop", <Select options={["Option 1", "Option 2", "Option 3", "Option 4"]} placeholder="Pick an option" />),
        createComponentExample("Select with Disabled option", "Select with option with disabled prop",
          <Select options={["Option 1", "Option 2", { label: "Disabled Option", disabled: true }, "Option 3", "Option 4"]} placeholder="Pick an option" />),

        createComponentExample("Labeled Select", "Labeled Select component", <LabeledSelect label="Labeled Select" options={["Option 1", "Option 2", "Option 3", "Option 4"]} />),

        createComponentExample("ThemedSelect", "ThemedSelect component for colors",
          <div className="uicore-full-width">
            <ThemedSelect options={colorChoices} />
          </div>),
        createComponentExample("Multi ThemedSelect", "ThemedSelect component with isMulti",
          <div className="uicore-full-width">
            <ThemedSelect isMulti={true} isSearchable={true} options={cityChoices} />
          </div>),
        createComponentExample("Disabled ThemedSelect", "ThemedSelect component with isDisabled prop",
          <div className="uicore-full-width">
            <ThemedSelect options={colorChoices} isDisabled />
          </div>),
        createComponentExample("Labeled Multi ThemedSelect", "Labeled ThemedSelect component with isMulti",
          <div className="uicore-full-width">
            <LabeledThemedSelect label={"Labeled ThemedSelect Multi"} isMulti={true} isSearchable={true} options={cityChoices} />
          </div>),
        createComponentExample("Disabled Labeled Multi ThemedSelect", "Labeled ThemedSelect component with isMulti",
          <div className="uicore-full-width">
            <LabeledThemedSelect label={"Disabled Labeled ThemedSelect Multi"} isMulti={true} isSearchable={true} options={cityChoices} isDisabled={true} />
          </div>),
        createComponentExample("Labeled ThemedSelect", "Labeled ThemedSelect component",
          <div className="uicore-full-width">
            <LabeledThemedSelect label={"Labeled ThemedSelect"} options={colorChoices} />
          </div>),
        createComponentExample("Disabled Labeled ThemedSelect", "Labeled ThemedSelect component with isDisabled prop and message prop",
          <div className="uicore-full-width">
            <LabeledThemedSelect label={"Disabled Labeled ThemedSelect"} message={"This field is disabled"} options={colorChoices} isDisabled />
          </div>),

      ],
    };
  }

  private static get sliderSamples(): ComponentExampleCategory {
    return {
      title: "Slider",
      examples: [
        createComponentExample("Slider", "Basic Slider",
          <Slider min={0} max={100} values={[50]} step={1} showTooltip />),
        createComponentExample("Slider w/ tooltipBelow", "Slider with Tooltip Below",
          <Slider min={0} max={100} values={[50]} step={1} showTooltip tooltipBelow />),
        createComponentExample("Slider w/ min/max", "Slider with showMinMax prop",
          <Slider min={0} max={100} values={[50]} step={1} showTooltip showMinMax />),
        createComponentExample("Slider w/ min/max", "Slider with formatMax prop",
          <Slider min={0} max={1} values={[0.5]} step={0.01} showTooltip showMinMax formatMax={(v: number) => v.toFixed(1)} />),
        createComponentExample("Slider w/ min/max images", "Slider with minImage and maxImage props",
          <Slider min={0} max={100} values={[50]} step={1} showTooltip showMinMax
            minImage={<Icon iconSpec="icon-placeholder" />} maxImage={<Icon iconSpec="icon-placeholder" />} />),
        createComponentExample("Slider w/ tick marks", "Slider with showTicks and getTickCount props",
          <Slider min={0} max={5} values={[2.25]} step={.01} showTooltip showMinMax
            showTicks getTickCount={() => 10} />),
        createComponentExample("Slider w/ multiple values", "Slider with array of values",
          <Slider min={0} max={100} values={[30, 70]} step={5} mode={2} showTooltip showMinMax
            showTicks getTickCount={() => 10} />),
        createComponentExample("Slider multiple values tooltipBelow", "Slider with multiple values & tooltip below",
          <Slider min={0} max={100} values={[20, 80]} step={5} mode={2} showTooltip tooltipBelow showMinMax
            showTicks getTickCount={() => 10} />),
        createComponentExample("Slider w/ tick labels", "Slider with showTickLabels prop",
          <Slider min={0} max={100} values={[50]} step={1} showTooltip showMinMax showTickLabels
            showTicks getTickCount={() => 10} />),
        createComponentExample("Disabled Slider", "Slider with disabled prop",
          <Slider min={0} max={100} values={[50]} step={1} showTooltip showMinMax showTickLabels disabled
            showTicks getTickCount={() => 10} />),
      ],
    };
  }

  private static get splitButtonSamples(): ComponentExampleCategory {
    return {
      title: "SplitButton",
      examples: [
        createComponentExample("Basic SplitButton", "Basic SplitButton",
          <SplitButton label="Split Button" onClick={() => { }}>
            {this.splitButtonMenuItems.map((node) => node)}
          </SplitButton>),
        createComponentExample("SplitButton with border", "SplitButton with drawBorder prop",
          <SplitButton label="Split Button" drawBorder icon="icon-placeholder" onClick={() => { }}>
            {this.splitButtonMenuItems.map((node) => node)}
          </SplitButton>),
        createComponentExample("SplitButton with width", "SplitButton with width style",
          <SplitButton label="Split Button" drawBorder icon="icon-placeholder" onClick={() => { }} style={{ width: "200px" }}>
            {this.splitButtonMenuItems.map((node) => node)}
          </SplitButton>),
        createComponentExample("SplitButton with popupPosition", "SplitButton with RelativePosition.BottomRight popupPosition prop",
          <SplitButton label="Split Button" drawBorder icon="icon-placeholder" onClick={() => { }} popupPosition={RelativePosition.BottomRight}>
            {this.splitButtonMenuItems.map((node) => node)}
          </SplitButton>),
        createComponentExample("SplitButton with Blue buttonType", "SplitButton with buttonType={ButtonType.Blue} prop",
          <SplitButton label="Split Button" drawBorder icon="icon-placeholder" onClick={() => { }} buttonType={ButtonType.Blue}>
            {this.splitButtonMenuItems.map((node) => node)}
          </SplitButton>),
        createComponentExample("SplitButton with Primary buttonType", "SplitButton with buttonType={ButtonType.Primary} prop",
          <SplitButton label="Split Button" drawBorder icon="icon-placeholder" onClick={() => { }} buttonType={ButtonType.Primary}>
            {this.splitButtonMenuItems.map((node) => node)}
          </SplitButton>),
      ],
    };
  }

  private static get splitButtonMenuItems(): React.ReactNode[] {
    return [
      <ContextMenuItem key="item1" icon="icon-placeholder">Item 1</ContextMenuItem>,
      <ContextMenuItem key="item2" icon="icon-placeholder">Item 2</ContextMenuItem>,
      <ContextMenuItem key="item3" icon="icon-placeholder">Item 3</ContextMenuItem>,
    ];
  }

  private static get tabsSamples(): ComponentExampleCategory {
    return {
      title: "Tabs",
      examples: [
        createComponentExample("Horizontal Tabs", undefined, <HorizontalTabs labels={["Tab 1", "Tab 2", "Tab 3"]} activeIndex={0} />),
        createComponentExample("Green Horizontal Tabs", "with green prop", <HorizontalTabs labels={["Tab 1", "Tab 2", "Tab 3"]} activeIndex={0} green />),
        createComponentExample("Vertical Tabs", undefined, <VerticalTabs labels={["Tab 1", "Tab 2", "Tab 3"]} activeIndex={0} />),
        createComponentExample("Green Vertical Tabs", "with green prop", <VerticalTabs labels={["Tab 1", "Tab 2", "Tab 3"]} activeIndex={0} green />),
      ],
    };
  }

  private static get textSamples(): ComponentExampleCategory {
    return {
      title: "Text",
      examples: [
        createComponentExample("BodyText", undefined, <BodyText>This is Body Text</BodyText>),
        createComponentExample("BlockText", undefined, <BlockText>This is Block Text</BlockText>),
        createComponentExample("DisabledText", undefined, <DisabledText>This is Disabled Text</DisabledText>),
        createComponentExample("Headline", undefined, <Headline>This is Headline Text</Headline>),
        createComponentExample("LeadingText", undefined, <LeadingText>This is Leading Text</LeadingText>),
        createComponentExample("MutedText", undefined, <MutedText>This is Muted Text</MutedText>),
        createComponentExample("SmallText", undefined, <SmallText>This is Small Text</SmallText>),
        createComponentExample("Subheading", undefined, <Subheading>This is Subheading Text</Subheading>),
        createComponentExample("Title", undefined, <Title>This is Title Text</Title>),
      ],
    };
  }

  private static get tileSamples(): ComponentExampleCategory {
    return {
      title: "Tiles",
      examples: [
        createComponentExample("Normal Tile", undefined,
          <Tile title="Normal Tile" icon="icon-placeholder">
            <a>Link 1</a>
            <a>Link 2</a>
          </Tile>),
        createComponentExample("Featured Tile", undefined,
          <FeaturedTile title="Featured Tile" icon="icon-placeholder">
            <a>Link 1</a>
            <a>Link 2</a>
          </FeaturedTile>),
        createComponentExample("Minimal Tile", undefined, <MinimalTile title="Minimal Tile" icon="icon-placeholder" />),
        createComponentExample("Featured Minimal Tile", undefined, <MinimalFeaturedTile title="Minimal Featured Tile" icon="icon-placeholder" />),
        createComponentExample("Tile stepNum={0}", undefined, <MinimalFeaturedTile stepNum={0} title="Tile stepNum={0}" icon="icon-placeholder" />),
        createComponentExample("Tile stepNum={6}", undefined, <MinimalFeaturedTile stepNum={6} title="Tile stepNum={6}" icon="icon-placeholder" />),
        createComponentExample("Tile stepNum={9}", undefined, <MinimalFeaturedTile stepNum={9} title="Tile stepNum={9}" icon="icon-placeholder" />),
        createComponentExample("Tile stepNum={15}", undefined, <MinimalFeaturedTile stepNum={15} title="Tile stepNum={15}" icon="icon-placeholder" />),
      ],
    };
  }

  private static get toggleSamples(): ComponentExampleCategory {
    return {
      title: "Toggle",
      examples: [
        createComponentExample("Basic Toggle", undefined, <Toggle isOn={true} />),
        createComponentExample("Primary Toggle", "Toggle with buttonType={ToggleButtonType.Primary}", <Toggle isOn={true} buttonType={ToggleButtonType.Primary} />),
        createComponentExample("Large Toggle", "Toggle with large={true}", <Toggle isOn={true} large={true} />),
        createComponentExample("Square Toggle", "Toggle with rounded={false}", <Toggle isOn={true} rounded={false} />),
        createComponentExample("Toggle with Checkmark", "Toggle with showCheckmark prop", <Toggle isOn={true} showCheckmark={true} />),
        createComponentExample("Disabled Toggle", "Toggle with disabled prop", <Toggle isOn={true} showCheckmark={true} disabled />),
        createComponentExample("LabeledToggle", undefined, <LabeledToggle isOn={true} label="Toggle label" />),
      ],
    };
  }

  private static get listboxSamples(): ComponentExampleCategory {
    const listItems = ["London", "Paris", "Stockholm", "Berlin", "Mumbai", "Christchurch", "Johannesburg", "Beijing", "New York"];

    return {
      title: "Listbox",
      examples: [
        createComponentExample("Basic Listbox", undefined,
          <Listbox id="map-sources" className="map-manager-source-list" selectedValue={listItems[1]}
            onKeyPress={(event: React.KeyboardEvent<HTMLUListElement>) => console.log(`item: ${event.currentTarget?.dataset?.value}`)} >
            {
              listItems?.map((cityName) =>
                <ListboxItem key={cityName} className="map-source-list-entry" value={cityName}>
                  <span className="map-source-list-entry-name" title={cityName}>{cityName}</span>
                </ListboxItem>)
            }
          </Listbox>),
        createComponentExample("Listbox with disabled entries", undefined,
          <Listbox id="map-sources" className="map-manager-source-list" selectedValue={listItems[1]}
            onKeyPress={(event: React.KeyboardEvent<HTMLUListElement>) => console.log(`item: ${event.currentTarget?.dataset?.value}`)} >
            {
              listItems?.map((cityName, index) =>
                <ListboxItem key={cityName} className="map-source-list-entry" value={cityName} disabled={0 === index % 2}>
                  <span className="map-source-list-entry-name" title={cityName}>{cityName}</span>
                </ListboxItem>)
            }
          </Listbox>),

      ],
    };
  }
  private static get deprecatedComponentSamples(): ComponentExampleCategory {
    return {
      title: "Deprecated Components",
      examples: [
        createComponentExample("Numeric Input", "Numeric Input component", <NumericInput min={1} max={100} className="uicore-full-width" />),
        createComponentExample("Numeric Input w/precision", "Numeric Input component", <NumericInput placeholder="Enter Number" min={1} max={100} step={.5} precision={1} className="uicore-full-width" />),
      ],
    };
  }

  private static get quantityFormatting(): ComponentExampleCategory {
    const examples = [];
    examples.push(
      createComponentExample("Meter", "Non-composite Formatting", <NumericFormatPopup persistenceUnitName={"Units.M"} initialMagnitude={1234.56} />),
    );
    return {
      title: "Quantity Formatting Component",
      examples,
    };
  }

  private static get settingPage(): ComponentExampleCategory {
    const examples = [];
    examples.push(
      createComponentExample("Setting Page", undefined, <MySettingsPage />),
    );
    return {
      title: "Setting Page Component",
      examples,
    };
  }

  public static get categories(): ComponentExampleCategory[] {
    return [
      ComponentExamplesProvider.badgeSamples,
      ComponentExamplesProvider.buttonSamples,
      ComponentExamplesProvider.checkListBoxSamples,
      ComponentExamplesProvider.colorSamples,
      ComponentExamplesProvider.contextMenuSample,
      ComponentExamplesProvider.datePickerSample,
      ComponentExamplesProvider.expandableListBlockSamples,
      ComponentExamplesProvider.inputsSamples,
      ComponentExamplesProvider.listboxSamples,
      ComponentExamplesProvider.loadingSamples,
      ComponentExamplesProvider.messageSamples,
      ComponentExamplesProvider.popupSamples,
      ComponentExamplesProvider.progressIndicatorsSamples,
      ComponentExamplesProvider.quantitySamples,
      ComponentExamplesProvider.searchBoxSample,
      ComponentExamplesProvider.selectSamples,
      ComponentExamplesProvider.sliderSamples,
      ComponentExamplesProvider.splitButtonSamples,
      ComponentExamplesProvider.tableSamples,
      ComponentExamplesProvider.tabsSamples,
      ComponentExamplesProvider.textSamples,
      ComponentExamplesProvider.tileSamples,
      ComponentExamplesProvider.toggleSamples,
      ComponentExamplesProvider.weightSamples,
      ComponentExamplesProvider.quantityFormatting,
      ComponentExamplesProvider.settingPage,
      ComponentExamplesProvider.deprecatedComponentSamples,
      ComponentExamplesProvider.mergedCellsSamples,
    ];
  }
}
<|MERGE_RESOLUTION|>--- conflicted
+++ resolved
@@ -1,1269 +1,1245 @@
-/*---------------------------------------------------------------------------------------------
-* Copyright (c) Bentley Systems, Incorporated. All rights reserved.
-* See LICENSE.md in the project root for license terms and full copyright notice.
-*--------------------------------------------------------------------------------------------*/
-import * as React from "react";
-import { BeDuration, Logger } from "@bentley/bentleyjs-core";
-import moreSvg from "@bentley/icons-generic/icons/more-circular.svg?sprite";
-import moreVerticalSvg from "@bentley/icons-generic/icons/more-vertical-circular.svg?sprite";
-import { ColorByName, ColorDef } from "@bentley/imodeljs-common";
-import {
-  ActivityMessageDetails, ActivityMessageEndReason, IModelApp, NotifyMessageDetails, OutputMessagePriority, OutputMessageType, QuantityType,
-} from "@bentley/imodeljs-frontend";
-import { Format, FormatProps, FormatterSpec, FormatTraits, UnitProps, UnitsProvider } from "@bentley/imodeljs-quantity";
-import { DateFormatter, IconSpecUtilities, ParseResults, PropertyDescription, PropertyRecord, PropertyValue, PropertyValueFormat, RelativePosition, TimeDisplay } from "@bentley/ui-abstract";
-import {
-  adjustDateToTimezone, ColorPickerButton, ColorPickerDialog, ColorPickerPopup, ColorSwatch, ColumnDescription, DatePickerPopupButton, DatePickerPopupButtonProps,
-  IntlFormatter, LineWeightSwatch, ParsedInput, QuantityInput, Table, TableDataChangeEvent, TableDataProvider, WeightPickerButton,
-} from "@bentley/ui-components";
-import {
-  BetaBadge, BlockText, BodyText, Button, ButtonSize, ButtonType, Checkbox, CheckListBox, CheckListBoxItem, CheckListBoxSeparator, ContextMenuItem,
-  DisabledText, ExpandableBlock, ExpandableList, FeaturedTile, Headline, HorizontalAlignment, HorizontalTabs, Icon, IconInput, Input, InputStatus, LabeledInput,
-  LabeledSelect, LabeledTextarea, LabeledThemedSelect, LabeledToggle, LeadingText, Listbox, ListboxItem, LoadingPrompt, LoadingSpinner, LoadingStatus,
-  MinimalFeaturedTile, MinimalTile, MutedText, NewBadge, NumberInput, NumericInput, Popup, ProgressBar, ProgressSpinner, Radio, ReactMessage,
-  SearchBox, Select, SettingsContainer, SettingsTabEntry, Slider, SmallText, Spinner, SpinnerSize, SplitButton, Subheading, Textarea, ThemedSelect, Tile, Title,
-  Toggle, ToggleButtonType, UnderlinedButton, VerticalTabs,
-} from "@bentley/ui-core";
-import { MessageManager, ModalDialogManager, QuantityFormatSettingsPage, ReactNotifyMessageDetails, UiFramework } from "@bentley/ui-framework";
-import { SampleAppIModelApp } from "../../..";
-import { ComponentExampleCategory, ComponentExampleProps } from "./ComponentExamples";
-import { SampleContextMenu } from "./SampleContextMenu";
-import { SampleExpandableBlock } from "./SampleExpandableBlock";
-import { SampleImageCheckBox } from "./SampleImageCheckBox";
-import { SamplePopupContextMenu } from "./SamplePopupContextMenu";
-import { FormatPopupButton } from "./FormatPopupButton";
-import { AccudrawSettingsPageComponent } from "../Settings";
-import { TableExampleContent } from "../../contentviews/TableExampleContent";
-
-function MySettingsPage() {
-  const tabs: SettingsTabEntry[] = [
-    {
-      itemPriority: 10, tabId: "Quantity", pageWillHandleCloseRequest: true, label: "Quantity", tooltip: "Quantity Format Settings", icon: "icon-measure",
-      page: <QuantityFormatSettingsPage initialQuantityType={QuantityType.Length} availableUnitSystems={new Set(["metric", "imperial", "usCustomary", "usSurvey"])} />,
-    },
-    {
-      itemPriority: 20, tabId: "Accudraw", label: "Accudraw", tooltip: "Accudraw Settings", icon: "icon-paintbrush",
-      page: <AccudrawSettingsPageComponent />,
-    },
-    { itemPriority: 30, tabId: "page3", label: "page3", page: <div>Page 3</div> },
-    { itemPriority: 40, tabId: "page4", label: "page4", subLabel: "disabled page4", isDisabled: true, page: <div>Page 4</div> },
-  ];
-
-  return (
-    <div style={{ display: "flex", width: "100%", height: "100%" }}>
-      <SettingsContainer tabs={tabs} settingsManager={UiFramework.settingsManager} />
-    </div>
-  );
-}
-
-function setFormatTrait(formatProps: FormatProps, trait: FormatTraits, setActive: boolean) {
-  const traitStr = Format.getTraitString(trait);
-  if (undefined === traitStr)
-    return;
-  let formatTraits: string[] | undefined;
-  if (setActive) {
-    // setting trait
-    if (!formatProps.formatTraits) {
-      formatTraits = [traitStr];
-    } else {
-      const traits = Array.isArray(formatProps.formatTraits) ? formatProps.formatTraits : formatProps.formatTraits.split(/,|;|\|/);
-      if (!traits.find((traitEntry) => traitStr === traitEntry)) {
-        formatTraits = [...traits, traitStr];
-      }
-    }
-  } else {
-    // clearing trait
-    if (!formatProps.formatTraits)
-      return;
-    const traits = Array.isArray(formatProps.formatTraits) ? formatProps.formatTraits : formatProps.formatTraits.split(/,|;|\|/);
-    formatTraits = traits.filter((traitEntry) => traitEntry !== traitStr);
-  }
-  return { ...formatProps, formatTraits };
-}
-
-function provideSecondaryChildren(formatProps: FormatProps, fireFormatChange: (newProps: FormatProps) => void) {
-  const inProps = formatProps;
-  const onChange = fireFormatChange;
-  const handleUseThousandsSeparatorChange = (e: React.ChangeEvent<HTMLInputElement>) => {
-    const newProps = setFormatTrait(inProps, FormatTraits.Use1000Separator, e.target.checked);
-    if (newProps)
-      onChange(newProps);
-  };
-
-  return (
-    <>
-      <span className={"uicore-label"}>Secondary (1000 sep)</span>
-      <Checkbox checked={Format.isFormatTraitSetInProps(formatProps, FormatTraits.Use1000Separator)} onChange={handleUseThousandsSeparatorChange} />
-    </>
-  );
-}
-
-function providePrimaryChildren(formatProps: FormatProps, fireFormatChange: (newProps: FormatProps) => void) {
-  const inProps = formatProps;
-  const onChange = fireFormatChange;
-  const handleUseThousandsSeparatorChange = (e: React.ChangeEvent<HTMLInputElement>) => {
-    const newProps = setFormatTrait(inProps, FormatTraits.Use1000Separator, e.target.checked);
-    if (newProps)
-      onChange(newProps);
-  };
-
-  return (
-    <>
-      <span className={"uicore-label"}>Primary (1000 sep)</span>
-      <Checkbox checked={Format.isFormatTraitSetInProps(formatProps, FormatTraits.Use1000Separator)} onChange={handleUseThousandsSeparatorChange} />
-    </>
-  );
-}
-
-async function provideFormatSpec(formatProps: FormatProps, persistenceUnit: UnitProps, unitsProvider: UnitsProvider, formatName?: string) {
-  const actualFormat = await Format.createFromJSON(formatName ?? "custom", unitsProvider, formatProps);
-  return FormatterSpec.create(actualFormat.name, actualFormat, unitsProvider, persistenceUnit);
-}
-
-function NumericFormatPopup({ persistenceUnitName, initialMagnitude }: { persistenceUnitName: string, initialMagnitude: number }) {
-  const initialFormatProps: FormatProps = {
-    formatTraits: ["keepSingleZero", "applyRounding", "showUnitLabel", "trailZeroes"],
-    precision: 4,
-    type: "Decimal",
-    uomSeparator: " ",
-    decimalSeparator: ".",
-  };
-
-  const [formatterSpec, setFormatterSpec] = React.useState<FormatterSpec>();
-  const [formattedValue, setFormattedValue] = React.useState<string>();
-  const handleFormatChange = React.useCallback((inProps: FormatProps) => {
-    async function fetchFormatSpec(formatProps: FormatProps) {
-      const unitsProvider = IModelApp.quantityFormatter.unitsProvider;
-      if (formatterSpec) {
-        const pu = formatterSpec.persistenceUnit;
-        if (pu) {
-          const actualFormat = await Format.createFromJSON("custom", unitsProvider, formatProps);
-          await actualFormat.fromJSON(unitsProvider, formatProps);
-          const newSpec = await FormatterSpec.create(actualFormat.name, actualFormat, unitsProvider, pu);
-          setFormattedValue(newSpec.applyFormatting(initialMagnitude));
-          setFormatterSpec(newSpec);
-        }
-      }
-    }
-    fetchFormatSpec(inProps); // eslint-disable-line @typescript-eslint/no-floating-promises
-  }, [formatterSpec, initialMagnitude]);
-
-  React.useEffect(() => {
-    async function fetchInitialFormatSpec() {
-      const unitsProvider = IModelApp.quantityFormatter.unitsProvider;
-      const pu = await unitsProvider.findUnitByName(persistenceUnitName);
-      if (pu) {
-        const newSpec = await provideFormatSpec(initialFormatProps, pu, unitsProvider);
-        setFormattedValue(newSpec.applyFormatting(initialMagnitude));
-        setFormatterSpec(newSpec);
-      }
-    }
-
-    if (undefined === formatterSpec)
-      fetchInitialFormatSpec(); // eslint-disable-line @typescript-eslint/no-floating-promises
-  }, [formatterSpec, persistenceUnitName, initialMagnitude, initialFormatProps]);
-
-  return (
-    <div style={{ display: "flex", alignItems: "center" }}>
-      { (formatterSpec && formattedValue) &&
-        <>
-          <span>{formattedValue}</span>
-          <FormatPopupButton initialFormat={formatterSpec.format.toJSON()} showSample={true} onFormatChange={handleFormatChange}
-            initialMagnitude={initialMagnitude} unitsProvider={IModelApp.quantityFormatter.unitsProvider} persistenceUnit={formatterSpec.persistenceUnit}
-            provideFormatSpec={provideFormatSpec}
-            providePrimaryChildren={providePrimaryChildren}
-            provideSecondaryChildren={provideSecondaryChildren}
-          />
-        </>
-      }
-    </div>
-  );
-}
-
-function WrappedSelect() {
-  const [currentValue, setCurrentValue] = React.useState(3);
-  const handleValueChange = React.useCallback((value: number) => {
-    IModelApp.notifications.outputMessage(new NotifyMessageDetails(OutputMessagePriority.Info, `Set select value to ${value.toString()}`));
-    setCurrentValue(value);
-  }, []);
-
-  return (
-    <div style={{ display: "flex", alignItems: "center" }}>
-      <Select
-        value={currentValue}
-        onChange={(event) => handleValueChange(Number.parseInt(event.target.value, 10))}
-        options={[
-          { label: "Option 0", value: 0 },
-          { label: "Option 1", value: 1 },
-          { label: "Option 2", value: 2 },
-          { label: "Option 3", value: 3 },
-        ]} />
-      <button onClick={() => handleValueChange(0)}>0</button>
-      <button onClick={() => handleValueChange(1)}>1</button>
-      <button onClick={() => handleValueChange(2)}>2</button>
-      <button onClick={() => handleValueChange(3)}>3</button>
-    </div>
-  );
-}
-
-function NestedPopup({ closeOnNestedPopupOutsideClick }: { closeOnNestedPopupOutsideClick?: boolean }) {
-  const [showPopup, setShowPopup] = React.useState(false);
-  const [currentDate, setCurrentDate] = React.useState(new Date());
-
-  const handleOnDateChange = React.useCallback((day: Date) => {
-    setCurrentDate(day);
-  }, []);
-
-  const buttonRef = React.useRef<HTMLButtonElement>(null);
-  const togglePopup = React.useCallback(() => {
-    setShowPopup(!showPopup);
-  }, [showPopup]);
-
-  const handleClose = React.useCallback(() => {
-    setShowPopup(false);
-  }, []);
-
-  return (
-    <div>
-      <button onClick={togglePopup} ref={buttonRef}>{showPopup ? "Close" : "Open"}</button>
-
-      <Popup isOpen={showPopup} position={RelativePosition.Bottom} target={buttonRef.current}
-        onClose={handleClose} showArrow={true} showShadow={true} closeOnNestedPopupOutsideClick={closeOnNestedPopupOutsideClick}>
-        <div style={{ display: "flex", alignItems: "center" }}>
-          <LabeledInput label="Date" value={currentDate.toLocaleDateString()} disabled />
-          <DatePickerPopupButton selected={currentDate} onDateChange={handleOnDateChange} />
-        </div>
-      </Popup>
-    </div>
-  );
-}
-
-function exoticStep(direction: string) {
-  if (direction === "up")
-    return .5;
-  return .1;
-}
-
-function parseDollar(stringValue: string) {
-  const noDollarSign = stringValue.replace(/^\$/, "");
-  let n = parseFloat(noDollarSign);
-  if (isNaN(n) || !isFinite(n))
-    n = 0;
-  return n;
-}
-
-function formatDollar(num: number | undefined | null, fallback: string) {
-  if (undefined === num || null === num)
-    return fallback;
-
-  return `$${num.toFixed(2)}`;
-}
-
-function fahrenheitToCelsius(f: number) {
-  return (f - 32) * 5 / 9;
-}
-
-function parseStringToCelsius(userInput: string): ParseResults {
-  let convertFromFahrenheit = false;
-  let temperatureStr = userInput;
-  // if explicitly specified honor specification
-  if (userInput.endsWith("f") || userInput.endsWith("F")) {
-    convertFromFahrenheit = true;
-    temperatureStr = userInput.slice(0, userInput.length - 1);
-  } else if (userInput.endsWith("c") || userInput.endsWith("C")) {
-    convertFromFahrenheit = false;
-    temperatureStr = userInput.slice(0, userInput.length - 1);
-  }
-
-  try {
-    let temperature = Number.parseFloat(temperatureStr);
-    if (Number.isNaN(temperature))
-      return { parseError: "unable to parse temperature" };
-    if (convertFromFahrenheit)
-      temperature = fahrenheitToCelsius(temperature);
-    return { value: temperature };
-  } catch (_e) {
-    return { parseError: "unable to parse temperature" };
-  }
-}
-
-function formatCelsiusValue(temperature: number): string {
-  return `${temperature.toFixed(1)}C`;
-}
-
-/** An example formatter that both formats and parses dates. */
-class MdyFormatter implements DateFormatter {
-  private _formatter = new Intl.DateTimeFormat(undefined,
-    {
-      year: "numeric",    /* "2-digit", "numeric" */
-      month: "2-digit",   /* "2-digit", "numeric", "narrow", "short", "long" */
-      day: "2-digit",     /* "2-digit", "numeric" */
-    });
-
-  public formateDate(date: Date) {
-    const formatParts = this._formatter.formatToParts(date);
-    const month = formatParts.find((part) => part.type === "month")!.value;
-    const day = formatParts.find((part) => part.type === "day")!.value;
-    const year = formatParts.find((part) => part.type === "year")!.value;
-    return `${month}-${day}-${year}`;
-  }
-
-  public parseDate(dateString: string) {
-    const mdy = dateString.split("-").filter((value) => !!value);
-    if (mdy.length !== 3) return undefined;
-    const month = parseInt(mdy[0], 10);
-    const day = parseInt(mdy[1], 10);
-    const year = parseInt(mdy[2], 10);
-
-    // validate
-    if (isNaN(month) || month < 0 || month > 12) return undefined;
-    if (isNaN(day) || day < 0 || day > 31) return undefined;
-    if (isNaN(year) || year < 1800 || year > 2300) return undefined;
-
-    return new Date(year, month - 1, day);
-  }
-}
-
-/** A custom date formatter - no parser so edit field will be read only */
-const customDayFormatter = new Intl.DateTimeFormat(undefined,
-  {
-    weekday: "long",    /* "narrow", "short", "long" */
-    year: "numeric",    /* "2-digit", "numeric" */
-    month: "2-digit",   /* "2-digit", "numeric", "narrow", "short", "long" */
-    day: "2-digit",     /* "2-digit", "numeric" */
-  });
-
-/* eslint-disable no-console */
-// eslint-disable-next-line @typescript-eslint/naming-convention
-export function DatePickerHost(props: DatePickerPopupButtonProps) {
-  const { onDateChange, selected, ...otherProp } = props;
-  const [currentDate, setCurrentDate] = React.useState(selected);
-
-  const handleOnDateChange = React.useCallback((day: Date) => {
-    onDateChange && onDateChange(day);
-    setCurrentDate(day);
-  }, [onDateChange]);
-
-  return (
-    <DatePickerPopupButton selected={currentDate} onDateChange={handleOnDateChange} {...otherProp} />
-  );
-}
-
-export function WeightPickerHost(props: { activeWeight: number, onLineWeightPick: ((weight: number) => void) }) {
-  const { onLineWeightPick, activeWeight } = props;
-  const [currentWeight, setCurrentWeight] = React.useState(activeWeight);
-
-  const handleWeightPick = React.useCallback((weight: number) => {
-    onLineWeightPick && onLineWeightPick(weight);
-    setCurrentWeight(weight);
-  }, [onLineWeightPick]);
-
-  return (
-    <WeightPickerButton style={{ width: "max-content" }} activeWeight={currentWeight} onLineWeightPick={handleWeightPick} />
-  );
-}
-
-// eslint-disable-next-line @typescript-eslint/naming-convention
-export function ColorPickerToggle() {
-  const [colorDialogTitle] = React.useState("Select Color");
-  const [selectedColor, setSelectedColor] = React.useState(ColorDef.red);
-  const handleBackgroundColorDialogOk = React.useCallback((newColorDef: ColorDef) => {
-    ModalDialogManager.closeDialog();
-    setSelectedColor(newColorDef);
-  }, []);
-
-  const handleBackgroundColorDialogCancel = React.useCallback(() => {
-    ModalDialogManager.closeDialog();
-  }, []);
-
-  const presetColors = React.useRef(
-    [
-      ColorDef.create(ColorByName.red),
-      ColorDef.create(ColorByName.orange),
-      ColorDef.create(ColorByName.yellow),
-      ColorDef.create(ColorByName.green),
-      ColorDef.create(ColorByName.blue),
-      ColorDef.create(ColorByName.indigo),
-      ColorDef.create(ColorByName.violet),
-      ColorDef.create(ColorByName.black),
-      ColorDef.create(ColorByName.white),
-      ColorDef.create(ColorByName.cyan),
-      ColorDef.create(ColorByName.fuchsia),
-      ColorDef.create(ColorByName.tan),
-      ColorDef.create(ColorByName.gray),
-      ColorDef.create(ColorByName.brown),
-      ColorDef.create(ColorByName.purple),
-      ColorDef.create(ColorByName.olive),
-    ]);
-
-  const handleBgColorClick = React.useCallback((newColor: ColorDef, e: React.MouseEvent<Element, MouseEvent>) => {
-    e.preventDefault();
-    ModalDialogManager.openDialog(<ColorPickerDialog dialogTitle={colorDialogTitle} color={newColor} colorPresets={presetColors.current}
-      onOkResult={handleBackgroundColorDialogOk} onCancelResult={handleBackgroundColorDialogCancel} />);
-  }, [presetColors, handleBackgroundColorDialogOk, colorDialogTitle, handleBackgroundColorDialogCancel]);
-
-  return (
-    <ColorSwatch className="map-manager-base-item-color" colorDef={selectedColor} round={false} onColorPick={handleBgColorClick} />
-  );
-}
-
-/** Creates a Component Example */
-export const createComponentExample = (title: string, description: string | undefined, content: React.ReactNode): ComponentExampleProps => {
-  return { title, description, content };
-};
-
-/** Provides Component Examples */
-export class ComponentExamplesProvider {
-  private static get badgeSamples(): ComponentExampleCategory {
-    return {
-      title: "Badge",
-      examples: [
-        createComponentExample("BetaBadge", undefined, <BetaBadge />),
-        createComponentExample("NewBadge", undefined, <NewBadge />),
-      ],
-    };
-  }
-
-  private static get buttonSamples(): ComponentExampleCategory {
-    return {
-      title: "Button",
-      examples: [
-        createComponentExample("Basic Button", "Primary Button", <Button>Primary Button</Button>),
-        createComponentExample("Disabled Button", "Button with disabled prop", <Button disabled>Disabled Button</Button>),
-        createComponentExample("Blue Button", "Button with ButtonType.Blue", <Button buttonType={ButtonType.Blue}>Blue Button</Button>),
-        createComponentExample("Hollow Button", "Button with ButtonType.Hollow", <Button buttonType={ButtonType.Hollow}>Hollow Button</Button>),
-        createComponentExample("Large Basic Button", "Primary Button with size={ButtonSize.Large}", <Button size={ButtonSize.Large}>Primary Button</Button>),
-        createComponentExample("Large Disabled Button", "Button with disabled and size={ButtonSize.Large} props", <Button disabled size={ButtonSize.Large}>Disabled Button</Button>),
-        createComponentExample("Large Blue Button", "Button with ButtonType.Blue and size={ButtonSize.Large}", <Button buttonType={ButtonType.Blue} size={ButtonSize.Large}>Blue Button</Button>),
-        createComponentExample("Large Hollow Button", "Button with ButtonType.Hollow and size={ButtonSize.Large}", <Button buttonType={ButtonType.Hollow} size={ButtonSize.Large}>Hollow Button</Button>),
-        createComponentExample("Underlined Button", "UnderlinedButton component",
-          <UnderlinedButton
-            onActivate={() => Logger.logInfo(SampleAppIModelApp.loggerCategory(this), `UnderlinedButton activated`)}
-            onClick={(e) => {
-              e.preventDefault();
-              e.stopPropagation();
-              Logger.logInfo(SampleAppIModelApp.loggerCategory(this), `UnderlinedButton clicked`);
-            }}>
-            Underlined Button
-          </UnderlinedButton>),
-      ],
-    };
-  }
-
-  private static get checkListBoxSamples(): ComponentExampleCategory {
-    return {
-      title: "CheckListBox",
-      examples: [
-        createComponentExample("CheckListBox", undefined,
-          <CheckListBox>
-            <CheckListBoxItem label="Item 1" />
-            <CheckListBoxItem label="Item 2" />
-            <CheckListBoxItem label="Item 3" />
-          </CheckListBox>),
-        createComponentExample("CheckListBox with separator", undefined,
-          <CheckListBox>
-            <CheckListBoxItem label="Item 1" />
-            <CheckListBoxItem label="Item 2" />
-            <CheckListBoxSeparator />
-            <CheckListBoxItem label="Item 3" />
-            <CheckListBoxItem label="Item 4" />
-          </CheckListBox>),
-      ],
-    };
-  }
-
-  private static get colorSamples(): ComponentExampleCategory {
-    const colorDef = ColorDef.blue;
-    const handleColorPick = (color: ColorDef) => {
-      console.log(`color picked: ${color.toRgbaString()}`);
-    };
-
-    const onPopupClose = (color: ColorDef) => {
-      const msg = `popup color value: ${color.toRgbaString()}`;
-      console.log(msg);
-      IModelApp.notifications.outputMessage(new NotifyMessageDetails(OutputMessagePriority.Info, msg));
-    };
-
-    return {
-      title: "Color Controls",
-      examples: [
-        createComponentExample("Color Swatch", undefined,
-          <ColorSwatch colorDef={colorDef} onColorPick={handleColorPick} />),
-        createComponentExample("Color Picker Button", undefined,
-          <ColorPickerButton initialColor={colorDef} onColorPick={handleColorPick} />),
-        createComponentExample("Color Picker Button", "with Caret",
-          <ColorPickerButton initialColor={colorDef} onColorPick={handleColorPick} showCaret />),
-        createComponentExample("Color Picker Button", "disabled with Caret",
-          <ColorPickerButton initialColor={colorDef} onColorPick={handleColorPick} disabled showCaret />),
-        createComponentExample("Color Picker Button", "Round with Caret",
-          <ColorPickerButton initialColor={colorDef} onColorPick={handleColorPick} round showCaret />),
-        createComponentExample("Color Picker Dialog", undefined, <ColorPickerToggle />),
-        createComponentExample("Color Picker Popup", undefined, <ColorPickerPopup initialColor={colorDef} onClose={onPopupClose} />),
-        createComponentExample("Color Picker Popup", "with Caret", <ColorPickerPopup initialColor={colorDef} onClose={onPopupClose} showCaret />),
-        createComponentExample("Color Picker Popup", "disabled with Caret", <ColorPickerPopup initialColor={colorDef} onClose={onPopupClose} disabled showCaret />),
-      ],
-    };
-  }
-
-  private static get weightSamples(): ComponentExampleCategory {
-    const handleWeightPick = (weight: number) => {
-      const msg = `weight picked: ${weight}`;
-      IModelApp.notifications.outputMessage(new NotifyMessageDetails(OutputMessagePriority.Info, msg));
-    };
-
-    return {
-      title: "Weight Controls",
-      examples: [
-        createComponentExample("Weight Swatch 1", undefined,
-          <LineWeightSwatch weight={1} style={{ width: "100px" }} onClick={() => handleWeightPick(1)} />),
-        createComponentExample("Weight Swatch 5", undefined,
-          <LineWeightSwatch weight={5} style={{ width: "100px" }} onClick={() => handleWeightPick(5)} />),
-        createComponentExample("Weight Picker Button", undefined,
-          <WeightPickerHost activeWeight={3} onLineWeightPick={handleWeightPick} />),
-      ],
-    };
-  }
-
-  private static get datePickerSample(): ComponentExampleCategory {
-    const londonDate = adjustDateToTimezone(new Date(), 1 * 60);
-    const laDate = adjustDateToTimezone(new Date(), -7 * 60);
-    // example showing converting to UTC time and using that to format.
-    const msPerHour = 60 * 60 * 1000;
-    const tzOffset = -4; // this should be similar to Math.floor(.5 + location.longitudeDegrees / 15.0);
-    const tzOffsetMs = tzOffset * msPerHour; // offset to project
-    const projectSunrise = new Date(Date.UTC(1999, 3, 15, 7, 30) + tzOffsetMs); // this should be same as time returned from calculateSunriseOrSunset
-    const projectSunset = new Date(Date.UTC(1999, 3, 15, 20, 30) + tzOffsetMs); // this should be same as time returned from calculateSunriseOrSunset
-    const projectSunriseMs = projectSunrise.getTime();
-    const projectSunsetMs = projectSunset.getTime();
-    const projectSunTimeMs = Date.UTC(1999, 3, 15, 9, 30) + tzOffsetMs;  // this should be same as displayStyle.settings.sunTime
-    const dateFormatter = new Intl.DateTimeFormat("default", { month: "numeric", day: "numeric", timeZone: "UTC" } as any);
-    const timeFormatter = new Intl.DateTimeFormat("default", { timeStyle: "short", timeZone: "UTC" } as any);
-    const monthLetterFormatter = new Intl.DateTimeFormat("default", { month: "narrow", timeZone: "UTC" } as any);
-    const projectDate = dateFormatter.format(new Date(projectSunriseMs - tzOffsetMs));
-    const projectSunriseTime = timeFormatter.format(new Date(projectSunriseMs - tzOffsetMs));
-    const projectSunsetTime = timeFormatter.format(new Date(projectSunsetMs - tzOffsetMs));
-    const projectSunTime = timeFormatter.format(new Date(projectSunTimeMs - tzOffsetMs));
-    const month = monthLetterFormatter.format(new Date(projectSunriseMs - tzOffsetMs));
-
-    return {
-      title: "DatePicker",
-      examples: [
-        createComponentExample("Date Picker Popup", undefined, <DatePickerHost selected={new Date()} />),
-        createComponentExample("Date Picker Popup w/input", undefined, <DatePickerHost selected={new Date()} displayEditField={true} />),
-        createComponentExample("Date Picker Popup w/input & 12h time", undefined, <DatePickerHost selected={new Date()} displayEditField={true} timeDisplay={TimeDisplay.H12MC} />),
-        createComponentExample("Date Picker Popup w/input & 24h time", undefined, <DatePickerHost selected={new Date()} displayEditField={true} timeDisplay={TimeDisplay.H24MS} />),
-        createComponentExample("Date Picker Popup w/London date & time", undefined, <DatePickerHost selected={londonDate} displayEditField={true} timeDisplay={TimeDisplay.H12MSC} />),
-        createComponentExample("Date Picker Popup w/LA date & time", undefined, <DatePickerHost selected={laDate} displayEditField={true} timeDisplay={TimeDisplay.H12MSC} />),
-        createComponentExample("Date Picker Popup w/custom formatter", undefined, <DatePickerHost selected={new Date()} displayEditField={true} dateFormatter={new IntlFormatter(customDayFormatter)} />),
-        createComponentExample("Date Picker Popup w/IntlFormatter", undefined, <DatePickerHost fieldStyle={{ width: "16em" }} selected={new Date()} displayEditField={true} timeDisplay={TimeDisplay.H12MSC} dateFormatter={new IntlFormatter()} />),
-        createComponentExample("Date Picker Popup w/MDY Formatter", undefined, <DatePickerHost selected={new Date()} displayEditField={true} timeDisplay={TimeDisplay.H12MSC} dateFormatter={new MdyFormatter()} />),
-        createComponentExample("Date Formatting", undefined,
-          <div className="component-examples-date-sample">
-            <span>{`date: ${projectDate}`}</span>
-            <span>{`monthLetter: ${month}`}</span>
-            <span>{`sunrise: ${projectSunriseTime}`}</span>
-            <span>{`sun time: ${projectSunTime}`}</span>
-            <span>{`sunset: ${projectSunsetTime}`}</span>
-          </div>),
-      ],
-    };
-  }
-
-  private static get contextMenuSample(): ComponentExampleCategory {
-    return {
-      title: "ContextMenu",
-      examples: [
-        createComponentExample("ContextMenu", undefined, <UnderlinedButton onActivate={() => SampleContextMenu.showContextMenu()}> Open ContextMenu</UnderlinedButton>),
-        createComponentExample("Popup with ContextMenu", undefined, <SamplePopupContextMenu />),
-      ],
-    };
-  }
-
-  private static get expandableListBlockSamples(): ComponentExampleCategory {
-    return {
-      title: "ExpandableList/Block",
-      examples: [
-        createComponentExample("ExpandableList", "ExpandableList with one ExpandableBlock",
-          <ExpandableList className="uicore-full-width">
-            <SampleExpandableBlock title="Test" isExpanded={true} onClick={() => { }}>
-              Hello World!
-            </SampleExpandableBlock>
-          </ExpandableList>),
-        createComponentExample("ExpandableList w/ singleExpandOnly", "ExpandableList with singleExpandOnly prop",
-          <ExpandableList className="uicore-full-width" singleExpandOnly={true} defaultActiveBlock={0}>
-            <ExpandableBlock title="Test1" isExpanded={false} onClick={() => { }}>
-              Hello World 1
-            </ExpandableBlock>
-            <ExpandableBlock title="Test2" isExpanded={false} onClick={() => { }}>
-              Hello World 2
-            </ExpandableBlock>
-            <ExpandableBlock title="Test3" isExpanded={false} onClick={() => { }}>
-              Hello World 3
-            </ExpandableBlock>
-          </ExpandableList>),
-        createComponentExample("ExpandableList w/ singleIsCollapsible", "ExpandableList with singleIsCollapsible prop",
-          <ExpandableList className="uicore-full-width" singleExpandOnly={true} singleIsCollapsible={true} defaultActiveBlock={0}>
-            <ExpandableBlock title="Test1" isExpanded={false} onClick={() => { }}>
-              Hello World 1
-            </ExpandableBlock>
-            <ExpandableBlock title="Test2" isExpanded={false} onClick={() => { }}>
-              Hello World 2
-            </ExpandableBlock>
-            <ExpandableBlock title="Test3" isExpanded={false} onClick={() => { }}>
-              Hello World 3
-            </ExpandableBlock>
-          </ExpandableList>),
-      ],
-    };
-  }
-
-<<<<<<< HEAD
-  private static get tableSamples(): ComponentExampleCategory {
-=======
-  private static get mergedCellsSamples(): ComponentExampleCategory {
->>>>>>> ba767253
-    const testRecord = (valueString: string): PropertyRecord => {
-      const value: PropertyValue = {
-        value: valueString,
-        displayValue: valueString,
-        valueFormat: PropertyValueFormat.Primitive,
-      };
-      const description: PropertyDescription = {
-        name: "1",
-        typename: "text",
-        displayLabel: "column",
-      };
-      return new PropertyRecord(value, description);
-    };
-
-<<<<<<< HEAD
-    const rowData = [
-      {
-        key: "row1",
-        cells: [
-          { key: "1", record: testRecord("Cell 1-1 text") },
-          { key: "2", record: testRecord("Cell 1-2 text") },
-          { key: "3", record: testRecord("Cell 1-3 text") },
-          { key: "4", record: testRecord("Cell 1-4 text") }],
-      },
-      {
-        key: "row2",
-        cells: [
-          { key: "1", record: testRecord("Cell 2-1 text") },
-          { key: "2", record: testRecord("Text in the merged cells (2-2, 2-3)"), mergedCellsCount: 2, alignment: HorizontalAlignment.Center },
-          { key: "3", record: testRecord("") },
-          { key: "4", record: testRecord("Cell 2-4 text") }],
-      },
-      {
-        key: "row3",
-        cells: [
-          { key: "1", record: testRecord("Cell 3-1 text") },
-          { key: "2", record: testRecord("Cell 3-2 text") },
-          { key: "3", record: testRecord("Cell 3-3 text") },
-          { key: "4", record: testRecord("Cell 3-4 text") }],
-      },
-=======
-    const rowData = [{
-      key: "row1",
-      cells: [
-        { key: "1", record: testRecord("Cell 1 text") },
-        { key: "2", record: testRecord("Text in the merged cells (2, 3)"), mergedCellsCount: 2, alignment: HorizontalAlignment.Center },
-        { key: "3", record: testRecord("") },
-        { key: "4", record: testRecord("Cell 4 text") }],
-    },
->>>>>>> ba767253
-    ];
-    const onColumnsChanged = new TableDataChangeEvent();
-    const onRowsChanged = new TableDataChangeEvent();
-    const dataProvider: TableDataProvider = {
-      getColumns: async (): Promise<ColumnDescription[]> => [
-        { key: "1", label: "Column1", resizable: true },
-        { key: "2", label: "Column2", resizable: true },
-        { key: "3", label: "Column3", resizable: true },
-        { key: "4", label: "Column4", resizable: true }],
-      getRowsCount: async () => rowData.length,
-      getRow: async (index: number) => rowData[index],
-      sort: async () => { },
-      onColumnsChanged,
-      onRowsChanged,
-    };
-
-    return {
-<<<<<<< HEAD
-      title: "Tables",
-      examples: [
-        createComponentExample("Basic Table", "Table with merged cells",
-          <div style={{ height: "115px", width: "100%" }}> <Table dataProvider={dataProvider} /></div>),
-        createComponentExample("Table w/options", "Table with filters and edit cells",
-          <div style={{ height: "360px", width: "100%" }}><TableExampleContent /></div>),
-=======
-      title: "Merged Table Cells",
-      examples: [
-        createComponentExample("Table", "Table with merged cells",
-          <Table
-            dataProvider={dataProvider}
-          />),
->>>>>>> ba767253
-      ],
-    };
-  }
-
-  private static get inputsSamples(): ComponentExampleCategory {
-    return {
-      title: "Inputs",
-      examples: [
-        createComponentExample("Basic Input", "Input with placeholder", <Input placeholder="Basic Input" />),
-        createComponentExample("Disabled Input", "Input with disabled prop", <Input placeholder="Disabled Input" disabled />),
-
-        createComponentExample("Check Box", "Basic Check Box", <Checkbox label="Basic Check Box" />),
-        createComponentExample("Check Box Set", "Set of Check Boxes",
-          <div>
-            <Checkbox label="First" />
-            <Checkbox label="Success" status={InputStatus.Success} />
-            <Checkbox label="Warning" status={InputStatus.Warning} />
-            <Checkbox label="Error" status={InputStatus.Error} />
-          </div>),
-        createComponentExample("Disabled Check Box", "Check Box with disabled prop", <Checkbox label="Disabled Check Box" disabled />),
-        createComponentExample("Indeterminate Check Box", "Check Box with indeterminate prop", <Checkbox label="Indeterminate Check Box" indeterminate />),
-        createComponentExample("Check Box with text after", "Check Box with <label> after", <div><Checkbox id="cb1" />&nbsp;&nbsp;<label htmlFor="cb1">This is text in a span</label></div>),
-
-        createComponentExample("Radio Button", "Basic Radio Buttons",
-          <div>
-            <Radio label="Radio Button 1" name="demo1" value="option-1" />
-            <Radio label="Radio Button 2" name="demo1" value="option-2" />
-            <Radio label="Radio Button 3" name="demo1" value="option-3" />
-          </div>),
-        createComponentExample("Disabled Radio Button", "Radio Button with disabled prop", <Radio label="Disabled Radio Button" name="demo1" disabled />),
-
-        createComponentExample("Basic Textarea", "Textarea with placeholder", <Textarea placeholder="Basic Textarea" />),
-        createComponentExample("Disabled Textarea", "Textarea with disabled prop", <Textarea placeholder="Disabled Textarea" disabled />),
-
-        createComponentExample("Number Input .25 step", "New Numeric Input component", <NumberInput value={10.5} precision={2} step={0.25} containerClassName="uicore-full-width" />),
-        createComponentExample("Number Input .25 step w/snap", "New Numeric Input component", <NumberInput value={10.5} precision={2} step={0.25} snap containerClassName="uicore-full-width" />),
-        createComponentExample("Number Input .25 step w/snap custom format and parser", "New Numeric Input component", <NumberInput value={10.5} format={formatDollar} parse={parseDollar} precision={2} step={0.25} snap containerClassName="uicore-full-width" />),
-        createComponentExample("Number Input w/touch buttons", "New Numeric Input component", <NumberInput value={10.5} precision={2} step={.5} snap showTouchButtons containerClassName="uicore-full-width" />),
-        createComponentExample("Number Input w/snap  & custom step", "New Numeric Input component", <NumberInput value={10.5} precision={2} step={exoticStep} snap containerClassName="uicore-full-width" />),
-        createComponentExample("Number Input w/placeholder", "New Numeric Input component", <NumberInput placeholder="Enter Input" precision={2} step={0.25} containerClassName="uicore-full-width" />),
-        createComponentExample("Icon Input", "Icon Input component", <IconInput placeholder="Icon Input" icon={<Icon iconSpec="icon-placeholder" />} containerClassName="uicore-full-width" />),
-        createComponentExample("Labeled Input", "Labeled Input component", <LabeledInput label="Labeled Input" placeholder="Labeled Input" className="uicore-full-width" />),
-        createComponentExample("Labeled Input", "Labeled Input Icon", <LabeledInput label="Labeled Input with icon" placeholder="Labeled Input with Icon" status={InputStatus.Success} />),
-        createComponentExample("Labeled Input Warning", "Labeled Input Warning", <LabeledInput label="Labeled Input Warning" placeholder="Labeled Input Warning" status={InputStatus.Warning} />),
-        createComponentExample("Labeled Input Error", "Labeled Input Error", <LabeledInput label="Labeled Input Error" placeholder="Labeled Input Error" status={InputStatus.Error} />),
-        createComponentExample("Labeled Textarea", "Labeled Textarea component", <LabeledTextarea label="Labeled Textarea" placeholder="Labeled Textarea" className="uicore-full-width" />),
-
-        createComponentExample("Image Checkbox", "ImageCheckbox with WebFonts", <SampleImageCheckBox imageOn="icon-more-circular" imageOff="icon-more-vertical-circular" />),
-        createComponentExample("Image Checkbox", "ImageCheckbox with SVG fonts", <SampleImageCheckBox imageOn={IconSpecUtilities.createSvgIconSpec(moreSvg)} imageOff={IconSpecUtilities.createSvgIconSpec(moreVerticalSvg)} />),
-
-        createComponentExample("Input Described By", "Input with aria-describedby",
-          <div>
-            <label htmlFor="phone">Phone</label>
-            <Input id="phone" name="phone" type="tel"
-              pattern="^(\(?0[1-9]{1}\)?)?[0-9 -]*$"
-              aria-describedby="phone-desc" />
-            <p id="phone-desc">For example, (02) 1234 1234</p>
-          </div>),
-      ],
-    };
-  }
-
-  private static get loadingSamples(): ComponentExampleCategory {
-    return {
-      title: "Loading",
-      examples: [
-        createComponentExample("Small Spinner", undefined, <Spinner size={SpinnerSize.Small} />),
-        createComponentExample("Medium Spinner", undefined, <Spinner size={SpinnerSize.Medium} />),
-        createComponentExample("Large Spinner", undefined, <Spinner size={SpinnerSize.Large} />),
-        createComponentExample("XLarge Spinner", undefined, <Spinner size={SpinnerSize.XLarge} />),
-        createComponentExample("Small LoadingSpinner", undefined, <LoadingSpinner size={SpinnerSize.Small} message="This is a Small LoadingSpinner" />),
-        createComponentExample("Medium LoadingSpinner", undefined, <LoadingSpinner size={SpinnerSize.Medium} message="This is a Medium LoadingSpinner" />),
-        createComponentExample("Large LoadingSpinner", undefined, <LoadingSpinner size={SpinnerSize.Large} message="This is a Large LoadingSpinner" />),
-        createComponentExample("XLarge LoadingSpinner", undefined, <LoadingSpinner size={SpinnerSize.XLarge} message="This is a XLarge LoadingSpinner" />),
-        createComponentExample("LoadingStatus", undefined, <LoadingStatus message="Loading status..." percent={50} />),
-        createComponentExample("Basic LoadingPrompt", undefined, <LoadingPrompt title="Title" />),
-        createComponentExample("LoadingPrompt with message", undefined, <LoadingPrompt title="Title" message="This is the message" />),
-        createComponentExample("LoadingPrompt with Indeterminate Bar", undefined,
-          <LoadingPrompt style={{ width: "100%" }} title="Title" message="This is the message" showIndeterminateBar />),
-        createComponentExample("Determinate LoadingPrompt with percent", undefined,
-          <LoadingPrompt title="Title" message="This is the message" isDeterminate={true} percent={50} />),
-        createComponentExample("Determinate LoadingPrompt with cancel", undefined,
-          <LoadingPrompt title="Title" message="This is the message" isDeterminate={true} percent={50} showCancel={true} />),
-        createComponentExample("Determinate LoadingPrompt with status", undefined,
-          <LoadingPrompt title="Title" message="This is the message" isDeterminate={true} showStatus={true} percent={50} status="Updating..." />),
-      ],
-    };
-  }
-
-  private static get _reactMessage(): ReactMessage {
-    const reactNode = (
-      <span>
-        For more details, <UnderlinedButton onClick={() => { }}>click here</UnderlinedButton>.
-      </span >
-    );
-    return ({ reactNode });
-  }
-
-  /** Tool that will start a sample activity and display ActivityMessage.
-   */
-  private static _activityTool = async () => {
-    let isCancelled = false;
-    let progress = 0;
-
-    const details = new ActivityMessageDetails(true, true, true, true);
-    details.onActivityCancelled = () => {
-      isCancelled = true;
-    };
-    IModelApp.notifications.setupActivityMessage(details);
-
-    while (!isCancelled && progress <= 100) {
-      IModelApp.notifications.outputActivityMessage("This is a sample activity message", progress);
-      await BeDuration.wait(100);
-      progress++;
-    }
-
-    const endReason = isCancelled ? ActivityMessageEndReason.Cancelled : ActivityMessageEndReason.Completed;
-    IModelApp.notifications.endActivityMessage(endReason);
-  };
-
-  private static get messageSamples(): ComponentExampleCategory {
-    return {
-      title: "Messages",
-      examples: [
-        createComponentExample("Toast", undefined,
-          <UnderlinedButton onActivate={
-            () => IModelApp.notifications.outputMessage(new NotifyMessageDetails(OutputMessagePriority.Info, "This is an info message", undefined, OutputMessageType.Toast))
-          }>Toast message</UnderlinedButton>),
-        createComponentExample("Toast with link", undefined,
-          <UnderlinedButton onActivate={
-            () => MessageManager.outputMessage(new ReactNotifyMessageDetails(OutputMessagePriority.Info, "This is an info message", this._reactMessage)
-            )}>Toast with link</UnderlinedButton>),
-        createComponentExample("Sticky", undefined,
-          <UnderlinedButton onActivate={
-            () => IModelApp.notifications.outputMessage(new NotifyMessageDetails(OutputMessagePriority.Warning, "This is a warning message", undefined, OutputMessageType.Sticky))
-          }>Sticky message</UnderlinedButton>),
-        createComponentExample("Activity", undefined,
-          <UnderlinedButton onActivate={this._activityTool}>Activity message</UnderlinedButton>),
-      ],
-    };
-  }
-
-  private static get popupSamples(): ComponentExampleCategory {
-    return {
-      title: "Popups",
-      examples: [
-        createComponentExample("Allow Nested Popup", "Remain open when clicking in nested popup", <NestedPopup />),
-        createComponentExample("Close Nested Popup", "Close when clicking in nested popup", <NestedPopup closeOnNestedPopupOutsideClick={true} />),
-      ],
-    };
-  }
-
-  private static get progressIndicatorsSamples(): ComponentExampleCategory {
-    return {
-      title: "Progress Indicators",
-      examples: [
-        createComponentExample("ProgressBar", "at 50%", <ProgressBar percent={50} />),
-        createComponentExample("ProgressBar with height", "height of 8", <ProgressBar percent={50} barHeight={8} />),
-        createComponentExample("Indeterminate ProgressBar", "indeterminate prop", <ProgressBar indeterminate />),
-        createComponentExample("ProgressBar with label", "labelLeft prop", <ProgressBar percent={25} labelLeft="Centered Label" />),
-        createComponentExample("ProgressBar with labels", "labelLeft & labelRight props", <ProgressBar percent={75} labelLeft="Loading..." labelRight="75%" />),
-        createComponentExample("ProgressSpinner", "at 50%", <ProgressSpinner value={50} />),
-        createComponentExample("Indeterminate ProgressSpinner", "indeterminate prop", <ProgressSpinner indeterminate />),
-        createComponentExample("Success ProgressSpinner", "success prop", <ProgressSpinner success />),
-        createComponentExample("Error ProgressSpinner", "error prop", <ProgressSpinner error />),
-        createComponentExample("ProgressSpinner with value", "display value of 63", <ProgressSpinner value={63}>63</ProgressSpinner>),
-        createComponentExample("ProgressSpinner Small", "width/height of 16", <ProgressSpinner indeterminate size={SpinnerSize.Small} />),
-        createComponentExample("ProgressSpinner Medium", "width/height of 32", <ProgressSpinner indeterminate size={SpinnerSize.Medium} />),
-        createComponentExample("ProgressSpinner Large", "width/height of 64", <ProgressSpinner indeterminate size={SpinnerSize.Large} />),
-        createComponentExample("ProgressSpinner XLarge", "width/height of 96", <ProgressSpinner indeterminate size={SpinnerSize.XLarge} />),
-        createComponentExample("ProgressSpinner with style", "width/height of 120",
-          <div><ProgressSpinner indeterminate style={{ display: "inline-block", width: 120, height: 120 }} />... Loading</div>),
-      ],
-    };
-  }
-
-  private static get quantitySamples(): ComponentExampleCategory {
-    const onLengthChange = (value: number) => {
-      IModelApp.notifications.outputMessage(new NotifyMessageDetails(OutputMessagePriority.Info, `Length value set to ${value}`));
-      console.log(`Length value set to: ${value}`);
-    };
-    const onAngleChange = (value: number) => {
-      IModelApp.notifications.outputMessage(new NotifyMessageDetails(OutputMessagePriority.Info, `Angle value set to ${value}`));
-      console.log(`Angle value set to: ${value}`);
-    };
-    const onVolumeChange = (value: number) => {
-      IModelApp.notifications.outputMessage(new NotifyMessageDetails(OutputMessagePriority.Info, `Volume value set to ${value}`));
-      console.log(`Volume value set to: ${value}`);
-    };
-    const onTemperatureChange = (value: number) => {
-      if (typeof value === "number") {
-        IModelApp.notifications.outputMessage(new NotifyMessageDetails(OutputMessagePriority.Info, `Temperature value set to ${value} C`));
-        console.log(`Temperature value set to ${value} C`);
-      }
-    };
-
-    const initialLength = 3.5; // meters
-    const initialAngle = Math.PI / 4; // radians
-    const initialVolume = 1.0; // meters^3
-    const initialTemperature = 20; // 20 Celsius
-    return {
-      title: "Quantity Input",
-      examples: [
-        createComponentExample("Length", undefined,
-          <QuantityInput initialValue={initialLength} quantityType={QuantityType.Length} onQuantityChange={onLengthChange} />),
-        createComponentExample("Angle", undefined,
-          <QuantityInput initialValue={initialAngle} quantityType={QuantityType.Angle} onQuantityChange={onAngleChange} />),
-        createComponentExample("Bearing", undefined,
-          <QuantityInput initialValue={initialAngle} quantityType={"Bearing"} onQuantityChange={onAngleChange} />),
-        createComponentExample("Volume", undefined,
-          <QuantityInput initialValue={initialVolume} quantityType={QuantityType.Volume} onQuantityChange={onVolumeChange} />),
-        createComponentExample("Temperature (Custom)", undefined,
-          <ParsedInput onChange={onTemperatureChange} initialValue={initialTemperature} formatValue={formatCelsiusValue} parseString={parseStringToCelsius} />),
-      ],
-    };
-  }
-
-  private static get searchBoxSample(): ComponentExampleCategory {
-    return {
-      title: "SearchBox",
-      examples: [
-        createComponentExample("SearchBox", undefined,
-          // eslint-disable-next-line no-console
-          <SearchBox placeholder="Search" onValueChanged={(value: string) => console.log(`Search text: ${value}`)} />),
-        createComponentExample("SearchBoxWithDelay", undefined,
-          // eslint-disable-next-line no-console
-          <SearchBox placeholder="Search" valueChangedDelay={1000} onValueChanged={(value: string) => console.log(`Search text: ${value}`)} />),
-      ],
-    };
-  }
-
-  private static get selectSamples(): ComponentExampleCategory {
-    enum ColorOptions {
-      Red,
-      White,
-      Blue,
-      Yellow,
-      Orange,
-    }
-
-    const colorChoices = [
-      { label: "Red", value: ColorOptions.Red },
-      { label: "White", value: ColorOptions.White },
-      { label: "Blue", value: ColorOptions.Blue },
-      { label: "Yellow", value: ColorOptions.Yellow },
-      { label: "Orange", value: ColorOptions.Orange },
-    ];
-
-    const cityChoices = [
-      { label: "London", value: "London" },
-      { label: "Paris", value: "Paris" },
-      { label: "Stockholm", value: "Stockholm" },
-      { label: "Berlin", value: "Berlin" },
-      { label: "Mumbai", value: "Mumbai" },
-      { label: "Christchurch", value: "Christchurch" },
-      { label: "Johannesburg", value: "Johannesburg" },
-      { label: "Beijing", value: "Beijing" },
-      { label: "New York", value: "New York" },
-    ];
-
-    return {
-      title: "Select",
-      examples: [
-        createComponentExample("Basic Select", "Basic Select component",
-          <Select
-            onChange={(event) => IModelApp.notifications.outputMessage(new NotifyMessageDetails(OutputMessagePriority.Info, event.target.value))}
-            options={["Option 1", "Option 2", "Option 3", "Option 4"]} />),
-        createComponentExample("Select with values", "Select with values in array",
-          <Select
-            onChange={(event) => IModelApp.notifications.outputMessage(new NotifyMessageDetails(OutputMessagePriority.Info, event.target.value))}
-            options={[
-              { label: "Option 1", value: "option1" },
-              { label: "Option 2", value: "option2" },
-              { label: "Option 3", value: "option3" },
-              { label: "Option 4", value: "option4" },
-            ]} />),
-        createComponentExample("Select with values/labels", "Select with value objects",
-          <Select
-            onChange={(event) => IModelApp.notifications.outputMessage(new NotifyMessageDetails(OutputMessagePriority.Info, event.target.value))}
-            options={{
-              option1: { label: "Option 1", value: "xyz" },
-              option2: "Option 2",
-              option3: "Option 3",
-              option4: "Option 4",
-            }} />),
-        createComponentExample("Select with Number values", "Sync Select with button values", <WrappedSelect />),
-        createComponentExample("Disabled Select", "Select with disabled prop", <Select options={["Option 1", "Option 2", "Option 3", "Option 4"]} disabled />),
-        createComponentExample("Placeholder Select", "Select with placeholder prop", <Select options={["Option 1", "Option 2", "Option 3", "Option 4"]} placeholder="Pick an option" />),
-        createComponentExample("Select with Disabled option", "Select with option with disabled prop",
-          <Select options={["Option 1", "Option 2", { label: "Disabled Option", disabled: true }, "Option 3", "Option 4"]} placeholder="Pick an option" />),
-
-        createComponentExample("Labeled Select", "Labeled Select component", <LabeledSelect label="Labeled Select" options={["Option 1", "Option 2", "Option 3", "Option 4"]} />),
-
-        createComponentExample("ThemedSelect", "ThemedSelect component for colors",
-          <div className="uicore-full-width">
-            <ThemedSelect options={colorChoices} />
-          </div>),
-        createComponentExample("Multi ThemedSelect", "ThemedSelect component with isMulti",
-          <div className="uicore-full-width">
-            <ThemedSelect isMulti={true} isSearchable={true} options={cityChoices} />
-          </div>),
-        createComponentExample("Disabled ThemedSelect", "ThemedSelect component with isDisabled prop",
-          <div className="uicore-full-width">
-            <ThemedSelect options={colorChoices} isDisabled />
-          </div>),
-        createComponentExample("Labeled Multi ThemedSelect", "Labeled ThemedSelect component with isMulti",
-          <div className="uicore-full-width">
-            <LabeledThemedSelect label={"Labeled ThemedSelect Multi"} isMulti={true} isSearchable={true} options={cityChoices} />
-          </div>),
-        createComponentExample("Disabled Labeled Multi ThemedSelect", "Labeled ThemedSelect component with isMulti",
-          <div className="uicore-full-width">
-            <LabeledThemedSelect label={"Disabled Labeled ThemedSelect Multi"} isMulti={true} isSearchable={true} options={cityChoices} isDisabled={true} />
-          </div>),
-        createComponentExample("Labeled ThemedSelect", "Labeled ThemedSelect component",
-          <div className="uicore-full-width">
-            <LabeledThemedSelect label={"Labeled ThemedSelect"} options={colorChoices} />
-          </div>),
-        createComponentExample("Disabled Labeled ThemedSelect", "Labeled ThemedSelect component with isDisabled prop and message prop",
-          <div className="uicore-full-width">
-            <LabeledThemedSelect label={"Disabled Labeled ThemedSelect"} message={"This field is disabled"} options={colorChoices} isDisabled />
-          </div>),
-
-      ],
-    };
-  }
-
-  private static get sliderSamples(): ComponentExampleCategory {
-    return {
-      title: "Slider",
-      examples: [
-        createComponentExample("Slider", "Basic Slider",
-          <Slider min={0} max={100} values={[50]} step={1} showTooltip />),
-        createComponentExample("Slider w/ tooltipBelow", "Slider with Tooltip Below",
-          <Slider min={0} max={100} values={[50]} step={1} showTooltip tooltipBelow />),
-        createComponentExample("Slider w/ min/max", "Slider with showMinMax prop",
-          <Slider min={0} max={100} values={[50]} step={1} showTooltip showMinMax />),
-        createComponentExample("Slider w/ min/max", "Slider with formatMax prop",
-          <Slider min={0} max={1} values={[0.5]} step={0.01} showTooltip showMinMax formatMax={(v: number) => v.toFixed(1)} />),
-        createComponentExample("Slider w/ min/max images", "Slider with minImage and maxImage props",
-          <Slider min={0} max={100} values={[50]} step={1} showTooltip showMinMax
-            minImage={<Icon iconSpec="icon-placeholder" />} maxImage={<Icon iconSpec="icon-placeholder" />} />),
-        createComponentExample("Slider w/ tick marks", "Slider with showTicks and getTickCount props",
-          <Slider min={0} max={5} values={[2.25]} step={.01} showTooltip showMinMax
-            showTicks getTickCount={() => 10} />),
-        createComponentExample("Slider w/ multiple values", "Slider with array of values",
-          <Slider min={0} max={100} values={[30, 70]} step={5} mode={2} showTooltip showMinMax
-            showTicks getTickCount={() => 10} />),
-        createComponentExample("Slider multiple values tooltipBelow", "Slider with multiple values & tooltip below",
-          <Slider min={0} max={100} values={[20, 80]} step={5} mode={2} showTooltip tooltipBelow showMinMax
-            showTicks getTickCount={() => 10} />),
-        createComponentExample("Slider w/ tick labels", "Slider with showTickLabels prop",
-          <Slider min={0} max={100} values={[50]} step={1} showTooltip showMinMax showTickLabels
-            showTicks getTickCount={() => 10} />),
-        createComponentExample("Disabled Slider", "Slider with disabled prop",
-          <Slider min={0} max={100} values={[50]} step={1} showTooltip showMinMax showTickLabels disabled
-            showTicks getTickCount={() => 10} />),
-      ],
-    };
-  }
-
-  private static get splitButtonSamples(): ComponentExampleCategory {
-    return {
-      title: "SplitButton",
-      examples: [
-        createComponentExample("Basic SplitButton", "Basic SplitButton",
-          <SplitButton label="Split Button" onClick={() => { }}>
-            {this.splitButtonMenuItems.map((node) => node)}
-          </SplitButton>),
-        createComponentExample("SplitButton with border", "SplitButton with drawBorder prop",
-          <SplitButton label="Split Button" drawBorder icon="icon-placeholder" onClick={() => { }}>
-            {this.splitButtonMenuItems.map((node) => node)}
-          </SplitButton>),
-        createComponentExample("SplitButton with width", "SplitButton with width style",
-          <SplitButton label="Split Button" drawBorder icon="icon-placeholder" onClick={() => { }} style={{ width: "200px" }}>
-            {this.splitButtonMenuItems.map((node) => node)}
-          </SplitButton>),
-        createComponentExample("SplitButton with popupPosition", "SplitButton with RelativePosition.BottomRight popupPosition prop",
-          <SplitButton label="Split Button" drawBorder icon="icon-placeholder" onClick={() => { }} popupPosition={RelativePosition.BottomRight}>
-            {this.splitButtonMenuItems.map((node) => node)}
-          </SplitButton>),
-        createComponentExample("SplitButton with Blue buttonType", "SplitButton with buttonType={ButtonType.Blue} prop",
-          <SplitButton label="Split Button" drawBorder icon="icon-placeholder" onClick={() => { }} buttonType={ButtonType.Blue}>
-            {this.splitButtonMenuItems.map((node) => node)}
-          </SplitButton>),
-        createComponentExample("SplitButton with Primary buttonType", "SplitButton with buttonType={ButtonType.Primary} prop",
-          <SplitButton label="Split Button" drawBorder icon="icon-placeholder" onClick={() => { }} buttonType={ButtonType.Primary}>
-            {this.splitButtonMenuItems.map((node) => node)}
-          </SplitButton>),
-      ],
-    };
-  }
-
-  private static get splitButtonMenuItems(): React.ReactNode[] {
-    return [
-      <ContextMenuItem key="item1" icon="icon-placeholder">Item 1</ContextMenuItem>,
-      <ContextMenuItem key="item2" icon="icon-placeholder">Item 2</ContextMenuItem>,
-      <ContextMenuItem key="item3" icon="icon-placeholder">Item 3</ContextMenuItem>,
-    ];
-  }
-
-  private static get tabsSamples(): ComponentExampleCategory {
-    return {
-      title: "Tabs",
-      examples: [
-        createComponentExample("Horizontal Tabs", undefined, <HorizontalTabs labels={["Tab 1", "Tab 2", "Tab 3"]} activeIndex={0} />),
-        createComponentExample("Green Horizontal Tabs", "with green prop", <HorizontalTabs labels={["Tab 1", "Tab 2", "Tab 3"]} activeIndex={0} green />),
-        createComponentExample("Vertical Tabs", undefined, <VerticalTabs labels={["Tab 1", "Tab 2", "Tab 3"]} activeIndex={0} />),
-        createComponentExample("Green Vertical Tabs", "with green prop", <VerticalTabs labels={["Tab 1", "Tab 2", "Tab 3"]} activeIndex={0} green />),
-      ],
-    };
-  }
-
-  private static get textSamples(): ComponentExampleCategory {
-    return {
-      title: "Text",
-      examples: [
-        createComponentExample("BodyText", undefined, <BodyText>This is Body Text</BodyText>),
-        createComponentExample("BlockText", undefined, <BlockText>This is Block Text</BlockText>),
-        createComponentExample("DisabledText", undefined, <DisabledText>This is Disabled Text</DisabledText>),
-        createComponentExample("Headline", undefined, <Headline>This is Headline Text</Headline>),
-        createComponentExample("LeadingText", undefined, <LeadingText>This is Leading Text</LeadingText>),
-        createComponentExample("MutedText", undefined, <MutedText>This is Muted Text</MutedText>),
-        createComponentExample("SmallText", undefined, <SmallText>This is Small Text</SmallText>),
-        createComponentExample("Subheading", undefined, <Subheading>This is Subheading Text</Subheading>),
-        createComponentExample("Title", undefined, <Title>This is Title Text</Title>),
-      ],
-    };
-  }
-
-  private static get tileSamples(): ComponentExampleCategory {
-    return {
-      title: "Tiles",
-      examples: [
-        createComponentExample("Normal Tile", undefined,
-          <Tile title="Normal Tile" icon="icon-placeholder">
-            <a>Link 1</a>
-            <a>Link 2</a>
-          </Tile>),
-        createComponentExample("Featured Tile", undefined,
-          <FeaturedTile title="Featured Tile" icon="icon-placeholder">
-            <a>Link 1</a>
-            <a>Link 2</a>
-          </FeaturedTile>),
-        createComponentExample("Minimal Tile", undefined, <MinimalTile title="Minimal Tile" icon="icon-placeholder" />),
-        createComponentExample("Featured Minimal Tile", undefined, <MinimalFeaturedTile title="Minimal Featured Tile" icon="icon-placeholder" />),
-        createComponentExample("Tile stepNum={0}", undefined, <MinimalFeaturedTile stepNum={0} title="Tile stepNum={0}" icon="icon-placeholder" />),
-        createComponentExample("Tile stepNum={6}", undefined, <MinimalFeaturedTile stepNum={6} title="Tile stepNum={6}" icon="icon-placeholder" />),
-        createComponentExample("Tile stepNum={9}", undefined, <MinimalFeaturedTile stepNum={9} title="Tile stepNum={9}" icon="icon-placeholder" />),
-        createComponentExample("Tile stepNum={15}", undefined, <MinimalFeaturedTile stepNum={15} title="Tile stepNum={15}" icon="icon-placeholder" />),
-      ],
-    };
-  }
-
-  private static get toggleSamples(): ComponentExampleCategory {
-    return {
-      title: "Toggle",
-      examples: [
-        createComponentExample("Basic Toggle", undefined, <Toggle isOn={true} />),
-        createComponentExample("Primary Toggle", "Toggle with buttonType={ToggleButtonType.Primary}", <Toggle isOn={true} buttonType={ToggleButtonType.Primary} />),
-        createComponentExample("Large Toggle", "Toggle with large={true}", <Toggle isOn={true} large={true} />),
-        createComponentExample("Square Toggle", "Toggle with rounded={false}", <Toggle isOn={true} rounded={false} />),
-        createComponentExample("Toggle with Checkmark", "Toggle with showCheckmark prop", <Toggle isOn={true} showCheckmark={true} />),
-        createComponentExample("Disabled Toggle", "Toggle with disabled prop", <Toggle isOn={true} showCheckmark={true} disabled />),
-        createComponentExample("LabeledToggle", undefined, <LabeledToggle isOn={true} label="Toggle label" />),
-      ],
-    };
-  }
-
-  private static get listboxSamples(): ComponentExampleCategory {
-    const listItems = ["London", "Paris", "Stockholm", "Berlin", "Mumbai", "Christchurch", "Johannesburg", "Beijing", "New York"];
-
-    return {
-      title: "Listbox",
-      examples: [
-        createComponentExample("Basic Listbox", undefined,
-          <Listbox id="map-sources" className="map-manager-source-list" selectedValue={listItems[1]}
-            onKeyPress={(event: React.KeyboardEvent<HTMLUListElement>) => console.log(`item: ${event.currentTarget?.dataset?.value}`)} >
-            {
-              listItems?.map((cityName) =>
-                <ListboxItem key={cityName} className="map-source-list-entry" value={cityName}>
-                  <span className="map-source-list-entry-name" title={cityName}>{cityName}</span>
-                </ListboxItem>)
-            }
-          </Listbox>),
-        createComponentExample("Listbox with disabled entries", undefined,
-          <Listbox id="map-sources" className="map-manager-source-list" selectedValue={listItems[1]}
-            onKeyPress={(event: React.KeyboardEvent<HTMLUListElement>) => console.log(`item: ${event.currentTarget?.dataset?.value}`)} >
-            {
-              listItems?.map((cityName, index) =>
-                <ListboxItem key={cityName} className="map-source-list-entry" value={cityName} disabled={0 === index % 2}>
-                  <span className="map-source-list-entry-name" title={cityName}>{cityName}</span>
-                </ListboxItem>)
-            }
-          </Listbox>),
-
-      ],
-    };
-  }
-  private static get deprecatedComponentSamples(): ComponentExampleCategory {
-    return {
-      title: "Deprecated Components",
-      examples: [
-        createComponentExample("Numeric Input", "Numeric Input component", <NumericInput min={1} max={100} className="uicore-full-width" />),
-        createComponentExample("Numeric Input w/precision", "Numeric Input component", <NumericInput placeholder="Enter Number" min={1} max={100} step={.5} precision={1} className="uicore-full-width" />),
-      ],
-    };
-  }
-
-  private static get quantityFormatting(): ComponentExampleCategory {
-    const examples = [];
-    examples.push(
-      createComponentExample("Meter", "Non-composite Formatting", <NumericFormatPopup persistenceUnitName={"Units.M"} initialMagnitude={1234.56} />),
-    );
-    return {
-      title: "Quantity Formatting Component",
-      examples,
-    };
-  }
-
-  private static get settingPage(): ComponentExampleCategory {
-    const examples = [];
-    examples.push(
-      createComponentExample("Setting Page", undefined, <MySettingsPage />),
-    );
-    return {
-      title: "Setting Page Component",
-      examples,
-    };
-  }
-
-  public static get categories(): ComponentExampleCategory[] {
-    return [
-      ComponentExamplesProvider.badgeSamples,
-      ComponentExamplesProvider.buttonSamples,
-      ComponentExamplesProvider.checkListBoxSamples,
-      ComponentExamplesProvider.colorSamples,
-      ComponentExamplesProvider.contextMenuSample,
-      ComponentExamplesProvider.datePickerSample,
-      ComponentExamplesProvider.expandableListBlockSamples,
-      ComponentExamplesProvider.inputsSamples,
-      ComponentExamplesProvider.listboxSamples,
-      ComponentExamplesProvider.loadingSamples,
-      ComponentExamplesProvider.messageSamples,
-      ComponentExamplesProvider.popupSamples,
-      ComponentExamplesProvider.progressIndicatorsSamples,
-      ComponentExamplesProvider.quantitySamples,
-      ComponentExamplesProvider.searchBoxSample,
-      ComponentExamplesProvider.selectSamples,
-      ComponentExamplesProvider.sliderSamples,
-      ComponentExamplesProvider.splitButtonSamples,
-      ComponentExamplesProvider.tableSamples,
-      ComponentExamplesProvider.tabsSamples,
-      ComponentExamplesProvider.textSamples,
-      ComponentExamplesProvider.tileSamples,
-      ComponentExamplesProvider.toggleSamples,
-      ComponentExamplesProvider.weightSamples,
-      ComponentExamplesProvider.quantityFormatting,
-      ComponentExamplesProvider.settingPage,
-      ComponentExamplesProvider.deprecatedComponentSamples,
-      ComponentExamplesProvider.mergedCellsSamples,
-    ];
-  }
-}
+/*---------------------------------------------------------------------------------------------
+* Copyright (c) Bentley Systems, Incorporated. All rights reserved.
+* See LICENSE.md in the project root for license terms and full copyright notice.
+*--------------------------------------------------------------------------------------------*/
+import * as React from "react";
+import { BeDuration, Logger } from "@bentley/bentleyjs-core";
+import moreSvg from "@bentley/icons-generic/icons/more-circular.svg?sprite";
+import moreVerticalSvg from "@bentley/icons-generic/icons/more-vertical-circular.svg?sprite";
+import { ColorByName, ColorDef } from "@bentley/imodeljs-common";
+import {
+  ActivityMessageDetails, ActivityMessageEndReason, IModelApp, NotifyMessageDetails, OutputMessagePriority, OutputMessageType, QuantityType,
+} from "@bentley/imodeljs-frontend";
+import { Format, FormatProps, FormatterSpec, FormatTraits, UnitProps, UnitsProvider } from "@bentley/imodeljs-quantity";
+import { DateFormatter, IconSpecUtilities, ParseResults, PropertyDescription, PropertyRecord, PropertyValue, PropertyValueFormat, RelativePosition, TimeDisplay } from "@bentley/ui-abstract";
+import {
+  adjustDateToTimezone, ColorPickerButton, ColorPickerDialog, ColorPickerPopup, ColorSwatch, ColumnDescription, DatePickerPopupButton, DatePickerPopupButtonProps,
+  IntlFormatter, LineWeightSwatch, ParsedInput, QuantityInput, Table, TableDataChangeEvent, TableDataProvider, WeightPickerButton,
+} from "@bentley/ui-components";
+import {
+  BetaBadge, BlockText, BodyText, Button, ButtonSize, ButtonType, Checkbox, CheckListBox, CheckListBoxItem, CheckListBoxSeparator, ContextMenuItem,
+  DisabledText, ExpandableBlock, ExpandableList, FeaturedTile, Headline, HorizontalAlignment, HorizontalTabs, Icon, IconInput, Input, InputStatus, LabeledInput,
+  LabeledSelect, LabeledTextarea, LabeledThemedSelect, LabeledToggle, LeadingText, Listbox, ListboxItem, LoadingPrompt, LoadingSpinner, LoadingStatus,
+  MinimalFeaturedTile, MinimalTile, MutedText, NewBadge, NumberInput, NumericInput, Popup, ProgressBar, ProgressSpinner, Radio, ReactMessage,
+  SearchBox, Select, SettingsContainer, SettingsTabEntry, Slider, SmallText, Spinner, SpinnerSize, SplitButton, Subheading, Textarea, ThemedSelect, Tile, Title,
+  Toggle, ToggleButtonType, UnderlinedButton, VerticalTabs,
+} from "@bentley/ui-core";
+import { MessageManager, ModalDialogManager, QuantityFormatSettingsPage, ReactNotifyMessageDetails, UiFramework } from "@bentley/ui-framework";
+import { SampleAppIModelApp } from "../../..";
+import { ComponentExampleCategory, ComponentExampleProps } from "./ComponentExamples";
+import { SampleContextMenu } from "./SampleContextMenu";
+import { SampleExpandableBlock } from "./SampleExpandableBlock";
+import { SampleImageCheckBox } from "./SampleImageCheckBox";
+import { SamplePopupContextMenu } from "./SamplePopupContextMenu";
+import { FormatPopupButton } from "./FormatPopupButton";
+import { AccudrawSettingsPageComponent } from "../Settings";
+import { TableExampleContent } from "../../contentviews/TableExampleContent";
+
+function MySettingsPage() {
+  const tabs: SettingsTabEntry[] = [
+    {
+      itemPriority: 10, tabId: "Quantity", pageWillHandleCloseRequest: true, label: "Quantity", tooltip: "Quantity Format Settings", icon: "icon-measure",
+      page: <QuantityFormatSettingsPage initialQuantityType={QuantityType.Length} availableUnitSystems={new Set(["metric", "imperial", "usCustomary", "usSurvey"])} />,
+    },
+    {
+      itemPriority: 20, tabId: "Accudraw", label: "Accudraw", tooltip: "Accudraw Settings", icon: "icon-paintbrush",
+      page: <AccudrawSettingsPageComponent />,
+    },
+    { itemPriority: 30, tabId: "page3", label: "page3", page: <div>Page 3</div> },
+    { itemPriority: 40, tabId: "page4", label: "page4", subLabel: "disabled page4", isDisabled: true, page: <div>Page 4</div> },
+  ];
+
+  return (
+    <div style={{ display: "flex", width: "100%", height: "100%" }}>
+      <SettingsContainer tabs={tabs} settingsManager={UiFramework.settingsManager} />
+    </div>
+  );
+}
+
+function setFormatTrait(formatProps: FormatProps, trait: FormatTraits, setActive: boolean) {
+  const traitStr = Format.getTraitString(trait);
+  if (undefined === traitStr)
+    return;
+  let formatTraits: string[] | undefined;
+  if (setActive) {
+    // setting trait
+    if (!formatProps.formatTraits) {
+      formatTraits = [traitStr];
+    } else {
+      const traits = Array.isArray(formatProps.formatTraits) ? formatProps.formatTraits : formatProps.formatTraits.split(/,|;|\|/);
+      if (!traits.find((traitEntry) => traitStr === traitEntry)) {
+        formatTraits = [...traits, traitStr];
+      }
+    }
+  } else {
+    // clearing trait
+    if (!formatProps.formatTraits)
+      return;
+    const traits = Array.isArray(formatProps.formatTraits) ? formatProps.formatTraits : formatProps.formatTraits.split(/,|;|\|/);
+    formatTraits = traits.filter((traitEntry) => traitEntry !== traitStr);
+  }
+  return { ...formatProps, formatTraits };
+}
+
+function provideSecondaryChildren(formatProps: FormatProps, fireFormatChange: (newProps: FormatProps) => void) {
+  const inProps = formatProps;
+  const onChange = fireFormatChange;
+  const handleUseThousandsSeparatorChange = (e: React.ChangeEvent<HTMLInputElement>) => {
+    const newProps = setFormatTrait(inProps, FormatTraits.Use1000Separator, e.target.checked);
+    if (newProps)
+      onChange(newProps);
+  };
+
+  return (
+    <>
+      <span className={"uicore-label"}>Secondary (1000 sep)</span>
+      <Checkbox checked={Format.isFormatTraitSetInProps(formatProps, FormatTraits.Use1000Separator)} onChange={handleUseThousandsSeparatorChange} />
+    </>
+  );
+}
+
+function providePrimaryChildren(formatProps: FormatProps, fireFormatChange: (newProps: FormatProps) => void) {
+  const inProps = formatProps;
+  const onChange = fireFormatChange;
+  const handleUseThousandsSeparatorChange = (e: React.ChangeEvent<HTMLInputElement>) => {
+    const newProps = setFormatTrait(inProps, FormatTraits.Use1000Separator, e.target.checked);
+    if (newProps)
+      onChange(newProps);
+  };
+
+  return (
+    <>
+      <span className={"uicore-label"}>Primary (1000 sep)</span>
+      <Checkbox checked={Format.isFormatTraitSetInProps(formatProps, FormatTraits.Use1000Separator)} onChange={handleUseThousandsSeparatorChange} />
+    </>
+  );
+}
+
+async function provideFormatSpec(formatProps: FormatProps, persistenceUnit: UnitProps, unitsProvider: UnitsProvider, formatName?: string) {
+  const actualFormat = await Format.createFromJSON(formatName ?? "custom", unitsProvider, formatProps);
+  return FormatterSpec.create(actualFormat.name, actualFormat, unitsProvider, persistenceUnit);
+}
+
+function NumericFormatPopup({ persistenceUnitName, initialMagnitude }: { persistenceUnitName: string, initialMagnitude: number }) {
+  const initialFormatProps: FormatProps = {
+    formatTraits: ["keepSingleZero", "applyRounding", "showUnitLabel", "trailZeroes"],
+    precision: 4,
+    type: "Decimal",
+    uomSeparator: " ",
+    decimalSeparator: ".",
+  };
+
+  const [formatterSpec, setFormatterSpec] = React.useState<FormatterSpec>();
+  const [formattedValue, setFormattedValue] = React.useState<string>();
+  const handleFormatChange = React.useCallback((inProps: FormatProps) => {
+    async function fetchFormatSpec(formatProps: FormatProps) {
+      const unitsProvider = IModelApp.quantityFormatter.unitsProvider;
+      if (formatterSpec) {
+        const pu = formatterSpec.persistenceUnit;
+        if (pu) {
+          const actualFormat = await Format.createFromJSON("custom", unitsProvider, formatProps);
+          await actualFormat.fromJSON(unitsProvider, formatProps);
+          const newSpec = await FormatterSpec.create(actualFormat.name, actualFormat, unitsProvider, pu);
+          setFormattedValue(newSpec.applyFormatting(initialMagnitude));
+          setFormatterSpec(newSpec);
+        }
+      }
+    }
+    fetchFormatSpec(inProps); // eslint-disable-line @typescript-eslint/no-floating-promises
+  }, [formatterSpec, initialMagnitude]);
+
+  React.useEffect(() => {
+    async function fetchInitialFormatSpec() {
+      const unitsProvider = IModelApp.quantityFormatter.unitsProvider;
+      const pu = await unitsProvider.findUnitByName(persistenceUnitName);
+      if (pu) {
+        const newSpec = await provideFormatSpec(initialFormatProps, pu, unitsProvider);
+        setFormattedValue(newSpec.applyFormatting(initialMagnitude));
+        setFormatterSpec(newSpec);
+      }
+    }
+
+    if (undefined === formatterSpec)
+      fetchInitialFormatSpec(); // eslint-disable-line @typescript-eslint/no-floating-promises
+  }, [formatterSpec, persistenceUnitName, initialMagnitude, initialFormatProps]);
+
+  return (
+    <div style={{ display: "flex", alignItems: "center" }}>
+      { (formatterSpec && formattedValue) &&
+        <>
+          <span>{formattedValue}</span>
+          <FormatPopupButton initialFormat={formatterSpec.format.toJSON()} showSample={true} onFormatChange={handleFormatChange}
+            initialMagnitude={initialMagnitude} unitsProvider={IModelApp.quantityFormatter.unitsProvider} persistenceUnit={formatterSpec.persistenceUnit}
+            provideFormatSpec={provideFormatSpec}
+            providePrimaryChildren={providePrimaryChildren}
+            provideSecondaryChildren={provideSecondaryChildren}
+          />
+        </>
+      }
+    </div>
+  );
+}
+
+function WrappedSelect() {
+  const [currentValue, setCurrentValue] = React.useState(3);
+  const handleValueChange = React.useCallback((value: number) => {
+    IModelApp.notifications.outputMessage(new NotifyMessageDetails(OutputMessagePriority.Info, `Set select value to ${value.toString()}`));
+    setCurrentValue(value);
+  }, []);
+
+  return (
+    <div style={{ display: "flex", alignItems: "center" }}>
+      <Select
+        value={currentValue}
+        onChange={(event) => handleValueChange(Number.parseInt(event.target.value, 10))}
+        options={[
+          { label: "Option 0", value: 0 },
+          { label: "Option 1", value: 1 },
+          { label: "Option 2", value: 2 },
+          { label: "Option 3", value: 3 },
+        ]} />
+      <button onClick={() => handleValueChange(0)}>0</button>
+      <button onClick={() => handleValueChange(1)}>1</button>
+      <button onClick={() => handleValueChange(2)}>2</button>
+      <button onClick={() => handleValueChange(3)}>3</button>
+    </div>
+  );
+}
+
+function NestedPopup({ closeOnNestedPopupOutsideClick }: { closeOnNestedPopupOutsideClick?: boolean }) {
+  const [showPopup, setShowPopup] = React.useState(false);
+  const [currentDate, setCurrentDate] = React.useState(new Date());
+
+  const handleOnDateChange = React.useCallback((day: Date) => {
+    setCurrentDate(day);
+  }, []);
+
+  const buttonRef = React.useRef<HTMLButtonElement>(null);
+  const togglePopup = React.useCallback(() => {
+    setShowPopup(!showPopup);
+  }, [showPopup]);
+
+  const handleClose = React.useCallback(() => {
+    setShowPopup(false);
+  }, []);
+
+  return (
+    <div>
+      <button onClick={togglePopup} ref={buttonRef}>{showPopup ? "Close" : "Open"}</button>
+
+      <Popup isOpen={showPopup} position={RelativePosition.Bottom} target={buttonRef.current}
+        onClose={handleClose} showArrow={true} showShadow={true} closeOnNestedPopupOutsideClick={closeOnNestedPopupOutsideClick}>
+        <div style={{ display: "flex", alignItems: "center" }}>
+          <LabeledInput label="Date" value={currentDate.toLocaleDateString()} disabled />
+          <DatePickerPopupButton selected={currentDate} onDateChange={handleOnDateChange} />
+        </div>
+      </Popup>
+    </div>
+  );
+}
+
+function exoticStep(direction: string) {
+  if (direction === "up")
+    return .5;
+  return .1;
+}
+
+function parseDollar(stringValue: string) {
+  const noDollarSign = stringValue.replace(/^\$/, "");
+  let n = parseFloat(noDollarSign);
+  if (isNaN(n) || !isFinite(n))
+    n = 0;
+  return n;
+}
+
+function formatDollar(num: number | undefined | null, fallback: string) {
+  if (undefined === num || null === num)
+    return fallback;
+
+  return `$${num.toFixed(2)}`;
+}
+
+function fahrenheitToCelsius(f: number) {
+  return (f - 32) * 5 / 9;
+}
+
+function parseStringToCelsius(userInput: string): ParseResults {
+  let convertFromFahrenheit = false;
+  let temperatureStr = userInput;
+  // if explicitly specified honor specification
+  if (userInput.endsWith("f") || userInput.endsWith("F")) {
+    convertFromFahrenheit = true;
+    temperatureStr = userInput.slice(0, userInput.length - 1);
+  } else if (userInput.endsWith("c") || userInput.endsWith("C")) {
+    convertFromFahrenheit = false;
+    temperatureStr = userInput.slice(0, userInput.length - 1);
+  }
+
+  try {
+    let temperature = Number.parseFloat(temperatureStr);
+    if (Number.isNaN(temperature))
+      return { parseError: "unable to parse temperature" };
+    if (convertFromFahrenheit)
+      temperature = fahrenheitToCelsius(temperature);
+    return { value: temperature };
+  } catch (_e) {
+    return { parseError: "unable to parse temperature" };
+  }
+}
+
+function formatCelsiusValue(temperature: number): string {
+  return `${temperature.toFixed(1)}C`;
+}
+
+/** An example formatter that both formats and parses dates. */
+class MdyFormatter implements DateFormatter {
+  private _formatter = new Intl.DateTimeFormat(undefined,
+    {
+      year: "numeric",    /* "2-digit", "numeric" */
+      month: "2-digit",   /* "2-digit", "numeric", "narrow", "short", "long" */
+      day: "2-digit",     /* "2-digit", "numeric" */
+    });
+
+  public formateDate(date: Date) {
+    const formatParts = this._formatter.formatToParts(date);
+    const month = formatParts.find((part) => part.type === "month")!.value;
+    const day = formatParts.find((part) => part.type === "day")!.value;
+    const year = formatParts.find((part) => part.type === "year")!.value;
+    return `${month}-${day}-${year}`;
+  }
+
+  public parseDate(dateString: string) {
+    const mdy = dateString.split("-").filter((value) => !!value);
+    if (mdy.length !== 3) return undefined;
+    const month = parseInt(mdy[0], 10);
+    const day = parseInt(mdy[1], 10);
+    const year = parseInt(mdy[2], 10);
+
+    // validate
+    if (isNaN(month) || month < 0 || month > 12) return undefined;
+    if (isNaN(day) || day < 0 || day > 31) return undefined;
+    if (isNaN(year) || year < 1800 || year > 2300) return undefined;
+
+    return new Date(year, month - 1, day);
+  }
+}
+
+/** A custom date formatter - no parser so edit field will be read only */
+const customDayFormatter = new Intl.DateTimeFormat(undefined,
+  {
+    weekday: "long",    /* "narrow", "short", "long" */
+    year: "numeric",    /* "2-digit", "numeric" */
+    month: "2-digit",   /* "2-digit", "numeric", "narrow", "short", "long" */
+    day: "2-digit",     /* "2-digit", "numeric" */
+  });
+
+/* eslint-disable no-console */
+// eslint-disable-next-line @typescript-eslint/naming-convention
+export function DatePickerHost(props: DatePickerPopupButtonProps) {
+  const { onDateChange, selected, ...otherProp } = props;
+  const [currentDate, setCurrentDate] = React.useState(selected);
+
+  const handleOnDateChange = React.useCallback((day: Date) => {
+    onDateChange && onDateChange(day);
+    setCurrentDate(day);
+  }, [onDateChange]);
+
+  return (
+    <DatePickerPopupButton selected={currentDate} onDateChange={handleOnDateChange} {...otherProp} />
+  );
+}
+
+export function WeightPickerHost(props: { activeWeight: number, onLineWeightPick: ((weight: number) => void) }) {
+  const { onLineWeightPick, activeWeight } = props;
+  const [currentWeight, setCurrentWeight] = React.useState(activeWeight);
+
+  const handleWeightPick = React.useCallback((weight: number) => {
+    onLineWeightPick && onLineWeightPick(weight);
+    setCurrentWeight(weight);
+  }, [onLineWeightPick]);
+
+  return (
+    <WeightPickerButton style={{ width: "max-content" }} activeWeight={currentWeight} onLineWeightPick={handleWeightPick} />
+  );
+}
+
+// eslint-disable-next-line @typescript-eslint/naming-convention
+export function ColorPickerToggle() {
+  const [colorDialogTitle] = React.useState("Select Color");
+  const [selectedColor, setSelectedColor] = React.useState(ColorDef.red);
+  const handleBackgroundColorDialogOk = React.useCallback((newColorDef: ColorDef) => {
+    ModalDialogManager.closeDialog();
+    setSelectedColor(newColorDef);
+  }, []);
+
+  const handleBackgroundColorDialogCancel = React.useCallback(() => {
+    ModalDialogManager.closeDialog();
+  }, []);
+
+  const presetColors = React.useRef(
+    [
+      ColorDef.create(ColorByName.red),
+      ColorDef.create(ColorByName.orange),
+      ColorDef.create(ColorByName.yellow),
+      ColorDef.create(ColorByName.green),
+      ColorDef.create(ColorByName.blue),
+      ColorDef.create(ColorByName.indigo),
+      ColorDef.create(ColorByName.violet),
+      ColorDef.create(ColorByName.black),
+      ColorDef.create(ColorByName.white),
+      ColorDef.create(ColorByName.cyan),
+      ColorDef.create(ColorByName.fuchsia),
+      ColorDef.create(ColorByName.tan),
+      ColorDef.create(ColorByName.gray),
+      ColorDef.create(ColorByName.brown),
+      ColorDef.create(ColorByName.purple),
+      ColorDef.create(ColorByName.olive),
+    ]);
+
+  const handleBgColorClick = React.useCallback((newColor: ColorDef, e: React.MouseEvent<Element, MouseEvent>) => {
+    e.preventDefault();
+    ModalDialogManager.openDialog(<ColorPickerDialog dialogTitle={colorDialogTitle} color={newColor} colorPresets={presetColors.current}
+      onOkResult={handleBackgroundColorDialogOk} onCancelResult={handleBackgroundColorDialogCancel} />);
+  }, [presetColors, handleBackgroundColorDialogOk, colorDialogTitle, handleBackgroundColorDialogCancel]);
+
+  return (
+    <ColorSwatch className="map-manager-base-item-color" colorDef={selectedColor} round={false} onColorPick={handleBgColorClick} />
+  );
+}
+
+/** Creates a Component Example */
+export const createComponentExample = (title: string, description: string | undefined, content: React.ReactNode): ComponentExampleProps => {
+  return { title, description, content };
+};
+
+/** Provides Component Examples */
+export class ComponentExamplesProvider {
+  private static get badgeSamples(): ComponentExampleCategory {
+    return {
+      title: "Badge",
+      examples: [
+        createComponentExample("BetaBadge", undefined, <BetaBadge />),
+        createComponentExample("NewBadge", undefined, <NewBadge />),
+      ],
+    };
+  }
+
+  private static get buttonSamples(): ComponentExampleCategory {
+    return {
+      title: "Button",
+      examples: [
+        createComponentExample("Basic Button", "Primary Button", <Button>Primary Button</Button>),
+        createComponentExample("Disabled Button", "Button with disabled prop", <Button disabled>Disabled Button</Button>),
+        createComponentExample("Blue Button", "Button with ButtonType.Blue", <Button buttonType={ButtonType.Blue}>Blue Button</Button>),
+        createComponentExample("Hollow Button", "Button with ButtonType.Hollow", <Button buttonType={ButtonType.Hollow}>Hollow Button</Button>),
+        createComponentExample("Large Basic Button", "Primary Button with size={ButtonSize.Large}", <Button size={ButtonSize.Large}>Primary Button</Button>),
+        createComponentExample("Large Disabled Button", "Button with disabled and size={ButtonSize.Large} props", <Button disabled size={ButtonSize.Large}>Disabled Button</Button>),
+        createComponentExample("Large Blue Button", "Button with ButtonType.Blue and size={ButtonSize.Large}", <Button buttonType={ButtonType.Blue} size={ButtonSize.Large}>Blue Button</Button>),
+        createComponentExample("Large Hollow Button", "Button with ButtonType.Hollow and size={ButtonSize.Large}", <Button buttonType={ButtonType.Hollow} size={ButtonSize.Large}>Hollow Button</Button>),
+        createComponentExample("Underlined Button", "UnderlinedButton component",
+          <UnderlinedButton
+            onActivate={() => Logger.logInfo(SampleAppIModelApp.loggerCategory(this), `UnderlinedButton activated`)}
+            onClick={(e) => {
+              e.preventDefault();
+              e.stopPropagation();
+              Logger.logInfo(SampleAppIModelApp.loggerCategory(this), `UnderlinedButton clicked`);
+            }}>
+            Underlined Button
+          </UnderlinedButton>),
+      ],
+    };
+  }
+
+  private static get checkListBoxSamples(): ComponentExampleCategory {
+    return {
+      title: "CheckListBox",
+      examples: [
+        createComponentExample("CheckListBox", undefined,
+          <CheckListBox>
+            <CheckListBoxItem label="Item 1" />
+            <CheckListBoxItem label="Item 2" />
+            <CheckListBoxItem label="Item 3" />
+          </CheckListBox>),
+        createComponentExample("CheckListBox with separator", undefined,
+          <CheckListBox>
+            <CheckListBoxItem label="Item 1" />
+            <CheckListBoxItem label="Item 2" />
+            <CheckListBoxSeparator />
+            <CheckListBoxItem label="Item 3" />
+            <CheckListBoxItem label="Item 4" />
+          </CheckListBox>),
+      ],
+    };
+  }
+
+  private static get colorSamples(): ComponentExampleCategory {
+    const colorDef = ColorDef.blue;
+    const handleColorPick = (color: ColorDef) => {
+      console.log(`color picked: ${color.toRgbaString()}`);
+    };
+
+    const onPopupClose = (color: ColorDef) => {
+      const msg = `popup color value: ${color.toRgbaString()}`;
+      console.log(msg);
+      IModelApp.notifications.outputMessage(new NotifyMessageDetails(OutputMessagePriority.Info, msg));
+    };
+
+    return {
+      title: "Color Controls",
+      examples: [
+        createComponentExample("Color Swatch", undefined,
+          <ColorSwatch colorDef={colorDef} onColorPick={handleColorPick} />),
+        createComponentExample("Color Picker Button", undefined,
+          <ColorPickerButton initialColor={colorDef} onColorPick={handleColorPick} />),
+        createComponentExample("Color Picker Button", "with Caret",
+          <ColorPickerButton initialColor={colorDef} onColorPick={handleColorPick} showCaret />),
+        createComponentExample("Color Picker Button", "disabled with Caret",
+          <ColorPickerButton initialColor={colorDef} onColorPick={handleColorPick} disabled showCaret />),
+        createComponentExample("Color Picker Button", "Round with Caret",
+          <ColorPickerButton initialColor={colorDef} onColorPick={handleColorPick} round showCaret />),
+        createComponentExample("Color Picker Dialog", undefined, <ColorPickerToggle />),
+        createComponentExample("Color Picker Popup", undefined, <ColorPickerPopup initialColor={colorDef} onClose={onPopupClose} />),
+        createComponentExample("Color Picker Popup", "with Caret", <ColorPickerPopup initialColor={colorDef} onClose={onPopupClose} showCaret />),
+        createComponentExample("Color Picker Popup", "disabled with Caret", <ColorPickerPopup initialColor={colorDef} onClose={onPopupClose} disabled showCaret />),
+      ],
+    };
+  }
+
+  private static get weightSamples(): ComponentExampleCategory {
+    const handleWeightPick = (weight: number) => {
+      const msg = `weight picked: ${weight}`;
+      IModelApp.notifications.outputMessage(new NotifyMessageDetails(OutputMessagePriority.Info, msg));
+    };
+
+    return {
+      title: "Weight Controls",
+      examples: [
+        createComponentExample("Weight Swatch 1", undefined,
+          <LineWeightSwatch weight={1} style={{ width: "100px" }} onClick={() => handleWeightPick(1)} />),
+        createComponentExample("Weight Swatch 5", undefined,
+          <LineWeightSwatch weight={5} style={{ width: "100px" }} onClick={() => handleWeightPick(5)} />),
+        createComponentExample("Weight Picker Button", undefined,
+          <WeightPickerHost activeWeight={3} onLineWeightPick={handleWeightPick} />),
+      ],
+    };
+  }
+
+  private static get datePickerSample(): ComponentExampleCategory {
+    const londonDate = adjustDateToTimezone(new Date(), 1 * 60);
+    const laDate = adjustDateToTimezone(new Date(), -7 * 60);
+    // example showing converting to UTC time and using that to format.
+    const msPerHour = 60 * 60 * 1000;
+    const tzOffset = -4; // this should be similar to Math.floor(.5 + location.longitudeDegrees / 15.0);
+    const tzOffsetMs = tzOffset * msPerHour; // offset to project
+    const projectSunrise = new Date(Date.UTC(1999, 3, 15, 7, 30) + tzOffsetMs); // this should be same as time returned from calculateSunriseOrSunset
+    const projectSunset = new Date(Date.UTC(1999, 3, 15, 20, 30) + tzOffsetMs); // this should be same as time returned from calculateSunriseOrSunset
+    const projectSunriseMs = projectSunrise.getTime();
+    const projectSunsetMs = projectSunset.getTime();
+    const projectSunTimeMs = Date.UTC(1999, 3, 15, 9, 30) + tzOffsetMs;  // this should be same as displayStyle.settings.sunTime
+    const dateFormatter = new Intl.DateTimeFormat("default", { month: "numeric", day: "numeric", timeZone: "UTC" } as any);
+    const timeFormatter = new Intl.DateTimeFormat("default", { timeStyle: "short", timeZone: "UTC" } as any);
+    const monthLetterFormatter = new Intl.DateTimeFormat("default", { month: "narrow", timeZone: "UTC" } as any);
+    const projectDate = dateFormatter.format(new Date(projectSunriseMs - tzOffsetMs));
+    const projectSunriseTime = timeFormatter.format(new Date(projectSunriseMs - tzOffsetMs));
+    const projectSunsetTime = timeFormatter.format(new Date(projectSunsetMs - tzOffsetMs));
+    const projectSunTime = timeFormatter.format(new Date(projectSunTimeMs - tzOffsetMs));
+    const month = monthLetterFormatter.format(new Date(projectSunriseMs - tzOffsetMs));
+
+    return {
+      title: "DatePicker",
+      examples: [
+        createComponentExample("Date Picker Popup", undefined, <DatePickerHost selected={new Date()} />),
+        createComponentExample("Date Picker Popup w/input", undefined, <DatePickerHost selected={new Date()} displayEditField={true} />),
+        createComponentExample("Date Picker Popup w/input & 12h time", undefined, <DatePickerHost selected={new Date()} displayEditField={true} timeDisplay={TimeDisplay.H12MC} />),
+        createComponentExample("Date Picker Popup w/input & 24h time", undefined, <DatePickerHost selected={new Date()} displayEditField={true} timeDisplay={TimeDisplay.H24MS} />),
+        createComponentExample("Date Picker Popup w/London date & time", undefined, <DatePickerHost selected={londonDate} displayEditField={true} timeDisplay={TimeDisplay.H12MSC} />),
+        createComponentExample("Date Picker Popup w/LA date & time", undefined, <DatePickerHost selected={laDate} displayEditField={true} timeDisplay={TimeDisplay.H12MSC} />),
+        createComponentExample("Date Picker Popup w/custom formatter", undefined, <DatePickerHost selected={new Date()} displayEditField={true} dateFormatter={new IntlFormatter(customDayFormatter)} />),
+        createComponentExample("Date Picker Popup w/IntlFormatter", undefined, <DatePickerHost fieldStyle={{ width: "16em" }} selected={new Date()} displayEditField={true} timeDisplay={TimeDisplay.H12MSC} dateFormatter={new IntlFormatter()} />),
+        createComponentExample("Date Picker Popup w/MDY Formatter", undefined, <DatePickerHost selected={new Date()} displayEditField={true} timeDisplay={TimeDisplay.H12MSC} dateFormatter={new MdyFormatter()} />),
+        createComponentExample("Date Formatting", undefined,
+          <div className="component-examples-date-sample">
+            <span>{`date: ${projectDate}`}</span>
+            <span>{`monthLetter: ${month}`}</span>
+            <span>{`sunrise: ${projectSunriseTime}`}</span>
+            <span>{`sun time: ${projectSunTime}`}</span>
+            <span>{`sunset: ${projectSunsetTime}`}</span>
+          </div>),
+      ],
+    };
+  }
+
+  private static get contextMenuSample(): ComponentExampleCategory {
+    return {
+      title: "ContextMenu",
+      examples: [
+        createComponentExample("ContextMenu", undefined, <UnderlinedButton onActivate={() => SampleContextMenu.showContextMenu()}> Open ContextMenu</UnderlinedButton>),
+        createComponentExample("Popup with ContextMenu", undefined, <SamplePopupContextMenu />),
+      ],
+    };
+  }
+
+  private static get expandableListBlockSamples(): ComponentExampleCategory {
+    return {
+      title: "ExpandableList/Block",
+      examples: [
+        createComponentExample("ExpandableList", "ExpandableList with one ExpandableBlock",
+          <ExpandableList className="uicore-full-width">
+            <SampleExpandableBlock title="Test" isExpanded={true} onClick={() => { }}>
+              Hello World!
+            </SampleExpandableBlock>
+          </ExpandableList>),
+        createComponentExample("ExpandableList w/ singleExpandOnly", "ExpandableList with singleExpandOnly prop",
+          <ExpandableList className="uicore-full-width" singleExpandOnly={true} defaultActiveBlock={0}>
+            <ExpandableBlock title="Test1" isExpanded={false} onClick={() => { }}>
+              Hello World 1
+            </ExpandableBlock>
+            <ExpandableBlock title="Test2" isExpanded={false} onClick={() => { }}>
+              Hello World 2
+            </ExpandableBlock>
+            <ExpandableBlock title="Test3" isExpanded={false} onClick={() => { }}>
+              Hello World 3
+            </ExpandableBlock>
+          </ExpandableList>),
+        createComponentExample("ExpandableList w/ singleIsCollapsible", "ExpandableList with singleIsCollapsible prop",
+          <ExpandableList className="uicore-full-width" singleExpandOnly={true} singleIsCollapsible={true} defaultActiveBlock={0}>
+            <ExpandableBlock title="Test1" isExpanded={false} onClick={() => { }}>
+              Hello World 1
+            </ExpandableBlock>
+            <ExpandableBlock title="Test2" isExpanded={false} onClick={() => { }}>
+              Hello World 2
+            </ExpandableBlock>
+            <ExpandableBlock title="Test3" isExpanded={false} onClick={() => { }}>
+              Hello World 3
+            </ExpandableBlock>
+          </ExpandableList>),
+      ],
+    };
+  }
+
+  private static get tableSamples(): ComponentExampleCategory {
+    const testRecord = (valueString: string): PropertyRecord => {
+      const value: PropertyValue = {
+        value: valueString,
+        displayValue: valueString,
+        valueFormat: PropertyValueFormat.Primitive,
+      };
+      const description: PropertyDescription = {
+        name: "1",
+        typename: "text",
+        displayLabel: "column",
+      };
+      return new PropertyRecord(value, description);
+    };
+
+    const rowData = [
+      {
+        key: "row1",
+        cells: [
+          { key: "1", record: testRecord("Cell 1-1 text") },
+          { key: "2", record: testRecord("Cell 1-2 text") },
+          { key: "3", record: testRecord("Cell 1-3 text") },
+          { key: "4", record: testRecord("Cell 1-4 text") }],
+      },
+      {
+        key: "row2",
+        cells: [
+          { key: "1", record: testRecord("Cell 2-1 text") },
+          { key: "2", record: testRecord("Text in the merged cells (2-2, 2-3)"), mergedCellsCount: 2, alignment: HorizontalAlignment.Center },
+          { key: "3", record: testRecord("") },
+          { key: "4", record: testRecord("Cell 2-4 text") }],
+      },
+      {
+        key: "row3",
+        cells: [
+          { key: "1", record: testRecord("Cell 3-1 text") },
+          { key: "2", record: testRecord("Cell 3-2 text") },
+          { key: "3", record: testRecord("Cell 3-3 text") },
+          { key: "4", record: testRecord("Cell 3-4 text") }],
+      },
+    ];
+    const onColumnsChanged = new TableDataChangeEvent();
+    const onRowsChanged = new TableDataChangeEvent();
+    const dataProvider: TableDataProvider = {
+      getColumns: async (): Promise<ColumnDescription[]> => [
+        { key: "1", label: "Column1", resizable: true },
+        { key: "2", label: "Column2", resizable: true },
+        { key: "3", label: "Column3", resizable: true },
+        { key: "4", label: "Column4", resizable: true }],
+      getRowsCount: async () => rowData.length,
+      getRow: async (index: number) => rowData[index],
+      sort: async () => { },
+      onColumnsChanged,
+      onRowsChanged,
+    };
+
+    return {
+      title: "Tables",
+      examples: [
+        createComponentExample("Basic Table", "Table with merged cells",
+          <div style={{ height: "115px", width: "100%" }}> <Table dataProvider={dataProvider} /></div>),
+        createComponentExample("Table w/options", "Table with filters and edit cells",
+          <div style={{ height: "360px", width: "100%" }}><TableExampleContent /></div>),
+      ],
+    };
+  }
+
+  private static get inputsSamples(): ComponentExampleCategory {
+    return {
+      title: "Inputs",
+      examples: [
+        createComponentExample("Basic Input", "Input with placeholder", <Input placeholder="Basic Input" />),
+        createComponentExample("Disabled Input", "Input with disabled prop", <Input placeholder="Disabled Input" disabled />),
+
+        createComponentExample("Check Box", "Basic Check Box", <Checkbox label="Basic Check Box" />),
+        createComponentExample("Check Box Set", "Set of Check Boxes",
+          <div>
+            <Checkbox label="First" />
+            <Checkbox label="Success" status={InputStatus.Success} />
+            <Checkbox label="Warning" status={InputStatus.Warning} />
+            <Checkbox label="Error" status={InputStatus.Error} />
+          </div>),
+        createComponentExample("Disabled Check Box", "Check Box with disabled prop", <Checkbox label="Disabled Check Box" disabled />),
+        createComponentExample("Indeterminate Check Box", "Check Box with indeterminate prop", <Checkbox label="Indeterminate Check Box" indeterminate />),
+        createComponentExample("Check Box with text after", "Check Box with <label> after", <div><Checkbox id="cb1" />&nbsp;&nbsp;<label htmlFor="cb1">This is text in a span</label></div>),
+
+        createComponentExample("Radio Button", "Basic Radio Buttons",
+          <div>
+            <Radio label="Radio Button 1" name="demo1" value="option-1" />
+            <Radio label="Radio Button 2" name="demo1" value="option-2" />
+            <Radio label="Radio Button 3" name="demo1" value="option-3" />
+          </div>),
+        createComponentExample("Disabled Radio Button", "Radio Button with disabled prop", <Radio label="Disabled Radio Button" name="demo1" disabled />),
+
+        createComponentExample("Basic Textarea", "Textarea with placeholder", <Textarea placeholder="Basic Textarea" />),
+        createComponentExample("Disabled Textarea", "Textarea with disabled prop", <Textarea placeholder="Disabled Textarea" disabled />),
+
+        createComponentExample("Number Input .25 step", "New Numeric Input component", <NumberInput value={10.5} precision={2} step={0.25} containerClassName="uicore-full-width" />),
+        createComponentExample("Number Input .25 step w/snap", "New Numeric Input component", <NumberInput value={10.5} precision={2} step={0.25} snap containerClassName="uicore-full-width" />),
+        createComponentExample("Number Input .25 step w/snap custom format and parser", "New Numeric Input component", <NumberInput value={10.5} format={formatDollar} parse={parseDollar} precision={2} step={0.25} snap containerClassName="uicore-full-width" />),
+        createComponentExample("Number Input w/touch buttons", "New Numeric Input component", <NumberInput value={10.5} precision={2} step={.5} snap showTouchButtons containerClassName="uicore-full-width" />),
+        createComponentExample("Number Input w/snap  & custom step", "New Numeric Input component", <NumberInput value={10.5} precision={2} step={exoticStep} snap containerClassName="uicore-full-width" />),
+        createComponentExample("Number Input w/placeholder", "New Numeric Input component", <NumberInput placeholder="Enter Input" precision={2} step={0.25} containerClassName="uicore-full-width" />),
+        createComponentExample("Icon Input", "Icon Input component", <IconInput placeholder="Icon Input" icon={<Icon iconSpec="icon-placeholder" />} containerClassName="uicore-full-width" />),
+        createComponentExample("Labeled Input", "Labeled Input component", <LabeledInput label="Labeled Input" placeholder="Labeled Input" className="uicore-full-width" />),
+        createComponentExample("Labeled Input", "Labeled Input Icon", <LabeledInput label="Labeled Input with icon" placeholder="Labeled Input with Icon" status={InputStatus.Success} />),
+        createComponentExample("Labeled Input Warning", "Labeled Input Warning", <LabeledInput label="Labeled Input Warning" placeholder="Labeled Input Warning" status={InputStatus.Warning} />),
+        createComponentExample("Labeled Input Error", "Labeled Input Error", <LabeledInput label="Labeled Input Error" placeholder="Labeled Input Error" status={InputStatus.Error} />),
+        createComponentExample("Labeled Textarea", "Labeled Textarea component", <LabeledTextarea label="Labeled Textarea" placeholder="Labeled Textarea" className="uicore-full-width" />),
+
+        createComponentExample("Image Checkbox", "ImageCheckbox with WebFonts", <SampleImageCheckBox imageOn="icon-more-circular" imageOff="icon-more-vertical-circular" />),
+        createComponentExample("Image Checkbox", "ImageCheckbox with SVG fonts", <SampleImageCheckBox imageOn={IconSpecUtilities.createSvgIconSpec(moreSvg)} imageOff={IconSpecUtilities.createSvgIconSpec(moreVerticalSvg)} />),
+
+        createComponentExample("Input Described By", "Input with aria-describedby",
+          <div>
+            <label htmlFor="phone">Phone</label>
+            <Input id="phone" name="phone" type="tel"
+              pattern="^(\(?0[1-9]{1}\)?)?[0-9 -]*$"
+              aria-describedby="phone-desc" />
+            <p id="phone-desc">For example, (02) 1234 1234</p>
+          </div>),
+      ],
+    };
+  }
+
+  private static get loadingSamples(): ComponentExampleCategory {
+    return {
+      title: "Loading",
+      examples: [
+        createComponentExample("Small Spinner", undefined, <Spinner size={SpinnerSize.Small} />),
+        createComponentExample("Medium Spinner", undefined, <Spinner size={SpinnerSize.Medium} />),
+        createComponentExample("Large Spinner", undefined, <Spinner size={SpinnerSize.Large} />),
+        createComponentExample("XLarge Spinner", undefined, <Spinner size={SpinnerSize.XLarge} />),
+        createComponentExample("Small LoadingSpinner", undefined, <LoadingSpinner size={SpinnerSize.Small} message="This is a Small LoadingSpinner" />),
+        createComponentExample("Medium LoadingSpinner", undefined, <LoadingSpinner size={SpinnerSize.Medium} message="This is a Medium LoadingSpinner" />),
+        createComponentExample("Large LoadingSpinner", undefined, <LoadingSpinner size={SpinnerSize.Large} message="This is a Large LoadingSpinner" />),
+        createComponentExample("XLarge LoadingSpinner", undefined, <LoadingSpinner size={SpinnerSize.XLarge} message="This is a XLarge LoadingSpinner" />),
+        createComponentExample("LoadingStatus", undefined, <LoadingStatus message="Loading status..." percent={50} />),
+        createComponentExample("Basic LoadingPrompt", undefined, <LoadingPrompt title="Title" />),
+        createComponentExample("LoadingPrompt with message", undefined, <LoadingPrompt title="Title" message="This is the message" />),
+        createComponentExample("LoadingPrompt with Indeterminate Bar", undefined,
+          <LoadingPrompt style={{ width: "100%" }} title="Title" message="This is the message" showIndeterminateBar />),
+        createComponentExample("Determinate LoadingPrompt with percent", undefined,
+          <LoadingPrompt title="Title" message="This is the message" isDeterminate={true} percent={50} />),
+        createComponentExample("Determinate LoadingPrompt with cancel", undefined,
+          <LoadingPrompt title="Title" message="This is the message" isDeterminate={true} percent={50} showCancel={true} />),
+        createComponentExample("Determinate LoadingPrompt with status", undefined,
+          <LoadingPrompt title="Title" message="This is the message" isDeterminate={true} showStatus={true} percent={50} status="Updating..." />),
+      ],
+    };
+  }
+
+  private static get _reactMessage(): ReactMessage {
+    const reactNode = (
+      <span>
+        For more details, <UnderlinedButton onClick={() => { }}>click here</UnderlinedButton>.
+      </span >
+    );
+    return ({ reactNode });
+  }
+
+  /** Tool that will start a sample activity and display ActivityMessage.
+   */
+  private static _activityTool = async () => {
+    let isCancelled = false;
+    let progress = 0;
+
+    const details = new ActivityMessageDetails(true, true, true, true);
+    details.onActivityCancelled = () => {
+      isCancelled = true;
+    };
+    IModelApp.notifications.setupActivityMessage(details);
+
+    while (!isCancelled && progress <= 100) {
+      IModelApp.notifications.outputActivityMessage("This is a sample activity message", progress);
+      await BeDuration.wait(100);
+      progress++;
+    }
+
+    const endReason = isCancelled ? ActivityMessageEndReason.Cancelled : ActivityMessageEndReason.Completed;
+    IModelApp.notifications.endActivityMessage(endReason);
+  };
+
+  private static get messageSamples(): ComponentExampleCategory {
+    return {
+      title: "Messages",
+      examples: [
+        createComponentExample("Toast", undefined,
+          <UnderlinedButton onActivate={
+            () => IModelApp.notifications.outputMessage(new NotifyMessageDetails(OutputMessagePriority.Info, "This is an info message", undefined, OutputMessageType.Toast))
+          }>Toast message</UnderlinedButton>),
+        createComponentExample("Toast with link", undefined,
+          <UnderlinedButton onActivate={
+            () => MessageManager.outputMessage(new ReactNotifyMessageDetails(OutputMessagePriority.Info, "This is an info message", this._reactMessage)
+            )}>Toast with link</UnderlinedButton>),
+        createComponentExample("Sticky", undefined,
+          <UnderlinedButton onActivate={
+            () => IModelApp.notifications.outputMessage(new NotifyMessageDetails(OutputMessagePriority.Warning, "This is a warning message", undefined, OutputMessageType.Sticky))
+          }>Sticky message</UnderlinedButton>),
+        createComponentExample("Activity", undefined,
+          <UnderlinedButton onActivate={this._activityTool}>Activity message</UnderlinedButton>),
+      ],
+    };
+  }
+
+  private static get popupSamples(): ComponentExampleCategory {
+    return {
+      title: "Popups",
+      examples: [
+        createComponentExample("Allow Nested Popup", "Remain open when clicking in nested popup", <NestedPopup />),
+        createComponentExample("Close Nested Popup", "Close when clicking in nested popup", <NestedPopup closeOnNestedPopupOutsideClick={true} />),
+      ],
+    };
+  }
+
+  private static get progressIndicatorsSamples(): ComponentExampleCategory {
+    return {
+      title: "Progress Indicators",
+      examples: [
+        createComponentExample("ProgressBar", "at 50%", <ProgressBar percent={50} />),
+        createComponentExample("ProgressBar with height", "height of 8", <ProgressBar percent={50} barHeight={8} />),
+        createComponentExample("Indeterminate ProgressBar", "indeterminate prop", <ProgressBar indeterminate />),
+        createComponentExample("ProgressBar with label", "labelLeft prop", <ProgressBar percent={25} labelLeft="Centered Label" />),
+        createComponentExample("ProgressBar with labels", "labelLeft & labelRight props", <ProgressBar percent={75} labelLeft="Loading..." labelRight="75%" />),
+        createComponentExample("ProgressSpinner", "at 50%", <ProgressSpinner value={50} />),
+        createComponentExample("Indeterminate ProgressSpinner", "indeterminate prop", <ProgressSpinner indeterminate />),
+        createComponentExample("Success ProgressSpinner", "success prop", <ProgressSpinner success />),
+        createComponentExample("Error ProgressSpinner", "error prop", <ProgressSpinner error />),
+        createComponentExample("ProgressSpinner with value", "display value of 63", <ProgressSpinner value={63}>63</ProgressSpinner>),
+        createComponentExample("ProgressSpinner Small", "width/height of 16", <ProgressSpinner indeterminate size={SpinnerSize.Small} />),
+        createComponentExample("ProgressSpinner Medium", "width/height of 32", <ProgressSpinner indeterminate size={SpinnerSize.Medium} />),
+        createComponentExample("ProgressSpinner Large", "width/height of 64", <ProgressSpinner indeterminate size={SpinnerSize.Large} />),
+        createComponentExample("ProgressSpinner XLarge", "width/height of 96", <ProgressSpinner indeterminate size={SpinnerSize.XLarge} />),
+        createComponentExample("ProgressSpinner with style", "width/height of 120",
+          <div><ProgressSpinner indeterminate style={{ display: "inline-block", width: 120, height: 120 }} />... Loading</div>),
+      ],
+    };
+  }
+
+  private static get quantitySamples(): ComponentExampleCategory {
+    const onLengthChange = (value: number) => {
+      IModelApp.notifications.outputMessage(new NotifyMessageDetails(OutputMessagePriority.Info, `Length value set to ${value}`));
+      console.log(`Length value set to: ${value}`);
+    };
+    const onAngleChange = (value: number) => {
+      IModelApp.notifications.outputMessage(new NotifyMessageDetails(OutputMessagePriority.Info, `Angle value set to ${value}`));
+      console.log(`Angle value set to: ${value}`);
+    };
+    const onVolumeChange = (value: number) => {
+      IModelApp.notifications.outputMessage(new NotifyMessageDetails(OutputMessagePriority.Info, `Volume value set to ${value}`));
+      console.log(`Volume value set to: ${value}`);
+    };
+    const onTemperatureChange = (value: number) => {
+      if (typeof value === "number") {
+        IModelApp.notifications.outputMessage(new NotifyMessageDetails(OutputMessagePriority.Info, `Temperature value set to ${value} C`));
+        console.log(`Temperature value set to ${value} C`);
+      }
+    };
+
+    const initialLength = 3.5; // meters
+    const initialAngle = Math.PI / 4; // radians
+    const initialVolume = 1.0; // meters^3
+    const initialTemperature = 20; // 20 Celsius
+    return {
+      title: "Quantity Input",
+      examples: [
+        createComponentExample("Length", undefined,
+          <QuantityInput initialValue={initialLength} quantityType={QuantityType.Length} onQuantityChange={onLengthChange} />),
+        createComponentExample("Angle", undefined,
+          <QuantityInput initialValue={initialAngle} quantityType={QuantityType.Angle} onQuantityChange={onAngleChange} />),
+        createComponentExample("Bearing", undefined,
+          <QuantityInput initialValue={initialAngle} quantityType={"Bearing"} onQuantityChange={onAngleChange} />),
+        createComponentExample("Volume", undefined,
+          <QuantityInput initialValue={initialVolume} quantityType={QuantityType.Volume} onQuantityChange={onVolumeChange} />),
+        createComponentExample("Temperature (Custom)", undefined,
+          <ParsedInput onChange={onTemperatureChange} initialValue={initialTemperature} formatValue={formatCelsiusValue} parseString={parseStringToCelsius} />),
+      ],
+    };
+  }
+
+  private static get searchBoxSample(): ComponentExampleCategory {
+    return {
+      title: "SearchBox",
+      examples: [
+        createComponentExample("SearchBox", undefined,
+          // eslint-disable-next-line no-console
+          <SearchBox placeholder="Search" onValueChanged={(value: string) => console.log(`Search text: ${value}`)} />),
+        createComponentExample("SearchBoxWithDelay", undefined,
+          // eslint-disable-next-line no-console
+          <SearchBox placeholder="Search" valueChangedDelay={1000} onValueChanged={(value: string) => console.log(`Search text: ${value}`)} />),
+      ],
+    };
+  }
+
+  private static get selectSamples(): ComponentExampleCategory {
+    enum ColorOptions {
+      Red,
+      White,
+      Blue,
+      Yellow,
+      Orange,
+    }
+
+    const colorChoices = [
+      { label: "Red", value: ColorOptions.Red },
+      { label: "White", value: ColorOptions.White },
+      { label: "Blue", value: ColorOptions.Blue },
+      { label: "Yellow", value: ColorOptions.Yellow },
+      { label: "Orange", value: ColorOptions.Orange },
+    ];
+
+    const cityChoices = [
+      { label: "London", value: "London" },
+      { label: "Paris", value: "Paris" },
+      { label: "Stockholm", value: "Stockholm" },
+      { label: "Berlin", value: "Berlin" },
+      { label: "Mumbai", value: "Mumbai" },
+      { label: "Christchurch", value: "Christchurch" },
+      { label: "Johannesburg", value: "Johannesburg" },
+      { label: "Beijing", value: "Beijing" },
+      { label: "New York", value: "New York" },
+    ];
+
+    return {
+      title: "Select",
+      examples: [
+        createComponentExample("Basic Select", "Basic Select component",
+          <Select
+            onChange={(event) => IModelApp.notifications.outputMessage(new NotifyMessageDetails(OutputMessagePriority.Info, event.target.value))}
+            options={["Option 1", "Option 2", "Option 3", "Option 4"]} />),
+        createComponentExample("Select with values", "Select with values in array",
+          <Select
+            onChange={(event) => IModelApp.notifications.outputMessage(new NotifyMessageDetails(OutputMessagePriority.Info, event.target.value))}
+            options={[
+              { label: "Option 1", value: "option1" },
+              { label: "Option 2", value: "option2" },
+              { label: "Option 3", value: "option3" },
+              { label: "Option 4", value: "option4" },
+            ]} />),
+        createComponentExample("Select with values/labels", "Select with value objects",
+          <Select
+            onChange={(event) => IModelApp.notifications.outputMessage(new NotifyMessageDetails(OutputMessagePriority.Info, event.target.value))}
+            options={{
+              option1: { label: "Option 1", value: "xyz" },
+              option2: "Option 2",
+              option3: "Option 3",
+              option4: "Option 4",
+            }} />),
+        createComponentExample("Select with Number values", "Sync Select with button values", <WrappedSelect />),
+        createComponentExample("Disabled Select", "Select with disabled prop", <Select options={["Option 1", "Option 2", "Option 3", "Option 4"]} disabled />),
+        createComponentExample("Placeholder Select", "Select with placeholder prop", <Select options={["Option 1", "Option 2", "Option 3", "Option 4"]} placeholder="Pick an option" />),
+        createComponentExample("Select with Disabled option", "Select with option with disabled prop",
+          <Select options={["Option 1", "Option 2", { label: "Disabled Option", disabled: true }, "Option 3", "Option 4"]} placeholder="Pick an option" />),
+
+        createComponentExample("Labeled Select", "Labeled Select component", <LabeledSelect label="Labeled Select" options={["Option 1", "Option 2", "Option 3", "Option 4"]} />),
+
+        createComponentExample("ThemedSelect", "ThemedSelect component for colors",
+          <div className="uicore-full-width">
+            <ThemedSelect options={colorChoices} />
+          </div>),
+        createComponentExample("Multi ThemedSelect", "ThemedSelect component with isMulti",
+          <div className="uicore-full-width">
+            <ThemedSelect isMulti={true} isSearchable={true} options={cityChoices} />
+          </div>),
+        createComponentExample("Disabled ThemedSelect", "ThemedSelect component with isDisabled prop",
+          <div className="uicore-full-width">
+            <ThemedSelect options={colorChoices} isDisabled />
+          </div>),
+        createComponentExample("Labeled Multi ThemedSelect", "Labeled ThemedSelect component with isMulti",
+          <div className="uicore-full-width">
+            <LabeledThemedSelect label={"Labeled ThemedSelect Multi"} isMulti={true} isSearchable={true} options={cityChoices} />
+          </div>),
+        createComponentExample("Disabled Labeled Multi ThemedSelect", "Labeled ThemedSelect component with isMulti",
+          <div className="uicore-full-width">
+            <LabeledThemedSelect label={"Disabled Labeled ThemedSelect Multi"} isMulti={true} isSearchable={true} options={cityChoices} isDisabled={true} />
+          </div>),
+        createComponentExample("Labeled ThemedSelect", "Labeled ThemedSelect component",
+          <div className="uicore-full-width">
+            <LabeledThemedSelect label={"Labeled ThemedSelect"} options={colorChoices} />
+          </div>),
+        createComponentExample("Disabled Labeled ThemedSelect", "Labeled ThemedSelect component with isDisabled prop and message prop",
+          <div className="uicore-full-width">
+            <LabeledThemedSelect label={"Disabled Labeled ThemedSelect"} message={"This field is disabled"} options={colorChoices} isDisabled />
+          </div>),
+
+      ],
+    };
+  }
+
+  private static get sliderSamples(): ComponentExampleCategory {
+    return {
+      title: "Slider",
+      examples: [
+        createComponentExample("Slider", "Basic Slider",
+          <Slider min={0} max={100} values={[50]} step={1} showTooltip />),
+        createComponentExample("Slider w/ tooltipBelow", "Slider with Tooltip Below",
+          <Slider min={0} max={100} values={[50]} step={1} showTooltip tooltipBelow />),
+        createComponentExample("Slider w/ min/max", "Slider with showMinMax prop",
+          <Slider min={0} max={100} values={[50]} step={1} showTooltip showMinMax />),
+        createComponentExample("Slider w/ min/max", "Slider with formatMax prop",
+          <Slider min={0} max={1} values={[0.5]} step={0.01} showTooltip showMinMax formatMax={(v: number) => v.toFixed(1)} />),
+        createComponentExample("Slider w/ min/max images", "Slider with minImage and maxImage props",
+          <Slider min={0} max={100} values={[50]} step={1} showTooltip showMinMax
+            minImage={<Icon iconSpec="icon-placeholder" />} maxImage={<Icon iconSpec="icon-placeholder" />} />),
+        createComponentExample("Slider w/ tick marks", "Slider with showTicks and getTickCount props",
+          <Slider min={0} max={5} values={[2.25]} step={.01} showTooltip showMinMax
+            showTicks getTickCount={() => 10} />),
+        createComponentExample("Slider w/ multiple values", "Slider with array of values",
+          <Slider min={0} max={100} values={[30, 70]} step={5} mode={2} showTooltip showMinMax
+            showTicks getTickCount={() => 10} />),
+        createComponentExample("Slider multiple values tooltipBelow", "Slider with multiple values & tooltip below",
+          <Slider min={0} max={100} values={[20, 80]} step={5} mode={2} showTooltip tooltipBelow showMinMax
+            showTicks getTickCount={() => 10} />),
+        createComponentExample("Slider w/ tick labels", "Slider with showTickLabels prop",
+          <Slider min={0} max={100} values={[50]} step={1} showTooltip showMinMax showTickLabels
+            showTicks getTickCount={() => 10} />),
+        createComponentExample("Disabled Slider", "Slider with disabled prop",
+          <Slider min={0} max={100} values={[50]} step={1} showTooltip showMinMax showTickLabels disabled
+            showTicks getTickCount={() => 10} />),
+      ],
+    };
+  }
+
+  private static get splitButtonSamples(): ComponentExampleCategory {
+    return {
+      title: "SplitButton",
+      examples: [
+        createComponentExample("Basic SplitButton", "Basic SplitButton",
+          <SplitButton label="Split Button" onClick={() => { }}>
+            {this.splitButtonMenuItems.map((node) => node)}
+          </SplitButton>),
+        createComponentExample("SplitButton with border", "SplitButton with drawBorder prop",
+          <SplitButton label="Split Button" drawBorder icon="icon-placeholder" onClick={() => { }}>
+            {this.splitButtonMenuItems.map((node) => node)}
+          </SplitButton>),
+        createComponentExample("SplitButton with width", "SplitButton with width style",
+          <SplitButton label="Split Button" drawBorder icon="icon-placeholder" onClick={() => { }} style={{ width: "200px" }}>
+            {this.splitButtonMenuItems.map((node) => node)}
+          </SplitButton>),
+        createComponentExample("SplitButton with popupPosition", "SplitButton with RelativePosition.BottomRight popupPosition prop",
+          <SplitButton label="Split Button" drawBorder icon="icon-placeholder" onClick={() => { }} popupPosition={RelativePosition.BottomRight}>
+            {this.splitButtonMenuItems.map((node) => node)}
+          </SplitButton>),
+        createComponentExample("SplitButton with Blue buttonType", "SplitButton with buttonType={ButtonType.Blue} prop",
+          <SplitButton label="Split Button" drawBorder icon="icon-placeholder" onClick={() => { }} buttonType={ButtonType.Blue}>
+            {this.splitButtonMenuItems.map((node) => node)}
+          </SplitButton>),
+        createComponentExample("SplitButton with Primary buttonType", "SplitButton with buttonType={ButtonType.Primary} prop",
+          <SplitButton label="Split Button" drawBorder icon="icon-placeholder" onClick={() => { }} buttonType={ButtonType.Primary}>
+            {this.splitButtonMenuItems.map((node) => node)}
+          </SplitButton>),
+      ],
+    };
+  }
+
+  private static get splitButtonMenuItems(): React.ReactNode[] {
+    return [
+      <ContextMenuItem key="item1" icon="icon-placeholder">Item 1</ContextMenuItem>,
+      <ContextMenuItem key="item2" icon="icon-placeholder">Item 2</ContextMenuItem>,
+      <ContextMenuItem key="item3" icon="icon-placeholder">Item 3</ContextMenuItem>,
+    ];
+  }
+
+  private static get tabsSamples(): ComponentExampleCategory {
+    return {
+      title: "Tabs",
+      examples: [
+        createComponentExample("Horizontal Tabs", undefined, <HorizontalTabs labels={["Tab 1", "Tab 2", "Tab 3"]} activeIndex={0} />),
+        createComponentExample("Green Horizontal Tabs", "with green prop", <HorizontalTabs labels={["Tab 1", "Tab 2", "Tab 3"]} activeIndex={0} green />),
+        createComponentExample("Vertical Tabs", undefined, <VerticalTabs labels={["Tab 1", "Tab 2", "Tab 3"]} activeIndex={0} />),
+        createComponentExample("Green Vertical Tabs", "with green prop", <VerticalTabs labels={["Tab 1", "Tab 2", "Tab 3"]} activeIndex={0} green />),
+      ],
+    };
+  }
+
+  private static get textSamples(): ComponentExampleCategory {
+    return {
+      title: "Text",
+      examples: [
+        createComponentExample("BodyText", undefined, <BodyText>This is Body Text</BodyText>),
+        createComponentExample("BlockText", undefined, <BlockText>This is Block Text</BlockText>),
+        createComponentExample("DisabledText", undefined, <DisabledText>This is Disabled Text</DisabledText>),
+        createComponentExample("Headline", undefined, <Headline>This is Headline Text</Headline>),
+        createComponentExample("LeadingText", undefined, <LeadingText>This is Leading Text</LeadingText>),
+        createComponentExample("MutedText", undefined, <MutedText>This is Muted Text</MutedText>),
+        createComponentExample("SmallText", undefined, <SmallText>This is Small Text</SmallText>),
+        createComponentExample("Subheading", undefined, <Subheading>This is Subheading Text</Subheading>),
+        createComponentExample("Title", undefined, <Title>This is Title Text</Title>),
+      ],
+    };
+  }
+
+  private static get tileSamples(): ComponentExampleCategory {
+    return {
+      title: "Tiles",
+      examples: [
+        createComponentExample("Normal Tile", undefined,
+          <Tile title="Normal Tile" icon="icon-placeholder">
+            <a>Link 1</a>
+            <a>Link 2</a>
+          </Tile>),
+        createComponentExample("Featured Tile", undefined,
+          <FeaturedTile title="Featured Tile" icon="icon-placeholder">
+            <a>Link 1</a>
+            <a>Link 2</a>
+          </FeaturedTile>),
+        createComponentExample("Minimal Tile", undefined, <MinimalTile title="Minimal Tile" icon="icon-placeholder" />),
+        createComponentExample("Featured Minimal Tile", undefined, <MinimalFeaturedTile title="Minimal Featured Tile" icon="icon-placeholder" />),
+        createComponentExample("Tile stepNum={0}", undefined, <MinimalFeaturedTile stepNum={0} title="Tile stepNum={0}" icon="icon-placeholder" />),
+        createComponentExample("Tile stepNum={6}", undefined, <MinimalFeaturedTile stepNum={6} title="Tile stepNum={6}" icon="icon-placeholder" />),
+        createComponentExample("Tile stepNum={9}", undefined, <MinimalFeaturedTile stepNum={9} title="Tile stepNum={9}" icon="icon-placeholder" />),
+        createComponentExample("Tile stepNum={15}", undefined, <MinimalFeaturedTile stepNum={15} title="Tile stepNum={15}" icon="icon-placeholder" />),
+      ],
+    };
+  }
+
+  private static get toggleSamples(): ComponentExampleCategory {
+    return {
+      title: "Toggle",
+      examples: [
+        createComponentExample("Basic Toggle", undefined, <Toggle isOn={true} />),
+        createComponentExample("Primary Toggle", "Toggle with buttonType={ToggleButtonType.Primary}", <Toggle isOn={true} buttonType={ToggleButtonType.Primary} />),
+        createComponentExample("Large Toggle", "Toggle with large={true}", <Toggle isOn={true} large={true} />),
+        createComponentExample("Square Toggle", "Toggle with rounded={false}", <Toggle isOn={true} rounded={false} />),
+        createComponentExample("Toggle with Checkmark", "Toggle with showCheckmark prop", <Toggle isOn={true} showCheckmark={true} />),
+        createComponentExample("Disabled Toggle", "Toggle with disabled prop", <Toggle isOn={true} showCheckmark={true} disabled />),
+        createComponentExample("LabeledToggle", undefined, <LabeledToggle isOn={true} label="Toggle label" />),
+      ],
+    };
+  }
+
+  private static get listboxSamples(): ComponentExampleCategory {
+    const listItems = ["London", "Paris", "Stockholm", "Berlin", "Mumbai", "Christchurch", "Johannesburg", "Beijing", "New York"];
+
+    return {
+      title: "Listbox",
+      examples: [
+        createComponentExample("Basic Listbox", undefined,
+          <Listbox id="map-sources" className="map-manager-source-list" selectedValue={listItems[1]}
+            onKeyPress={(event: React.KeyboardEvent<HTMLUListElement>) => console.log(`item: ${event.currentTarget?.dataset?.value}`)} >
+            {
+              listItems?.map((cityName) =>
+                <ListboxItem key={cityName} className="map-source-list-entry" value={cityName}>
+                  <span className="map-source-list-entry-name" title={cityName}>{cityName}</span>
+                </ListboxItem>)
+            }
+          </Listbox>),
+        createComponentExample("Listbox with disabled entries", undefined,
+          <Listbox id="map-sources" className="map-manager-source-list" selectedValue={listItems[1]}
+            onKeyPress={(event: React.KeyboardEvent<HTMLUListElement>) => console.log(`item: ${event.currentTarget?.dataset?.value}`)} >
+            {
+              listItems?.map((cityName, index) =>
+                <ListboxItem key={cityName} className="map-source-list-entry" value={cityName} disabled={0 === index % 2}>
+                  <span className="map-source-list-entry-name" title={cityName}>{cityName}</span>
+                </ListboxItem>)
+            }
+          </Listbox>),
+
+      ],
+    };
+  }
+  private static get deprecatedComponentSamples(): ComponentExampleCategory {
+    return {
+      title: "Deprecated Components",
+      examples: [
+        createComponentExample("Numeric Input", "Numeric Input component", <NumericInput min={1} max={100} className="uicore-full-width" />),
+        createComponentExample("Numeric Input w/precision", "Numeric Input component", <NumericInput placeholder="Enter Number" min={1} max={100} step={.5} precision={1} className="uicore-full-width" />),
+      ],
+    };
+  }
+
+  private static get quantityFormatting(): ComponentExampleCategory {
+    const examples = [];
+    examples.push(
+      createComponentExample("Meter", "Non-composite Formatting", <NumericFormatPopup persistenceUnitName={"Units.M"} initialMagnitude={1234.56} />),
+    );
+    return {
+      title: "Quantity Formatting Component",
+      examples,
+    };
+  }
+
+  private static get settingPage(): ComponentExampleCategory {
+    const examples = [];
+    examples.push(
+      createComponentExample("Setting Page", undefined, <MySettingsPage />),
+    );
+    return {
+      title: "Setting Page Component",
+      examples,
+    };
+  }
+
+  public static get categories(): ComponentExampleCategory[] {
+    return [
+      ComponentExamplesProvider.badgeSamples,
+      ComponentExamplesProvider.buttonSamples,
+      ComponentExamplesProvider.checkListBoxSamples,
+      ComponentExamplesProvider.colorSamples,
+      ComponentExamplesProvider.contextMenuSample,
+      ComponentExamplesProvider.datePickerSample,
+      ComponentExamplesProvider.expandableListBlockSamples,
+      ComponentExamplesProvider.inputsSamples,
+      ComponentExamplesProvider.listboxSamples,
+      ComponentExamplesProvider.loadingSamples,
+      ComponentExamplesProvider.messageSamples,
+      ComponentExamplesProvider.popupSamples,
+      ComponentExamplesProvider.progressIndicatorsSamples,
+      ComponentExamplesProvider.quantitySamples,
+      ComponentExamplesProvider.searchBoxSample,
+      ComponentExamplesProvider.selectSamples,
+      ComponentExamplesProvider.sliderSamples,
+      ComponentExamplesProvider.splitButtonSamples,
+      ComponentExamplesProvider.tableSamples,
+      ComponentExamplesProvider.tabsSamples,
+      ComponentExamplesProvider.textSamples,
+      ComponentExamplesProvider.tileSamples,
+      ComponentExamplesProvider.toggleSamples,
+      ComponentExamplesProvider.weightSamples,
+      ComponentExamplesProvider.quantityFormatting,
+      ComponentExamplesProvider.settingPage,
+      ComponentExamplesProvider.deprecatedComponentSamples,
+      ComponentExamplesProvider.mergedCellsSamples,
+    ];
+  }
+}