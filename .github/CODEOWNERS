# This CODEOWNERS file follows the format of Github's CODEOWNERS

# Documentation for reference, <https://help.github.com/en/github/creating-cloning-and-archiving-repositories/about-code-owners>

# This is a comment

# Each line is a file pattern followed by one or more owners

# These owners will be the default owners for everything in

# the repo. Unless a later match takes precedence

# @global-owner1 and @global-owner2 will be requested for

# review when someone opens a pull request

* @iTwin/itwinjs-core-admins

.github/workflows  @aruniverse @calebmshafer @wgoehrig @ColinKerr
.github/CODEOWNERS @iTwin/itwinjs-core-admins

.gitattributes  @iTwin/itwinjs-core-admins
.gitignore      @iTwin/itwinjs-core-admins
rush.json       @iTwin/itwinjs-core-admins

# The syntax used below tries to cover both files and folders in the common folder that operate per=package

# Due to syntax requirements, both can't be covered in a single line

#

# The three main folder patterns that covered are

# 1. /common/api/{packageName}.api.md

# 1. /common/api/summary/{packageName}.exports.csv

# 1. /common/changes/@itwin/{packageName}/*.json

/common/**/analytical-backend.*               @ColinKerr @diegoalexdiaz
/common/**/analytical-backend/                @ColinKerr @diegoalexdiaz
/common/**/backend-webpack-tools/             @aruniverse @calebmshafer @wgoehrig
/common/**/core-bentley.*                     @iTwin/itwinjs-core-admins
/common/**/core-bentley/                      @iTwin/itwinjs-core-admins
/common/**/build-tools/                       @aruniverse @ben-polinsky @calebmshafer @wgoehrig
/common/**/certa/                             @calebmshafer @wgoehrig

/common/**/*-extension/                       @aruniverse @calebmshafer

/common/**/ecschema-*.*                       @calebmshafer @ColinKerr @wgoehrig
/common/**/ecschema-*/                        @calebmshafer @ColinKerr @wgoehrig
/common/**/ecschema2ts.*                      @calebmshafer @ColinKerr @wgoehrig
/common/**/ecschema2ts/                       @calebmshafer @ColinKerr @wgoehrig
/common/**/core-electron.*                    @wgoehrig @GytisCepk @ben-polinsky
/common/**/core-electron/                     @wgoehrig @GytisCepk @ben-polinsky
/common/**/eslint-plugin/                     @calebmshafer @paulius-valiunas
/common/**/express-server.*                   @paulius-valiunas @wgoehrig
/common/**/express-server/                    @paulius-valiunas @wgoehrig
/common/**/frontend-devtools.*@iTwin/itwinjs-core-display @Ellord207
/common/**/frontend-devtools/                 @iTwin/itwinjs-core-display @Ellord207
/common/**/frontend-tiles.*                   @iTwin/itwinjs-core-display @danieliborra
/common/**/frontend-tiles/                    @iTwin/itwinjs-core-display @danieliborra
/common/**/core-geometry.*@bbastings @dassaf4 @saeeedtorabi
/common/**/core-geometry/                     @bbastings @dassaf4 @saeeedtorabi
/common/**/hypermodeling-frontend.*           @iTwin/itwinjs-core-display @bbastings
/common/**/hypermodeling-frontend/            @iTwin/itwinjs-core-display @bbastings
/common/**/core-backend.*@iTwin/itwinjs-core-admins
/common/**/core-backend/                      @iTwin/itwinjs-core-admins
/common/**/core-common.*                      @iTwin/itwinjs-core-admins @iTwin/itwinjs-core-display
/common/**/core-common/                       @iTwin/itwinjs-core-admins @iTwin/itwinjs-core-display
<<<<<<< HEAD
/common/**/editor-*.*                         @bbastings @kabentley @pmconne
/common/**/editor-*/                          @bbastings @kabentley @pmconne
/common/**/core-extension.*                   @calebmshafer @wgoehrig @aruniverse
/common/**/core-extension/                    @calebmshafer @wgoehrig @aruniverse
/common/**/core-frontend.*@kabentley @bbastings @iTwin/itwinjs-core-display
/common/**/core-frontend/                     @kabentley @bbastings @iTwin/itwinjs-core-display
/common/**/core-i18n.*                        @calebmshafer @wgoehrig
/common/**/core-i18n/                         @calebmshafer @wgoehrig
/common/**/core-markup.*@kabentley @pmconne @bbastings
/common/**/core-markup/                       @kabentley @pmconne @bbastings
=======
/common/**/editor-*.*                         @bbastings @pmconne
/common/**/editor-*/                          @bbastings @pmconne
/common/**/core-extension.*                   @calebmshafer @wgoehrig @aruniverse @ben-polinsky
/common/**/core-extension/                    @calebmshafer @wgoehrig @aruniverse @ben-polinsky
/common/**/core-frontend.*                    @bbastings @iTwin/itwinjs-core-display @aruniverse @ben-polinsky
/common/**/core-frontend/                     @bbastings @iTwin/itwinjs-core-display @aruniverse @ben-polinsky
/common/**/core-i18n.*                        @calebmshafer @wgoehrig
/common/**/core-i18n/                         @calebmshafer @wgoehrig
/common/**/core-markup.*                      @pmconne @bbastings
/common/**/core-markup/                       @pmconne @bbastings
>>>>>>> f8033026
/common/**/core-quantity.*                    @calebmshafer @ColinKerr
/common/**/core-quantity/                     @calebmshafer @ColinKerr
/common/**/linear-referencing-backend.*@ColinKerr @diegoalexdiaz
/common/**/linear-referencing-backend/        @ColinKerr @diegoalexdiaz
/common/**/linear-referencing-common.*        @ColinKerr @diegoalexdiaz
/common/**/linear-referencing-common/         @ColinKerr @diegoalexdiaz
/common/**/core-orbitgt.*@iTwin/itwinjs-core-display
/common/**/core-orbitgt/                      @iTwin/itwinjs-core-display
/common/**/perf-tools.*                       @aruniverse @wgoehrig
/common/**/perf-tools/                        @aruniverse @wgoehrig
/common/**/physical-material-backend.*@bbastings @jchick-bentley
/common/**/physical-material-backend/         @bbastings @jchick-bentley
/common/**/presentation-*.*@iTwin/itwinjs-core-presentation
/common/**/presentation-*/                    @iTwin/itwinjs-core-presentation
/common/**/rpcinterface-full-stack-tests/     @aruniverse @paulius-valiunas @wgoehrig
/common/**/appui-*.*                          @iTwin/itwinjs-core-ui
/common/**/appui-*/                           @iTwin/itwinjs-core-ui
/common/**/webgl-compatibility.*              @iTwin/itwinjs-core-display @Ellord207
/common/**/webgl-compatibility/               @iTwin/itwinjs-core-display @Ellord207
/common/**/core-webpack-tools/                @aruniverse @calebmshafer @wgoehrig

/common/config/azure-pipelines  @aruniverse @calebmshafer @ColinKerr @wgoehrig

/core/backend                   @iTwin/itwinjs-core-admins
/core/bentley                   @iTwin/itwinjs-core-admins
/core/common                    @iTwin/itwinjs-core-admins @iTwin/itwinjs-core-display
/core/common/src/rpc/IModelTileRpcInterface.ts    @pmconne
/core/ecschema-*                @calebmshafer @ColinKerr @wgoehrig
/core/electron                  @wgoehrig @GytisCepk @ben-polinsky
/core/express-server            @paulius-valiunas @wgoehrig
/core/extension                 @calebmshafer @wgoehrig @aruniverse @ben-polinsky
/core/frontend                  @bbastings @iTwin/itwinjs-core-display @aruniverse @ben-polinsky
/core/frontend/src/extension    @calebmshafer @wgoehrig @aruniverse @ben-polinsky
/core/frontend-devtools         @iTwin/itwinjs-core-display @Ellord207
/core/geometry                  @bbastings @dassaf4 @saeeedtorabi
/core/hypermodeling             @bbastings @iTwin/itwinjs-core-display
/core/i18n                      @wgoehrig @calebmshafer
/core/markup                    @pmconne @bbastings
/core/mobile                    @iTwin/itwinjs-core-admins @iTwin/mobilesdkadmins
/core/orbitgt                   @iTwin/itwinjs-core-display
/core/quantity                  @calebmshafer @ColinKerr
/core/webgl-compatibility       @iTwin/itwinjs-core-display @Ellord207

/docs   @iTwin/itwinjs-core
/docs/config          @iTwin/itwinjs-core-admins @williamkbentley
/docs/presentation    @iTwin/itwinjs-core-presentation
/docs/bis             @diegoalexdiaz @ColinKerr

# These domains should be split up a bit more

/domains                      @iTwin/itwinjs-core-admins
/domains/analytical           @ColinKerr @diegoalexdiaz
/domains/linear-referencing   @ColinKerr @diegoalexdiaz
/domains/physical-material    @bbastings @diegoalexdiaz @jchick-bentley

/editor                               @bbastings @pmconne

/example-code                         @iTwin/itwinjs-core-admins

/extensions                           @aruniverse @calebmshafer
/extensions/frontend-tiles            @iTwin/itwinjs-core-display @danieliborra
/extensions/test-extension            @aruniverse @calebmshafer @wgoehrig
/extensions/map-layers-*              @aruniverse @mdastous-bentley @eringram

/full-stack-tests/core                    @iTwin/itwinjs-core-admins
/full-stack-tests/ecschema-rpc-interface  @calebmshafer @ColinKerr @wgoehrig
/full-stack-tests/presentation            @iTwin/itwinjs-core-presentation
/full-stack-tests/rpc                     @calebmshafer @wgoehrig @swbsi
/full-stack-tests/rpc-interface           @aruniverse @paulius-valiunas @wgoehrig

/presentation                   @iTwin/itwinjs-core-presentation
/presentation/common/src/presentation-common/PresentationRpcInterface.ts @grigasp

/test-apps/display-performance-test-app     @iTwin/itwinjs-core-display @hnn0003
/test-apps/display-test-app                 @bbastings @iTwin/itwinjs-core-display
/test-apps/display-test-app/ios             @iTwin/mobilesdkadmins
/test-apps/display-test-app/android         @iTwin/mobilesdkadmins
/test-apps/export-gltf                      @MichaelBelousov @iTwin/itwinjs-core-display
/test-apps/imjs-importer                    @bbastings @dassaf4 @saeeedtorabi
/test-apps/imodel-from-geojson              @iTwin/itwinjs-core-display
/test-apps/imodel-from-orbitgt              @iTwin/itwinjs-core-display
/test-apps/imodel-from-reality-model        @iTwin/itwinjs-core-display

/tools/backend-webpack @aruniverse @calebmshafer @wgoehrig
/tools/build @aruniverse @calebmshafer @wgoehrig
/tools/certa @calebmshafer @wgoehrig
/tools/ecschema2ts @calebmshafer @ColinKerr @wgoehrig
/tools/internal @aruniverse @calebmshafer @wgoehrig
/tools/perf-tools @aruniverse @calebmshafer @wgoehrig
/tools/webpack-core @aruniverse @calebmshafer @wgoehrig

/ui @iTwin/itwinjs-core-ui

# These are at the end to override all previous reviews

## Updates to the package.json should avoid requesting review by everyone

## If the version updates or

/**/package.json    @iTwin/itwinjs-core
/**/CHANGELOG.json  @iTwin/itwinjs-core
/**/CHANGELOG.md    @iTwin/itwinjs-core
/**/LICENSE.md      @iTwin/itwinjs-core-admins<|MERGE_RESOLUTION|>--- conflicted
+++ resolved
@@ -68,18 +68,6 @@
 /common/**/core-backend/                      @iTwin/itwinjs-core-admins
 /common/**/core-common.*                      @iTwin/itwinjs-core-admins @iTwin/itwinjs-core-display
 /common/**/core-common/                       @iTwin/itwinjs-core-admins @iTwin/itwinjs-core-display
-<<<<<<< HEAD
-/common/**/editor-*.*                         @bbastings @kabentley @pmconne
-/common/**/editor-*/                          @bbastings @kabentley @pmconne
-/common/**/core-extension.*                   @calebmshafer @wgoehrig @aruniverse
-/common/**/core-extension/                    @calebmshafer @wgoehrig @aruniverse
-/common/**/core-frontend.*@kabentley @bbastings @iTwin/itwinjs-core-display
-/common/**/core-frontend/                     @kabentley @bbastings @iTwin/itwinjs-core-display
-/common/**/core-i18n.*                        @calebmshafer @wgoehrig
-/common/**/core-i18n/                         @calebmshafer @wgoehrig
-/common/**/core-markup.*@kabentley @pmconne @bbastings
-/common/**/core-markup/                       @kabentley @pmconne @bbastings
-=======
 /common/**/editor-*.*                         @bbastings @pmconne
 /common/**/editor-*/                          @bbastings @pmconne
 /common/**/core-extension.*                   @calebmshafer @wgoehrig @aruniverse @ben-polinsky
@@ -90,7 +78,6 @@
 /common/**/core-i18n/                         @calebmshafer @wgoehrig
 /common/**/core-markup.*                      @pmconne @bbastings
 /common/**/core-markup/                       @pmconne @bbastings
->>>>>>> f8033026
 /common/**/core-quantity.*                    @calebmshafer @ColinKerr
 /common/**/core-quantity/                     @calebmshafer @ColinKerr
 /common/**/linear-referencing-backend.*@ColinKerr @diegoalexdiaz
