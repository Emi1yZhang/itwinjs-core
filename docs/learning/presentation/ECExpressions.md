# ECExpressions

ECExpressions is a very basic language that allows customizing presentation
rules' behavior.

Symbols that can be used depend on current context. Example:

```
this.GetContextB().ContextC.DoSomething()
```

Here, symbol `this` returns a context which has a function symbol
`GetContextB()`. This function returns a context which has a property
symbol `ContextC`. And the property value is a context that contains a
function symbol `DoSomething()`. The latter function might return some value
or return nothing, but instead do some action - it all depends on the symbol.

## ECExpression Syntax

### Data types

`ECExpressions` contain values of primitive types or data type of `ECClass` or `ECArray`.

#### Primitive value types

Type            | Description                 | Example
----------------|-----------------------------|--------------
Boolean         | Boolean (true/false) value  | `True`, `False`
DateTime        | Date and time in ticks      | `@1549278124937`
Integer (Long)  | 32-bit (64-bit) number      | `1`
Double          | Floating point number       | `6.84`
String          | String of characters        | `""` ,`"Dog and Cat"`
Null            | Null value                  | `Null`

#### Other primitive types

Type            | Description
----------------|-----------------------------
Binary          | Array of bytes
Point2d         | 2D point containing X and Y components as double values
Point3d         | 3D point containing X, Y and Z components as double values
IGeometry       | A common geometry value of any type

#### ECClass data type

`ECClass` data types define `ECInstances`. `ECClasses` contain `ECProperties` and Methods which can be accessed via dot (`.`) operator.

#### ECArray data type

`ECArray` data types define arrays of values. Each value can be accessed via `[]` operator.

### Expression components

In addition to values of primitive types `ECExpressions` may contain symbols and operators

#### Symbols

Symbols are used to supply values to expression evaluator. Symbols can be supplied from `ECInstance` via an access string, from an application defined value or from application defined method.
Access string is a limited expression that holds no blanks, no operators, and no variable portions. It may contain array indexing and member selection using `[]` or dot `.` operators, but no part of the expression can be variable, and the access string cannot contain embedded blanks.

##### Property symbols

`ECInstance` Property symbols supply Property values of some `ECInstance` when the symbol is being evaluated.

```
this.PropertyName
this.StructPropertyName.PropertyName
this.StructArray[5].Struct.PropertyName
```

##### Value symbols

Value symbols supply some named predefined value in a context.

```
System.Math.PI
```

##### Method symbols

Method symbols supply a named method in a context.

```
System.Math.Sin(1.57)
this.IsOfClass("ClassName", "SchemaName")
```

##### Value Lists

Value lists in ECExpressions are iterable containers and can be handled with [lambdas](#lambda-operator). Currently presentation rules
engine supports only a single simple lambda for value lists, `AnyMatches`, which checks if any of the items in the value list passes given condition. Examples:

```
value_list.AnyMatches(x => x = this.PropertyValue)
value_list.AnyMatches(x => this.PropertyValue = x)
value_list.AnyMatches(x => this.IsOfClass(x.PropertyValue))
```

#### Operators

##### Parentheses `(`,`)`

```
(2 * (3 + 4))
```

##### Logical operators

Description           | Operator
----------------------|--------------
Conjunction           | `And`*, `AndAlso`
Disjunction           | `Or`*, `OrElse`
Exclusive disjunction | `Xor`
Negation              | `Not`

**Note:** *Checks right side of expression even if result value can be deducted from the left side.

```
False And True OrElse True
```

##### Comparison operators

Description               | Operator
--------------------------|--------------
Less than                 | `<`
Less than or equal to     | `<=`
Greater than              | `>`
Greater than or equal to  | `>=`
Equal to                  | `=`
Not equal to              | `<>`

```
20 < 10 ==> False
```

##### Arithmetic operators

Description       | Operator
------------------|--------------
Exponentation     | `^`
Multiplication    | `*`
Double division   | `/`
Integer division  | `\`
Modular division  | `Mod`
Addition          | `+`
Subtraction       | `-`

```
1 + "4"   ==> 5
2.2 * 3   ==> 6.6
12 / 5    ==> 2.4
12 \ 5    ==> 2
25 Mod 3  ==> 1
```

##### Bit Shift operators

Description         | Operator
--------------------|--------------
Signed shift left   | `<<`
Signed shift right  | `>>`
Unsigned shift right| `>>>`

```
5 << 1      ==>  10
24 >> 2     ==>  6
-105 >> 1   ==>  -53
-105 >>> 1  ==>  75
```

##### Conditional operator

```
IIf (condition, true-result, false-result)
```

Returns result based on given condition. If condition evaluates to true, returns `true-result`. Otherwise returns `false-result`.

```
IIf (500>200, "Math ok", "Math wrong") ==> "Math ok"
IIf (500<200, "Math ok", "Math wrong") ==> "Math wrong"
```

##### Concatenation operator

```
"Dog" & " and " & "Cat" ==> "Dog and Cat"
"1" & 4                 ==> "14"
1 & "4"                 ==> "14"
```

##### Lambda operator

Lambda operator `=>` creates a callback expression for a given symbol.

```
MyArray.Find(item => item.IntProperty = 5)
```

### Combined expressions

```
System.Math.Cos (System.Math.PI * 45.0 / 180.0) ==> 0.707
System.String.Length ("Dog" & " and " & "Cat") ==> 11
```

### Evaluating if property is `Null`

Method `IsNull (value)` evaluates if given value is `Null`.

Method `IfNull (value, value-if-null)` evaluates to `value` if it is not null, otherwise evaluates to  `value-if-null`.

In case `this.MiddleName` is null:

```
IfNull (this.MiddleName, "") ==> ""
IIf (Not IsNull(this.MiddleName), " " & this.MiddleName & " ", "") ==> ""
```

In case `this.MiddleName` is set to `"Harvey"`

```
IfNull (this.MiddleName, "") ==> "Harvey"
IIf (Not IsNull (this.MiddleName), " " & this.MiddleName & " ", "") ==> " Harvey "
```

Checking to see if a `this.MiddleName` is `Null` or empty

```
IIf (IsNull (this.MiddleName) or this.MiddleName = "", "Is null or empty", "Has a value")
```

## ECExpression Contexts

### NavNode

Symbol                    | Type    | Value
--------------------------|---------|----------
`IsNull`                  | bool    | Is this context null
`Type`                    | string  | Type of the node
`Label`                   | string  | Node label
`Description`             | string  | Node description
`ClassName`               | string  | ECClass name if its an EC-related node
`ClassLabel`              | string  | ECClass display label if its an EC-related node
`SchemaName`              | string  | ECSchema name if its an EC-related node
`SchemaLabel`             | string  | ECSchema display label if its an EC-related node
`SchemaMajorVersion`      | number  | ECSchema major version if its an EC-related node
`SchemaMinorVersion`      | number  | ECSchema minor version if its an EC-related node
`InstanceId`              | number  | ECInstance ID if its an ECInstance node
`IsInstanceNode`          | bool    | Is this an ECInstance node
`IsClassGroupingNode`     | bool    | Is this an ECClass grouping node
`IsPropertyGroupingNode`  | bool    | Is this an ECProperty grouping node
`GroupedInstancesCount`   | number  | Count of grouped ECInstances (only available for ECClass and ECProperty grouping nodes)
`ECInstance`              | [ECInstance context](#ecinstance) | ECInstance symbol context if its an ECInstance node
`HasChildren`             | bool    | Does this node have any children
`ChildrenArtifacts`       | object[] | A [value list](#value-lists) of objects generated using the [NodeArtifacts](./Hierarchies/NodeArtifactsRule.md) customization rule on child nodes. Child nodes in this case are immediate child nodes that are not necessarily visible.

### ECInstance

ECInstance expression context provides access to ECInstance property values.
Example:

```
this.PropertyName
this.StructPropertyName.PropertyName
this.StructArray[1].Struct.PropertyName
```

Additionally, when evaluating ECInstance contexts, the below symbols are
available:

Symbol                              | Type    | Value
------------------------------------|---------|----------
<code>GetRelatedInstance("RelationshipName:0&#124;1:RelatedClassName")</code> | [ECInstance context](#ecinstance) | Returns related instance context
<code>GetRelatedInstancesCount("RelationshipSchemaName:RelationshipName", "Forward&#124;Backward", "RelatedClassSchemaName:RelatedClassName")</code> | number | Number of related instances following the specified relationship
<code>HasRelatedInstance("RelationshipSchemaName:RelationshipName", "Forward&#124;Backward", "RelatedClassSchemaName:RelatedClassName")</code> | bool | Does this instance has a related instance following the specified relationship
<code>GetRelatedValue("RelationshipSchemaName:RelationshipName", "Forward&#124;Backward", "RelatedClassSchemaName:RelatedClassName", "PropertyName")</code> | any | Returns property value of the related instance
<code>IsOfClass("SchemaName", "ClassName"))</code> | bool | Returns <code>true</code> if the instance is of a class with given schema and class names
<code>IsOfClass(SomeECClassId))</code> | bool | Returns <code>true</code> if the instance is of a class with specified ECClass ID

### ECInstance Key

ECInstance key expression context provides access to class and instance IDs. The context has the following symbols:

Symbol         | Type    | Value
---------------|---------|----------
`ECClassId`    | number  | ID of ECInstance's ECClass
`ECInstanceId` | number  | ID of ECInstance

## Symbols in Global Context

### Ruleset Variables (User Settings)

**Note:** *User Settings* is a deprecated name of *Ruleset Variables* concept.

Ruleset variable access symbols allow accessing variable values through ECExpressions.

Symbol                            | Deprecated Symbol               | Type    | Value
----------------------------------| --------------------------------|---------|----------
`GetVariableStringValue("var_id")`| `GetSettingValue("var_id")`     | string  | Get string value of a variable with the specified ID
`GetVariableBoolValue("var_id")`  | `GetSettingBoolValue("var_id")` | bool    | Get boolean value of a variable with the specified ID
`GetVariableIntValue("var_id")`   | `GetSettingIntValue("var_id")`  | number  | Get int value of a variable with the specified ID
`GetVariableIntValues("var_id")`  | `GetSettingIntValues("var_id")` | number[]| Get int [value list](#value-lists) of a variable with the specified ID
`HasVariable("var_id")`           | `HasSetting("var_id")`          | bool    | Does variable with the specified ID exist

### Other symbols

Symbol                                | Type     | Value
--------------------------------------|----------|----------
`Set(number1, number2, ..., numberN)` | number[] | Create a [value list](#value-lists) of the supplied numbers.
`GetFormattedValue(this.MyProp, "Metric\|UsCustomary\|UsSurvey\|BritishImperial")` | any | Returns property value formatted using specified unit system. If unit system is not specified default presentation units are used to format value

<<<<<<< HEAD
=======
## Value Lists

Value lists in ECExpressions can be handled with lambdas. Currently the
presentation rules engine supports only a single simple lambda for
value lists:

```
value_list.AnyMatch(x => x = this.PropertyValue)
```

The above expression returns `true` if `value_list` contains the value
of `this.PropertyValue`.

>>>>>>> c69ea6da
## Formatted property values

Comparison of formatted property values in ECExpressions can be done using
`GetFormattedValue` function. Specific unit system can be passed as a second argument
to function or omitted to use default presentation format:

```
GetFormattedValue(this.Length, "Metric") = "10.0 m"
GetFormattedValue(this.Length) = "10.0 m"
```<|MERGE_RESOLUTION|>--- conflicted
+++ resolved
@@ -4,11 +4,9 @@
 rules' behavior.
 
 Symbols that can be used depend on current context. Example:
-
 ```
 this.GetContextB().ContextC.DoSomething()
 ```
-
 Here, symbol `this` returns a context which has a function symbol
 `GetContextB()`. This function returns a context which has a property
 symbol `ContextC`. And the property value is a context that contains a
@@ -311,28 +309,11 @@
 `Set(number1, number2, ..., numberN)` | number[] | Create a [value list](#value-lists) of the supplied numbers.
 `GetFormattedValue(this.MyProp, "Metric\|UsCustomary\|UsSurvey\|BritishImperial")` | any | Returns property value formatted using specified unit system. If unit system is not specified default presentation units are used to format value
 
-<<<<<<< HEAD
-=======
-## Value Lists
-
-Value lists in ECExpressions can be handled with lambdas. Currently the
-presentation rules engine supports only a single simple lambda for
-value lists:
-
-```
-value_list.AnyMatch(x => x = this.PropertyValue)
-```
-
-The above expression returns `true` if `value_list` contains the value
-of `this.PropertyValue`.
-
->>>>>>> c69ea6da
 ## Formatted property values
 
 Comparison of formatted property values in ECExpressions can be done using
 `GetFormattedValue` function. Specific unit system can be passed as a second argument
 to function or omitted to use default presentation format:
-
 ```
 GetFormattedValue(this.Length, "Metric") = "10.0 m"
 GetFormattedValue(this.Length) = "10.0 m"
