# The @bentley/imodeljs-frontend package

The **imodeljs-frontend** package always runs inside a web browser:
* When used with a backend service via HTTP, it can run in any modern web browser (see compatibility list.)
* When used with a desktop apps, it runs inside the Electron frontend process in Chrome.
* When used in a mobile app, it runs inside the Safari built-in browser on iOS and the xxx browser for Android.

## The frontend package provides services for:

<<<<<<< HEAD
* [Adminstration](IModelApp) via the IModelApp class
* [Localization](Localization) of strings and user interface
* Writing [Tools](Tools) for handling events from users
* Communicating with the Backend via a [Gateway](Gateway)
* Displaying [Views](Views) of iModels

## TODO - add browser compatibility list

=======
* [Adminstration](./IModelApp) via the IModelApp class
* [Localization](./Localization) of strings and user interface
* Writing [Tools](./Tools) for handling events from users
* Communicating with the Backend via a [Gateway](./Gateway)
* Displaying [Views](./Views) of iModels
* Executing [ECSQL queries](./ExecutingECSQL) on iModels

## TODO - add compatibility list

>>>>>>> f56f27d7
<|MERGE_RESOLUTION|>--- conflicted
+++ resolved
@@ -1,29 +1,17 @@
-# The @bentley/imodeljs-frontend package
-
-The **imodeljs-frontend** package always runs inside a web browser:
-* When used with a backend service via HTTP, it can run in any modern web browser (see compatibility list.)
-* When used with a desktop apps, it runs inside the Electron frontend process in Chrome.
-* When used in a mobile app, it runs inside the Safari built-in browser on iOS and the xxx browser for Android.
-
-## The frontend package provides services for:
-
-<<<<<<< HEAD
-* [Adminstration](IModelApp) via the IModelApp class
-* [Localization](Localization) of strings and user interface
-* Writing [Tools](Tools) for handling events from users
-* Communicating with the Backend via a [Gateway](Gateway)
-* Displaying [Views](Views) of iModels
-
-## TODO - add browser compatibility list
-
-=======
-* [Adminstration](./IModelApp) via the IModelApp class
-* [Localization](./Localization) of strings and user interface
-* Writing [Tools](./Tools) for handling events from users
-* Communicating with the Backend via a [Gateway](./Gateway)
-* Displaying [Views](./Views) of iModels
-* Executing [ECSQL queries](./ExecutingECSQL) on iModels
-
-## TODO - add compatibility list
-
->>>>>>> f56f27d7
+# The @bentley/imodeljs-frontend package
+
+The **imodeljs-frontend** package always runs inside a web browser:
+* When used with a backend service via HTTP, it can run in any modern web browser (see compatibility list.)
+* When used with a desktop apps, it runs inside the Electron frontend process in Chrome.
+* When used in a mobile app, it runs inside the Safari built-in browser on iOS and the xxx browser for Android.
+
+## The frontend package provides services for:
+
+* [Adminstration](IModelApp) via the IModelApp class
+* [Localization](Localization) of strings and user interface
+* Writing [Tools](Tools) for handling events from users
+* Communicating with the Backend via a [Gateway](Gateway)
+* Displaying [Views](Views) of iModels
+* Executing [ECSQL queries](ExecutingECSQL) on iModels
+
+## TODO - add browser compatibility list