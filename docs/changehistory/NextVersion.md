--- conflicted
+++ resolved
@@ -5,31 +5,13 @@
 
 Table of contents:
 
-<<<<<<< HEAD
-- [Geometry](#geometry)
-  - [B-spline deprecations](#b-spline-deprecations)
-=======
 - [Snapping within view attachments](#snapping-within-view-attachments)
->>>>>>> 0b60dc3a
 - [Display](#display)
   - [Tile decoding in workers](#tile-decoding-in-workers)
   - [Smaller edge encoding](#smaller-edge-encoding)
 - [Presentation](#presentation)
  - [Renderer, editor and category on calculated properties](#renderer-editor-and-category-on-calculated-properties)
 
-<<<<<<< HEAD
-## Geometry
-
-### B-spline deprecations
-
-The B-spline API has several name changes for consistency:
-
-| Deprecated                                                    | Replacement                                                   |
-| ------------------------------------------------------------- | ------------------------------------------------------------- |
-| [BSpline1dNd.testCloseablePolygon]($core-geometry)            | [BSpline1dNd.testClosablePolygon]($core-geometry)             |
-| [BSpline2dNd.sumpoleBufferDerivativesForSpan]($core-geometry) | [BSpline2dNd.sumPoleBufferDerivativesForSpan]($core-geometry) |
-| [UVSelect.VDirection]($core-geometry)                         | [UVSelect.vDirection]($core-geometry)                         |
-=======
 ## Snapping within view attachments
 
 [SheetViewDefinition]($backend)s can include the contents of other views by way of [ViewAttachment]($backend)s. It has always been possible to locate and interact with elements inside of a view attachment, but [now](https://github.com/iTwin/itwinjs-core/pull/5633) you can also snap to their geometry while doing so. This is useful, for example, for measuring distances between elements inside of the attachment. Additionally, when locating elements on a sheet - whether or not snapping is enabled - information about the view attachment is included.
@@ -37,7 +19,6 @@
 When a locate operation identifies an element inside of a view attachment, the attachment's element Id can be obtained via [HitDetail.viewAttachment]($frontend). If you are using [Viewport.readPixels]($frontend), the Id will be included in [Pixel.Data]($frontend). All world coordinates (e.g., [HitDetail.hitPoint]($frontend)) will be in the *sheet* model's coordinate space. You can pass the attachment Id to [ViewState.computeDisplayTransform]($frontend) to obtain the [Transform]($core-geometry) from the view attachment's coordinate space to the sheet.
 
 Note: most view attachments are two-dimensional drawings or orthographic spatial views. Attachments of perspective (camera) views do not support locating elements inside them, nor snapping to them.
->>>>>>> 0b60dc3a
 
 ## Display
 
