--- conflicted
+++ resolved
@@ -5,13 +5,6 @@
 
 Table of contents:
 
-<<<<<<< HEAD
-- [@itwin/core-backend](#itwincore-backend)
-  - [Element aspect ids](#element-aspect-ids)
-- [@itwin/core-geometry](#itwincore-geometry)
-  - [B-Splines](#b-splines)
-=======
->>>>>>> 15d747e1
 - [Display system](#display-system)
   - [Reality model display customization](#reality-model-display-customization)
 - [Presentation](#presentation)
@@ -21,28 +14,11 @@
 - [AppUi](#appui)
 - [Geometry](#geometry)
   - [Polyface](#polyface)
+  - [B-Splines](#b-splines)  
 - [Deprecations](#deprecations)
-<<<<<<< HEAD
-  - [Transformer API](#transformer-api)
-  - [IModelCloneContext split out with new base IModelElementCloneContext](#imodelclonecontext-split-out-with-new-base-imodelelementclonecontext)
-  - [Geometry](#geometry)
-
-## @itwin/core-backend
-
-### Element aspect ids
-
-[IModelDb.Elements.insertAspect]($backend) now returns the id of the newly inserted aspect. Aspects exist in a different id space from elements, so
-the ids returned are not unique from all element ids and may collide.
-=======
   - [@itwin/core-backend](#itwincore-backend)
   - [@itwin/core-transformer](#itwincore-transformer)
->>>>>>> 15d747e1
-
-## @itwin/core-geometry
-
-### B-Splines
-
-[BSplineSurface3dQuery.isClosable]($core-geometry) and [BSpline2dNd.isClosable]($core-geometry) have a new optional argument to return a [BSplineWrapMode]($core-geometry) enum value classifying the manner in which the surface can be closed (if at all) in the given parametric direction.
+  - [@itwin/core-geometry](#itwincore-geometry)
 
 ## Display system
 
@@ -133,6 +109,10 @@
 
 The method [Polyface.facetCount]($core-geometry) has been added to this abstract class, with a default implementation that returns undefined. Implementers should override to return the number of facets of the mesh.
 
+### B-Splines
+
+[BSplineSurface3dQuery.isClosable]($core-geometry) and [BSpline2dNd.isClosable]($core-geometry) have a new optional argument to return a [BSplineWrapMode]($core-geometry) enum value classifying the manner in which the surface can be closed (if at all) in the given parametric direction.
+
 ## Deprecations
 
 ### @itwin/core-backend
@@ -144,12 +124,9 @@
 
 ### @itwin/core-transformer
 
-<<<<<<< HEAD
-The [IModelCloneContext]($backend) in `@itwin/core-backend` is now deprecated, and renamed to [IModelElementCloneContext]($backend), since it
-can only clone elements. If you want to clone entities other than elements, as the transformer now does, you must use the transformer's derived
-class, [IModelCloneContext]($transformer).
+[IModelTransformer.initFromExternalSourceAspects]($transformer) is deprecated and in most cases no longer needed, because the transformer now handles referencing properties on out-of-order non-element entities like aspects, models, and relationships. If you are not using a method like `processAll` or `processChanges` to run the transformer, then you do need to replace `initFromExternalSourceAspects` with [IModelTransformer.initialize]($transformer).
 
-### Geometry
+### @itwin/core-geometry
 
 The B-spline API has several name changes for consistency:
 
@@ -157,7 +134,4 @@
 | ------------------------------------------------------------- | ------------------------------------------------------------- |
 | [BSpline1dNd.testCloseablePolygon]($core-geometry)            | [BSpline1dNd.testClosablePolygon]($core-geometry)             |
 | [BSpline2dNd.sumpoleBufferDerivativesForSpan]($core-geometry) | [BSpline2dNd.sumPoleBufferDerivativesForSpan]($core-geometry) |
-| [UVSelect.VDirection]($core-geometry)                         | [UVSelect.vDirection]($core-geometry)                         |
-=======
-[IModelTransformer.initFromExternalSourceAspects]($transformer) is deprecated and in most cases no longer needed, because the transformer now handles referencing properties on out-of-order non-element entities like aspects, models, and relationships. If you are not using a method like `processAll` or `processChanges` to run the transformer, then you do need to replace `initFromExternalSourceAspects` with [IModelTransformer.initialize]($transformer).
->>>>>>> 15d747e1
+| [UVSelect.VDirection]($core-geometry)                         | [UVSelect.vDirection]($core-geometry)                         |