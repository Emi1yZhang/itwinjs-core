--- conflicted
+++ resolved
@@ -11,6 +11,7 @@
 - [Presentation](#presentation)
   - [Restoring Presentation tree state](#restoring-presentation-tree-state)
   - [OpenTelemetry](#opentelemetry)
+  - [Localization changes](#localization-changes)
 - [Electron versions support](#electron-versions-support)
 - [Geometry](#geometry)
   - [Coplanar facet consolidation](#coplanar-facet-consolidation)
@@ -45,23 +46,7 @@
 
 ## Presentation
 
-<<<<<<< HEAD
 ### Restoring Presentation tree state
-=======
-### Localization Changes
-
-Previously, some of the data produced by the Presentation library was being localized both on the backend. This behavior was dropped in favor of localizing everything on the frontend. As a result, the requirement to supply localization assets with the backend is also removed. 
-
-In case of a backend-only application, localization may be setup by providing a [localization function when initializing the Presentation backend](../presentation/advanced/Localization.md).  By default the library localizes known strings to English.
-
-**Deprecated APIs:**
-
-- PresentationManagerProps.localeDirectories
-- PresentationManagerProps.defaultLocale
-- PresentationManager.activeLocale
-
-## Restoring Presentation tree state
->>>>>>> 2257bd5e
 
 It is now possible to restore previously saved Presentation tree state on component mount.
 
@@ -74,24 +59,6 @@
 const seedTreeModel = exampleRetrieveStoredTreeModel();
 const { nodeLoader } = usePresentationTreeNodeLoader({ ...args, seedTreeModel });
 ```
-
-## IModelSchemaLoader replaced with SchemaLoader
-
-Replaced `IModelSchemaLoader` with `SchemaLoader` class and function to get schemas from an iModel. This allows us to remove the ecschema-metadata dependency in core-backend.
-
-```typescript
-// Old
-import { IModelSchemaLoader } from "@itwin/core-backend";
-const loader = new IModelSchemaLoader(iModel);
-const schema = loader.getSchema("BisCore");
-
-// New
-import { SchemaLoader } from "@itwin/ecschema-metadata";
-const loader = new SchemaLoader((name) => iModel.getSchemaProps(name); );
-const schema = loader.getSchema("BisCore");
-```
-
-The new `SchemaLoader` can be constructed with any function that returns [ECSchemaProps]($common) when passed a schema name string.
 
 ### OpenTelemetry
 
@@ -116,6 +83,36 @@
 } });
 ```
 
+### Localization Changes
+
+Previously, some of the data produced by the Presentation library was being localized both on the backend. This behavior was dropped in favor of localizing everything on the frontend. As a result, the requirement to supply localization assets with the backend is also removed. 
+
+In case of a backend-only application, localization may be setup by providing a [localization function when initializing the Presentation backend](../presentation/advanced/Localization.md).  By default the library localizes known strings to English.
+
+**Deprecated APIs:**
+
+- PresentationManagerProps.localeDirectories
+- PresentationManagerProps.defaultLocale
+- PresentationManager.activeLocale
+
+## IModelSchemaLoader replaced with SchemaLoader
+
+Replaced `IModelSchemaLoader` with `SchemaLoader` class and function to get schemas from an iModel. This allows us to remove the ecschema-metadata dependency in core-backend.
+
+```typescript
+// Old
+import { IModelSchemaLoader } from "@itwin/core-backend";
+const loader = new IModelSchemaLoader(iModel);
+const schema = loader.getSchema("BisCore");
+
+// New
+import { SchemaLoader } from "@itwin/ecschema-metadata";
+const loader = new SchemaLoader((name) => iModel.getSchemaProps(name); );
+const schema = loader.getSchema("BisCore");
+```
+
+The new `SchemaLoader` can be constructed with any function that returns [ECSchemaProps]($common) when passed a schema name string.
+
 ## Electron versions support
 
 In addition to the already supported Electron 14, Electron versions 15, 16, and 17 are now supported (blog posts for Electron versions [15](https://www.electronjs.org/blog/electron-15-0), [16](https://www.electronjs.org/blog/electron-16-0), [17](https://www.electronjs.org/blog/electron-17-0)). At the moment, support for Electron 18 and 19 is blocked due to a bug in the V8 javascript engine (for more information see [Issue #35043](https://github.com/electron/electron/issues/35043)).
