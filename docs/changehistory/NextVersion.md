--- conflicted
+++ resolved
@@ -23,6 +23,11 @@
   transformer.processAll();
 ```
 
+## Presentation
+
+### Filtering related property instances
+
+The [related properties specification](../presentation/Content/RelatedPropertiesSpecification.md) allows including properties of related instances when requesting content  for the primary instance. However, sometimes there's a need show properties of only a few related instances rather than all of them. That can now be done by supplying an instance filter - see the [`instanceFilter` attribute section](../presentation/Content/RelatedPropertiesSpecification.md#attribute-instancefilter) for more details.
 ### Detecting integrated graphics
 
 Many computers - especially laptops - contain two graphics processing units: a low-powered "integrated" GPU such as those manufactured by Intel, and a more powerful "discrete" GPU typically manufactured by NVidia or AMD. Operating systems and web browsers often default to using the integrated GPU to reduce power consumption, but this can produce poor performance in graphics-heavy applications like those built with iTwin.js.  We recommend that users adjust their settings to use the discrete GPU if one is available.
@@ -47,20 +52,6 @@
 
 The interfaces and components [ShowHideMenuProps]($components-react), [ShowHideMenu]($components-react), [ShowHideItem]($components-react)[ShowHideID]($components-react), [ShowHideDialogProps]($components-react), and [ShowHideDialog]($components-react) are all being deprecated because they were supporting components for the now deprecated [Table]($components-react) component. This `Table` component used an Open Source component that is not being maintained so it was determined to drop it from the API. The @itwin/itwinui-react package now delivers a Table component which should be used in place of the deprecated Table.
 
-<<<<<<< HEAD
-```ts
-  const options = { inlineUniqueGeometryParts: true };
-  const transformer = new IModelTransformer(sourceIModel, targetIModel, options);
-  transformer.processAll();
-```
-
-## Presentation
-
-### Filtering related property instances
-
-The [related properties specification](../presentation/Content/RelatedPropertiesSpecification.md) allows including properties of related instances when requesting content  for the primary instance. However, sometimes there's a need show properties of only a few related instances rather than all of them. That can now be done by supplying an instance filter - see the [`instanceFilter` attribute section](../presentation/Content/RelatedPropertiesSpecification.md#attribute-instancefilter) for more details.
-=======
 ## Deprecations in @itwin/core-react package
 
-Using the sprite loader for SVG icons is deprecated. This includes [SvgSprite]($core-react) and the methods getSvgIconSpec() and getSvgIconSource() methods on [IconSpecUtilities]($appui-abstract). The sprite loader has been replaced with a web component [IconWebComponent]($core-react) used by [Icon]($core-react) to load SVGs onto icons.
->>>>>>> 92c4a97f
+Using the sprite loader for SVG icons is deprecated. This includes [SvgSprite]($core-react) and the methods getSvgIconSpec() and getSvgIconSource() methods on [IconSpecUtilities]($appui-abstract). The sprite loader has been replaced with a web component [IconWebComponent]($core-react) used by [Icon]($core-react) to load SVGs onto icons.