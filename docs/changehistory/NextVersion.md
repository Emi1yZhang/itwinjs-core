---
publish: false
---

# NextVersion

Table of contents:

- [Geometry](#geometry)
  - [Clip any curve](#clip-any-curve)
- [Electron 26 support](#electron-26-support)
<<<<<<< HEAD
- [API Deprecations](#api-deprecations)
- [API Alpha Removals](#api-deprecations)
=======
- [Locating and serializing schemas](#locating-and-serializing-schemas)
>>>>>>> 5df0daa7

## Geometry

### Clip any curve

The new [ClipUtils.clipAnyCurve] clips any `CurvePrimitive`, `Path`, or `BagOfCurves` and any region including any `Loop`, `ParityRegion`, or `UnionRegion`. One just needs to pass `AnyCurve` and a `Clipper` and the functions collect portions of any curve that are within the clipper into an array of any curves and returns the array.

## Electron 26 support

In addition to [already supported Electron versions](../learning/SupportedPlatforms.md#electron), iTwin.js now supports [Electron 26](https://www.electronjs.org/blog/electron-26-0).

<<<<<<< HEAD
## API deprecations

### @itwin/appui-abstract

[UiEvent]($appui-abstract) is a duplicate of [BeUiEvent]($bentley). [UiEventDispatcher]($appui-abstract) is only consumed internally from [SyncUiEventDispatcher]($appui-react) in @itwin/appui-react, which should be used in its place. Similarly, [UiSyncEventArgs]($appui-abstract) and [UiSyncEvent] have been also moved to appui-react.

[PointProps]($appui-abstract) was created primarily to avoid a dependency on @itwin/core-geometry, which contains an identical interface named [XAndY]($core-geometry). PointProps is now deprecated in favor of XAndY, or your own simple implementation. Similarly, [UiAdmin.createXAndY]($appui-abstract) has been deprecated.

## Alpha API Removals

### @itwin/appui-abstract

`isLetter` has been removed. Should you need that functionality, please implement it in your own code.
=======
## Locating and serializing schemas

New APIs like [SchemaLoader]($ecschema-metadata) allow you to [locate schemas](../learning/serializing-xml-schemas.md/#schemas-from-an-imodel) in the context of an iModel.
You can serialize schemas using the new functions [SchemaXml.writeFile]($ecschema-locaters) and [SchemaXml.writeString]($ecschema-locaters).
>>>>>>> 5df0daa7
<|MERGE_RESOLUTION|>--- conflicted
+++ resolved
@@ -9,12 +9,9 @@
 - [Geometry](#geometry)
   - [Clip any curve](#clip-any-curve)
 - [Electron 26 support](#electron-26-support)
-<<<<<<< HEAD
+- [Locating and serializing schemas](#locating-and-serializing-schemas)
 - [API Deprecations](#api-deprecations)
 - [API Alpha Removals](#api-deprecations)
-=======
-- [Locating and serializing schemas](#locating-and-serializing-schemas)
->>>>>>> 5df0daa7
 
 ## Geometry
 
@@ -26,7 +23,11 @@
 
 In addition to [already supported Electron versions](../learning/SupportedPlatforms.md#electron), iTwin.js now supports [Electron 26](https://www.electronjs.org/blog/electron-26-0).
 
-<<<<<<< HEAD
+## Locating and serializing schemas
+
+New APIs like [SchemaLoader]($ecschema-metadata) allow you to [locate schemas](../learning/serializing-xml-schemas.md/#schemas-from-an-imodel) in the context of an iModel.
+You can serialize schemas using the new functions [SchemaXml.writeFile]($ecschema-locaters) and [SchemaXml.writeString]($ecschema-locaters).
+
 ## API deprecations
 
 ### @itwin/appui-abstract
@@ -39,10 +40,4 @@
 
 ### @itwin/appui-abstract
 
-`isLetter` has been removed. Should you need that functionality, please implement it in your own code.
-=======
-## Locating and serializing schemas
-
-New APIs like [SchemaLoader]($ecschema-metadata) allow you to [locate schemas](../learning/serializing-xml-schemas.md/#schemas-from-an-imodel) in the context of an iModel.
-You can serialize schemas using the new functions [SchemaXml.writeFile]($ecschema-locaters) and [SchemaXml.writeString]($ecschema-locaters).
->>>>>>> 5df0daa7
+`isLetter` has been removed. Should you need that functionality, please implement it in your own code.