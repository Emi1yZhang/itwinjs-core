--- conflicted
+++ resolved
@@ -7,12 +7,8 @@
 
 - [Geometry](#geometry)
   - [Clip any curve](#clip-any-curve)
-<<<<<<< HEAD
   - [Polyface adjacent facet queries](#polyface-adjacent-facet-queries)
-=======
 - [Electron 26 support](#electron-26-support)
-
->>>>>>> 7ea6abfa
 
 ## Geometry
 
@@ -20,7 +16,6 @@
 
 The new [ClipUtils.clipAnyCurve] clips any `CurvePrimitive`, `Path`, or `BagOfCurves` and any region including any `Loop`, `ParityRegion`, or `UnionRegion`. One just needs to pass `AnyCurve` and a `Clipper` and the functions collect portions of any curve that are within the clipper into an array of any curves and returns the array.
 
-<<<<<<< HEAD
 ### Polyface adjacent facet queries
 
 - Conventional polyface data defines each facet by a sequence of indices of point coordinates "around the facet"
@@ -32,8 +27,7 @@
   - polyface.readIndexToPredecessorAroundFacet = readIndex of the previous vertex around the facet
   - polyface.readIndexToSuccessorAroundVertex = (possibly undefined) readIndex of the next vertex around the facet.
   - polyface.readIndexToPredecessorAroundVertex = (possibly undefined) readIndex of the previous vertex around the facet
-=======
+
 ## Electron 26 support
 
-In addition to [already supported Electron versions](../learning/SupportedPlatforms.md#electron), iTwin.js now supports [Electron 26](https://www.electronjs.org/blog/electron-26-0).
->>>>>>> 7ea6abfa
+In addition to [already supported Electron versions](../learning/SupportedPlatforms.md#electron), iTwin.js now supports [Electron 26](https://www.electronjs.org/blog/electron-26-0).