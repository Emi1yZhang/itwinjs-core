{
  "name": "@itwin/presentation-common",
<<<<<<< HEAD
  "version": "4.1.0-dev.62",
=======
  "version": "4.1.0-dev.57",
>>>>>>> 3c9808a6
  "description": "Common pieces for iModel.js presentation packages",
  "license": "MIT",
  "repository": {
    "type": "git",
    "url": "https://github.com/iTwin/itwinjs-core.git",
    "directory": "presentation/common"
  },
  "keywords": [
    "Bentley",
    "EC",
    "Presentation",
    "iTwin.js"
  ],
  "author": {
    "name": "Bentley Systems, Inc.",
    "url": "http://www.bentley.com"
  },
  "main": "lib/cjs/presentation-common.js",
  "module": "lib/esm/presentation-common.js",
  "typings": "lib/cjs/presentation-common",
  "scripts": {
    "build": "npm run -s ruleset-json-schema && npm run -s build:assets && npm run -s build:public && npm run -s build:cjs && npm run -s build:esm",
    "build:cjs": "tsc -p tsconfig.cjs.json",
    "build:esm": "tsc -p tsconfig.esm.json",
    "build:assets": "cpx \"./assets/**/*\" ./lib/cjs/assets && npm run -s pseudolocalize:assets",
    "build:public": "cpx \"./assets/**/*\" ./lib/public && npm run -s pseudolocalize:public",
    "build:watch": "npm run -s ruleset-json-schema && npm run -s watch",
    "watch": "npm run -s build:cjs -- -w",
    "clean": "rimraf lib .rush/temp/package-deps*.json",
    "cover": "nyc npm -s test",
    "docs": "npm run -s docs:reference && npm run -s docs:changelog",
    "docs:changelog": "cpx ./CHANGELOG.md ../../generated-docs/presentation/presentation-common",
    "docs:reference": "betools docs --includes=../../generated-docs/extract --json=../../generated-docs/presentation/presentation-common/file.json --tsIndexFile=presentation-common.ts --onlyJson",
    "extract": "betools extract --fileExt=ts --extractFrom=./src/test --recursive --out=../../generated-docs/extract",
    "extract-api": "betools extract-api --entry=presentation-common",
    "ruleset-json-schema": "npm run -s ruleset-json-schema:generate && npm run -s ruleset-json-schema:post-process",
    "ruleset-json-schema:generate": "typescript-json-schema ./tsconfig.json Ruleset --noExtraProps --required --strictNullChecks --validationKeywords deprecated --include ./src/presentation-common/rules/**/*.ts --include ./src/presentation-common/rules/*.ts > ./Ruleset.schema.json",
    "ruleset-json-schema:post-process": "node ./scripts/post-process-json-schema.js --path ./Ruleset.schema.json",
    "lint": "eslint -f visualstudio \"./src/**/*.ts\" 1>&2",
    "pseudolocalize:assets": "betools pseudolocalize --englishDir ./assets/locales/en --out ./lib/cjs/assets/locales/en-PSEUDO",
    "pseudolocalize:public": "betools pseudolocalize --englishDir ./assets/locales/en --out ./lib/public/locales/en-PSEUDO",
    "test": "mocha --config ../.mocharc.json --file ./lib/cjs/test/index.test.js \"./lib/cjs/test/**/*.test.js\"",
    "test:watch": "npm -s test -- --reporter min --watch-extensions ts --watch"
  },
  "peerDependencies": {
<<<<<<< HEAD
    "@itwin/core-bentley": "workspace:^4.1.0-dev.62",
    "@itwin/core-common": "workspace:^4.1.0-dev.62",
    "@itwin/core-quantity": "workspace:^4.1.0-dev.62",
    "@itwin/ecschema-metadata": "workspace:^4.1.0-dev.62"
=======
    "@itwin/core-bentley": "workspace:^4.1.0-dev.57",
    "@itwin/core-common": "workspace:^4.1.0-dev.57",
    "@itwin/core-quantity": "workspace:^4.1.0-dev.57",
    "@itwin/ecschema-metadata": "workspace:^4.1.0-dev.57"
>>>>>>> 3c9808a6
  },
  "devDependencies": {
    "@itwin/build-tools": "workspace:*",
    "@itwin/core-bentley": "workspace:*",
    "@itwin/core-common": "workspace:*",
    "@itwin/core-quantity": "workspace:*",
    "@itwin/ecschema-metadata": "workspace:*",
    "@itwin/eslint-plugin": "4.0.0-dev.36",
    "@types/chai": "4.3.1",
    "@types/chai-as-promised": "^7",
    "@types/chai-jest-snapshot": "^1.3.0",
    "@types/chai-subset": "1.3.1",
    "@types/deep-equal": "^1",
    "@types/faker": "^4.1.0",
    "@types/mocha": "^8.2.2",
    "@types/sinon": "^10.0.15",
    "@types/sinon-chai": "^3.2.0",
    "@types/source-map-support": "^0.4.0",
    "chai": "^4.1.2",
    "chai-as-promised": "^7",
    "chai-jest-snapshot": "^2.0.0",
    "chai-subset": "1.6.0",
    "cpx2": "^3.0.0",
    "cross-env": "^5.1.4",
    "deep-equal": "^1",
    "eslint": "^8.36.0",
    "faker": "^4.1.0",
    "json-schema-faker": "0.5.0-rc16",
    "mocha": "^10.0.0",
    "nyc": "^15.1.0",
    "rimraf": "^3.0.2",
    "sinon": "^15.0.4",
    "sinon-chai": "^3.2.0",
    "typemoq": "^2.1.0",
    "typescript": "~5.0.2",
    "typescript-json-schema": "^0.55.0",
    "yargs": "^17.4.0"
  },
  "nyc": {
    "extends": "./node_modules/@itwin/build-tools/.nycrc"
  },
  "eslintConfig": {
    "plugins": [
      "@itwin"
    ],
    "extends": "plugin:@itwin/itwinjs-recommended"
  }
}<|MERGE_RESOLUTION|>--- conflicted
+++ resolved
@@ -1,10 +1,6 @@
 {
   "name": "@itwin/presentation-common",
-<<<<<<< HEAD
   "version": "4.1.0-dev.62",
-=======
-  "version": "4.1.0-dev.57",
->>>>>>> 3c9808a6
   "description": "Common pieces for iModel.js presentation packages",
   "license": "MIT",
   "repository": {
@@ -50,17 +46,10 @@
     "test:watch": "npm -s test -- --reporter min --watch-extensions ts --watch"
   },
   "peerDependencies": {
-<<<<<<< HEAD
     "@itwin/core-bentley": "workspace:^4.1.0-dev.62",
     "@itwin/core-common": "workspace:^4.1.0-dev.62",
     "@itwin/core-quantity": "workspace:^4.1.0-dev.62",
     "@itwin/ecschema-metadata": "workspace:^4.1.0-dev.62"
-=======
-    "@itwin/core-bentley": "workspace:^4.1.0-dev.57",
-    "@itwin/core-common": "workspace:^4.1.0-dev.57",
-    "@itwin/core-quantity": "workspace:^4.1.0-dev.57",
-    "@itwin/ecschema-metadata": "workspace:^4.1.0-dev.57"
->>>>>>> 3c9808a6
   },
   "devDependencies": {
     "@itwin/build-tools": "workspace:*",
