{
  "name": "@itwin/presentation-frontend",
<<<<<<< HEAD
  "version": "4.1.0-dev.80",
=======
  "version": "4.2.0-dev.5",
>>>>>>> 59eef755
  "description": "Frontend of iModel.js Presentation library",
  "main": "lib/cjs/presentation-frontend.js",
  "module": "lib/esm/presentation-frontend.js",
  "typings": "lib/cjs/presentation-frontend",
  "license": "MIT",
  "repository": {
    "type": "git",
    "url": "https://github.com/iTwin/itwinjs-core.git",
    "directory": "presentation/frontend"
  },
  "keywords": [
    "Bentley",
    "EC",
    "Presentation",
    "iTwin.js",
    "Frontend"
  ],
  "author": {
    "name": "Bentley Systems, Inc.",
    "url": "http://www.bentley.com"
  },
  "scripts": {
    "build": "npm run -s build:cjs && npm run -s build:esm",
    "build:cjs": "npm run -s copy:cjs && tsc -p tsconfig.cjs.json",
    "build:esm": "npm run -s copy:esm && tsc -p tsconfig.esm.json",
    "copy:cjs": "cpx \"./src/**/*.json\" ./lib/cjs",
    "copy:esm": "cpx \"./src/**/*.json\" ./lib/esm",
    "build:watch": "npm run -s build:cjs -- -w",
    "clean": "rimraf lib .rush/temp/package-deps*.json",
    "cover": "nyc npm -s test",
    "docs": "npm run -s docs:reference && npm run -s docs:changelog",
    "docs:changelog": "cpx ./CHANGELOG.md ../../generated-docs/presentation/presentation-frontend",
    "docs:reference": "betools docs --includes=../../generated-docs/extract --json=../../generated-docs/presentation/presentation-frontend/file.json --tsIndexFile=presentation-frontend.ts --onlyJson",
    "extract": "betools extract --fileExt=ts --extractFrom=./src/test --recursive --out=../../generated-docs/extract",
    "extract-api": "betools extract-api --entry=presentation-frontend",
    "lint": "eslint -f visualstudio \"./src/**/*.ts\" 1>&2",
    "test": "mocha -r jsdom-global/register --config ../.mocharc.json \"./lib/cjs/test/**/*.test.js\"",
    "test:watch": "npm -s test -- --reporter min --watch-extensions ts --watch"
  },
  "peerDependencies": {
<<<<<<< HEAD
    "@itwin/core-bentley": "workspace:^4.1.0-dev.80",
    "@itwin/core-common": "workspace:^4.1.0-dev.80",
    "@itwin/core-frontend": "workspace:^4.1.0-dev.80",
    "@itwin/core-quantity": "workspace:^4.1.0-dev.80",
    "@itwin/ecschema-metadata": "workspace:^4.1.0-dev.80",
    "@itwin/presentation-common": "workspace:^4.1.0-dev.80"
=======
    "@itwin/core-bentley": "workspace:^4.2.0-dev.5",
    "@itwin/core-common": "workspace:^4.2.0-dev.5",
    "@itwin/core-frontend": "workspace:^4.2.0-dev.5",
    "@itwin/core-quantity": "workspace:^4.2.0-dev.5",
    "@itwin/ecschema-metadata": "workspace:^4.2.0-dev.5",
    "@itwin/presentation-common": "workspace:^4.2.0-dev.5"
>>>>>>> 59eef755
  },
  "devDependencies": {
    "@itwin/build-tools": "workspace:*",
    "@itwin/core-bentley": "workspace:*",
    "@itwin/core-common": "workspace:*",
    "@itwin/core-frontend": "workspace:*",
    "@itwin/core-i18n": "workspace:*",
    "@itwin/core-quantity": "workspace:*",
    "@itwin/ecschema-metadata": "workspace:*",
    "@itwin/eslint-plugin": "4.0.0-dev.44",
    "@itwin/presentation-common": "workspace:*",
    "@types/chai": "4.3.1",
    "@types/chai-as-promised": "^7",
    "@types/chai-jest-snapshot": "^1.3.0",
    "@types/deep-equal": "^1",
    "@types/faker": "^4.1.0",
    "@types/mocha": "^8.2.2",
    "@types/node": "18.16.1",
    "@types/sinon": "^10.0.15",
    "@types/sinon-chai": "^3.2.0",
    "chai": "^4.1.2",
    "chai-as-promised": "^7",
    "chai-jest-snapshot": "^2.0.0",
    "cpx2": "^3.0.0",
    "cross-env": "^5.1.4",
    "deep-equal": "^1",
    "eslint": "^8.44.0",
    "faker": "^4.1.0",
    "jsdom": "^19.0.0",
    "jsdom-global": "3.0.2",
    "mocha": "^10.0.0",
    "nyc": "^15.1.0",
    "rimraf": "^3.0.2",
    "sinon": "^15.0.4",
    "sinon-chai": "^3.2.0",
    "source-map-support": "^0.5.6",
    "typemoq": "^2.1.0",
    "typescript": "~5.0.2"
  },
  "nyc": {
    "extends": "./node_modules/@itwin/build-tools/.nycrc"
  }
}<|MERGE_RESOLUTION|>--- conflicted
+++ resolved
@@ -1,10 +1,6 @@
 {
   "name": "@itwin/presentation-frontend",
-<<<<<<< HEAD
-  "version": "4.1.0-dev.80",
-=======
   "version": "4.2.0-dev.5",
->>>>>>> 59eef755
   "description": "Frontend of iModel.js Presentation library",
   "main": "lib/cjs/presentation-frontend.js",
   "module": "lib/esm/presentation-frontend.js",
@@ -45,21 +41,12 @@
     "test:watch": "npm -s test -- --reporter min --watch-extensions ts --watch"
   },
   "peerDependencies": {
-<<<<<<< HEAD
-    "@itwin/core-bentley": "workspace:^4.1.0-dev.80",
-    "@itwin/core-common": "workspace:^4.1.0-dev.80",
-    "@itwin/core-frontend": "workspace:^4.1.0-dev.80",
-    "@itwin/core-quantity": "workspace:^4.1.0-dev.80",
-    "@itwin/ecschema-metadata": "workspace:^4.1.0-dev.80",
-    "@itwin/presentation-common": "workspace:^4.1.0-dev.80"
-=======
     "@itwin/core-bentley": "workspace:^4.2.0-dev.5",
     "@itwin/core-common": "workspace:^4.2.0-dev.5",
     "@itwin/core-frontend": "workspace:^4.2.0-dev.5",
     "@itwin/core-quantity": "workspace:^4.2.0-dev.5",
     "@itwin/ecschema-metadata": "workspace:^4.2.0-dev.5",
     "@itwin/presentation-common": "workspace:^4.2.0-dev.5"
->>>>>>> 59eef755
   },
   "devDependencies": {
     "@itwin/build-tools": "workspace:*",
