--- conflicted
+++ resolved
@@ -41,20 +41,12 @@
     "test:watch": "npm -s test -- --reporter min --watch-extensions ts --watch"
   },
   "peerDependencies": {
-<<<<<<< HEAD
     "@itwin/core-bentley": "workspace:^4.0.0-dev.80",
     "@itwin/core-common": "workspace:^4.0.0-dev.80",
     "@itwin/core-frontend": "workspace:^4.0.0-dev.80",
     "@itwin/core-quantity": "workspace:^4.0.0-dev.80",
+    "@itwin/ecschema-metadata": "workspace:^4.0.0-dev.80",
     "@itwin/presentation-common": "workspace:^4.0.0-dev.80"
-=======
-    "@itwin/core-bentley": "workspace:^4.0.0-dev.56",
-    "@itwin/core-common": "workspace:^4.0.0-dev.56",
-    "@itwin/core-frontend": "workspace:^4.0.0-dev.56",
-    "@itwin/core-quantity": "workspace:^4.0.0-dev.56",
-    "@itwin/ecschema-metadata": "workspace:^4.0.0-dev.56",
-    "@itwin/presentation-common": "workspace:^4.0.0-dev.56"
->>>>>>> 94e633db
   },
   "devDependencies": {
     "@itwin/build-tools": "workspace:*",
@@ -63,12 +55,8 @@
     "@itwin/core-frontend": "workspace:*",
     "@itwin/core-i18n": "workspace:*",
     "@itwin/core-quantity": "workspace:*",
-<<<<<<< HEAD
+    "@itwin/ecschema-metadata": "workspace:*",
     "@itwin/eslint-plugin": "^4.0.0-dev.33",
-=======
-    "@itwin/ecschema-metadata": "workspace:*",
-    "@itwin/eslint-plugin": "^4.0.0-dev.32",
->>>>>>> 94e633db
     "@itwin/presentation-common": "workspace:*",
     "@types/chai": "4.3.1",
     "@types/chai-as-promised": "^7",
