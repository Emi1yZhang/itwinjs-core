/*---------------------------------------------------------------------------------------------
* Copyright (c) Bentley Systems, Incorporated. All rights reserved.
* See LICENSE.md in the project root for license terms and full copyright notice.
*--------------------------------------------------------------------------------------------*/
import { expect } from "chai";
<<<<<<< HEAD
import * as sinon from "sinon";
=======
import * as path from "path";
>>>>>>> 4cb15765
import * as React from "react";
import * as sinon from "sinon";
import * as moq from "typemoq";
import { BeEvent } from "@itwin/core-bentley";
import { IModelConnection, SnapshotConnection } from "@itwin/core-frontend";
import { KeySet, LabelDefinition, Node, NodeKey, NodePathElement } from "@itwin/presentation-common";
import { createRandomId, deepEquals } from "@itwin/presentation-common/lib/cjs/test";
import { PresentationTreeDataProvider } from "@itwin/presentation-components";
import { mockPresentationManager } from "@itwin/presentation-components/lib/cjs/test";
import { Presentation, PresentationManager, RulesetVariablesManager, SelectionChangeEvent, SelectionManager } from "@itwin/presentation-frontend";
import {
  HierarchyBuilder, HierarchyCacheMode, initialize as initializePresentationTesting, terminate as terminatePresentationTesting,
} from "@itwin/presentation-testing";
import { PropertyRecord } from "@itwin/appui-abstract";
import { SelectionMode, TreeNodeItem } from "@itwin/components-react";
import { fireEvent, render, waitFor } from "@testing-library/react";
import { ModelsTree, RULESET_MODELS, RULESET_MODELS_GROUPED_BY_CLASS } from "../../../appui-react/imodel-components/models-tree/ModelsTree";
import { ModelsTreeNodeType, ModelsVisibilityHandler } from "../../../appui-react/imodel-components/models-tree/ModelsVisibilityHandler";
import { VisibilityChangeListener } from "../../../appui-react/imodel-components/VisibilityTreeEventHandler";
import TestUtils from "../../TestUtils";
import { createCategoryNode, createElementClassGroupingNode, createElementNode, createKey, createModelNode, createSubjectNode } from "../Common";

describe("ModelsTree", () => {

  const sizeProps = { width: 200, height: 200 };

  before(async () => {
    await TestUtils.initializeUiFramework();
  });

  after(() => {
    TestUtils.terminateUiFramework();
  });

  afterEach(() => {
    sinon.restore();
  });

  describe("#unit", () => {
    const imodelMock = moq.Mock.ofType<IModelConnection>();
    const selectionManagerMock = moq.Mock.ofType<SelectionManager>();
    let presentationManagerMock: moq.IMock<PresentationManager>;
    let rulesetVariablesManagerMock: moq.IMock<RulesetVariablesManager>;

    beforeEach(() => {
      imodelMock.reset();
      selectionManagerMock.reset();
      sinon.stub(PresentationTreeDataProvider.prototype, "imodel").get(() => imodelMock.object);
      sinon.stub(PresentationTreeDataProvider.prototype, "rulesetId").get(() => "");
      sinon.stub(PresentationTreeDataProvider.prototype, "dispose");
      sinon.stub(PresentationTreeDataProvider.prototype, "getFilteredNodePaths").resolves([]);
      sinon.stub(PresentationTreeDataProvider.prototype, "getNodeKey").callsFake((node: any) => node.__key);
      sinon.stub(PresentationTreeDataProvider.prototype, "getNodesCount").resolves(0);
      sinon.stub(PresentationTreeDataProvider.prototype, "getNodes").resolves([]);

      const selectionChangeEvent = new SelectionChangeEvent();
      selectionManagerMock.setup((x) => x.selectionChange).returns(() => selectionChangeEvent);
      selectionManagerMock.setup((x) => x.getSelectionLevels(imodelMock.object)).returns(() => []);
      selectionManagerMock.setup((x) => x.getSelection(imodelMock.object, moq.It.isAny())).returns(() => new KeySet());
      Presentation.setSelectionManager(selectionManagerMock.object);

      const mocks = mockPresentationManager();
      presentationManagerMock = mocks.presentationManager;
      rulesetVariablesManagerMock = mocks.rulesetVariablesManager;
      Presentation.setPresentationManager(presentationManagerMock.object);
    });

    after(() => {
      Presentation.terminate();
    });

    const setupDataProvider = (nodes: TreeNodeItem[]) => {
      (PresentationTreeDataProvider.prototype.getNodesCount as any).restore();
      sinon.stub(PresentationTreeDataProvider.prototype, "getNodesCount").resolves(nodes.length);

      (PresentationTreeDataProvider.prototype.getNodes as any).restore();
      sinon.stub(PresentationTreeDataProvider.prototype, "getNodes").callsFake(
        async () => nodes.map((n) => ({ __key: createKey("element", n.id), ...n })),
      );
    };

    const setupDataProviderForEachNodeType = () => {
      setupDataProvider([
        createSubjectNode(),
        createModelNode(),
        createCategoryNode(),
        createElementNode(),
      ]);
    };

    describe("<ModelsTree />", () => {
      const visibilityChangeEvent = new BeEvent<VisibilityChangeListener>();
      const visibilityHandlerMock = moq.Mock.ofType<ModelsVisibilityHandler>();

      beforeEach(() => {
        visibilityChangeEvent.clear();
        visibilityHandlerMock.reset();
        visibilityHandlerMock.setup((x) => x.onVisibilityChange).returns(() => visibilityChangeEvent);
      });

      const isNodeChecked = (node: HTMLElement): boolean => {
        const cb = node.querySelector("input");
        return cb!.checked;
      };

      it("should match snapshot", async () => {
        setupDataProvider([{ id: "test", label: PropertyRecord.fromString("test-node"), isCheckboxVisible: true }]);
        visibilityHandlerMock.setup((x) => x.getVisibilityStatus(moq.It.isAny(), moq.It.isAny())).returns(() => ({ state: "hidden" }));
        const result = render(<ModelsTree {...sizeProps} iModel={imodelMock.object} modelsVisibilityHandler={visibilityHandlerMock.object} />);
        await waitFor(() => result.getByText("test-node"), { container: result.container });
        expect(result.baseElement).to.matchSnapshot();
      });

      it("renders nodes as unchecked when they're not displayed", async () => {
        setupDataProviderForEachNodeType();
        visibilityHandlerMock.setup((x) => x.getVisibilityStatus(moq.It.isAny(), moq.It.isAny())).returns(() => ({ state: "hidden" }));

        const result = render(<ModelsTree {...sizeProps} iModel={imodelMock.object} modelsVisibilityHandler={visibilityHandlerMock.object} />);
        await waitFor(() => result.getByText("model"));
        const nodes = result.getAllByTestId("tree-node");
        expect(nodes.length).to.eq(4);
        nodes.forEach((node) => expect(isNodeChecked(node)).to.be.false);
      });

      it("renders nodes as checked when they're displayed", async () => {
        setupDataProviderForEachNodeType();
        visibilityHandlerMock.setup((x) => x.getVisibilityStatus(moq.It.isAny(), moq.It.isAny())).returns(() => ({ state: "visible" }));

        const result = render(<ModelsTree {...sizeProps} iModel={imodelMock.object} modelsVisibilityHandler={visibilityHandlerMock.object} />);
        await waitFor(() => result.getByText("model"));
        const nodes = result.getAllByTestId("tree-node");
        expect(nodes.length).to.eq(4);
        nodes.forEach((node) => expect(isNodeChecked(node)).to.be.true);
      });

      it("re-renders nodes on `onVisibilityChange` event", async () => {
        const node = createModelNode();
        setupDataProvider([node]);

        visibilityHandlerMock.setup((x) => x.getVisibilityStatus(moq.It.isAny(), moq.It.isAny())).returns(() => ({ state: "hidden", isDisabled: false })).verifiable(moq.Times.exactly(2));
        const result = render(<ModelsTree {...sizeProps} iModel={imodelMock.object} modelsVisibilityHandler={visibilityHandlerMock.object} />);
        await waitFor(() => {
          const renderedNode = result.getByTestId("tree-node");
          if (isNodeChecked(renderedNode))
            throw new Error("expecting unchecked node");
          return renderedNode;
        });
        visibilityHandlerMock.verifyAll();

        visibilityHandlerMock.reset();
        visibilityHandlerMock.setup((x) => x.getVisibilityStatus(moq.It.isAny(), moq.It.isAny())).returns(() => ({ state: "visible", isDisabled: false })).verifiable(moq.Times.exactly(2));
        visibilityChangeEvent.raiseEvent();
        await waitFor(() => {
          const renderedNode = result.getByTestId("tree-node");
          if (!isNodeChecked(renderedNode))
            throw new Error("expecting checked node");
          return renderedNode;
        });
        visibilityHandlerMock.verifyAll();
      });

      it("re-renders nodes without checkboxes if visibility handler does not exist", async () => {
        const node = createModelNode();
        setupDataProvider([node]);

        visibilityHandlerMock.setup((x) => x.getVisibilityStatus(moq.It.isAny(), moq.It.isAny())).returns(() => ({ state: "visible" }));
        const result = render(<ModelsTree {...sizeProps} iModel={imodelMock.object} modelsVisibilityHandler={visibilityHandlerMock.object} />);
        const renderedNode = await result.findByTestId("tree-node");
        expect(renderedNode.querySelectorAll("input").length).to.eq(1);

        result.rerender(<ModelsTree {...sizeProps} iModel={imodelMock.object} />);
        const rerenderedNode = await result.findByTestId("tree-node");
        expect(rerenderedNode.querySelectorAll("input").length).to.eq(0);
      });

      it("calls visibility handler's `changeVisibility` on node checkbox state changes to 'checked'", async () => {
        const node = createModelNode();
        setupDataProvider([node]);
        visibilityHandlerMock.setup((x) => x.getVisibilityStatus(moq.It.isAny(), moq.It.isAny())).returns(() => ({ state: "hidden" }));
        visibilityHandlerMock.setup(async (x) => x.changeVisibility(node, moq.It.isAny(), true)).returns(async () => { }).verifiable();

        const result = render(<ModelsTree {...sizeProps} iModel={imodelMock.object} modelsVisibilityHandler={visibilityHandlerMock.object} />);
        await result.findByText("model");
        const renderedNode = result.getByTestId("tree-node");
        const cb = renderedNode.querySelector("input");
        fireEvent.click(cb!);

        visibilityHandlerMock.verifyAll();
      });

      describe("selection", () => {
        it("adds node to unified selection", async () => {
          const element = createElementNode();
          setupDataProvider([element]);
          visibilityHandlerMock.setup((x) => x.getVisibilityStatus(moq.It.isAny(), moq.It.isAny())).returns(() => ({ state: "hidden" }));

          const result = render(<ModelsTree {...sizeProps} iModel={imodelMock.object} modelsVisibilityHandler={visibilityHandlerMock.object} selectionMode={SelectionMode.Extended} />);
          await result.findByText("element");

          const renderedNode = result.getByTestId("tree-node");
          fireEvent.click(renderedNode);
          selectionManagerMock.verify((x) => x.replaceSelection(moq.It.isAny(), imodelMock.object, deepEquals(element.__key.instanceKeys), 0, ""), moq.Times.once());
        });

        it("adds element node to unified selection according to `selectionPredicate`", async () => {
          const element = createElementNode();
          setupDataProvider([element]);
          visibilityHandlerMock.setup((x) => x.getVisibilityStatus(moq.It.isAny(), moq.It.isAny())).returns(() => ({ state: "hidden" }));

          const predicate = (_key: NodeKey, type: ModelsTreeNodeType) => type === ModelsTreeNodeType.Element;

          const result = render(<ModelsTree {...sizeProps} iModel={imodelMock.object} modelsVisibilityHandler={visibilityHandlerMock.object} selectionMode={SelectionMode.Extended} selectionPredicate={predicate} />);
          await result.findByText("element");

          const renderedNode = result.getByTestId("tree-node");
          fireEvent.click(renderedNode);
          selectionManagerMock.verify((x) => x.replaceSelection(moq.It.isAny(), imodelMock.object, deepEquals(element.__key.instanceKeys), 0, ""), moq.Times.once());
        });

        it("adds multiple model nodes to unified selection according to `selectionPredicate`", async () => {
          const node1 = createModelNode();
          const node2 = createModelNode();
          node2.id = "model2";
          setupDataProvider([node1, node2]);
          visibilityHandlerMock.setup((x) => x.getVisibilityStatus(moq.It.isAny(), moq.It.isAny())).returns(() => ({ state: "hidden" }));

          const predicate = (_key: NodeKey, type: ModelsTreeNodeType) => type === ModelsTreeNodeType.Model;

          const result = render(<ModelsTree {...sizeProps} iModel={imodelMock.object} modelsVisibilityHandler={visibilityHandlerMock.object} selectionMode={SelectionMode.Extended} selectionPredicate={predicate} />);
          await result.findAllByText("model");

          const renderedNodes = result.queryAllByTestId("tree-node");
          expect(renderedNodes.length).to.be.eq(2);
          fireEvent.click(renderedNodes[0]);
          fireEvent.click(renderedNodes[1], { ctrlKey: true });

          selectionManagerMock.verify((x) => x.replaceSelection(moq.It.isAny(), imodelMock.object, deepEquals(node1.__key.instanceKeys), 0, ""), moq.Times.once());
          selectionManagerMock.verify((x) => x.addToSelection(moq.It.isAny(), imodelMock.object, deepEquals(node2.__key.instanceKeys), 0, ""), moq.Times.once());
        });

        it("adds subject node to unified selection according to `selectionPredicate`", async () => {
          const subject = createSubjectNode();
          setupDataProvider([subject]);
          visibilityHandlerMock.setup((x) => x.getVisibilityStatus(moq.It.isAny(), moq.It.isAny())).returns(() => ({ state: "hidden" }));

          const predicate = (_key: NodeKey, type: ModelsTreeNodeType) => type === ModelsTreeNodeType.Subject;

          const result = render(<ModelsTree {...sizeProps} iModel={imodelMock.object} modelsVisibilityHandler={visibilityHandlerMock.object} selectionMode={SelectionMode.Extended} selectionPredicate={predicate} />);
          await result.findByText("subject");

          const renderedNode = result.getByTestId("tree-node");
          fireEvent.click(renderedNode);
          selectionManagerMock.verify((x) => x.replaceSelection(moq.It.isAny(), imodelMock.object, deepEquals(subject.__key.instanceKeys), 0, ""), moq.Times.once());
        });

        it("adds node without extendedData to unified selection according to `selectionPredicate`", async () => {
          const node = createElementNode();
          (node as any).extendedData = undefined;
          setupDataProvider([node]);
          visibilityHandlerMock.setup((x) => x.getVisibilityStatus(moq.It.isAny(), moq.It.isAny())).returns(() => ({ state: "hidden" }));

          const predicate = (_key: NodeKey, type: ModelsTreeNodeType) => type === ModelsTreeNodeType.Unknown;

          const result = render(<ModelsTree {...sizeProps} iModel={imodelMock.object} modelsVisibilityHandler={visibilityHandlerMock.object} selectionMode={SelectionMode.Extended} selectionPredicate={predicate} />);
          await result.findByText("element");

          const renderedNode = result.getByTestId("tree-node");
          fireEvent.click(renderedNode);
          selectionManagerMock.verify((x) => x.replaceSelection(moq.It.isAny(), imodelMock.object, deepEquals(node.__key.instanceKeys), 0, ""), moq.Times.once());
        });

        it("adds element class grouping node to unified selection according to `selectionPredicate`", async () => {
          const node = createElementClassGroupingNode([createRandomId(), createRandomId()]);
          setupDataProvider([node]);
          visibilityHandlerMock.setup((x) => x.getVisibilityStatus(moq.It.isAny(), moq.It.isAny())).returns(() => ({ state: "hidden" }));

          const predicate = (_key: NodeKey, type: ModelsTreeNodeType) => (type === ModelsTreeNodeType.Grouping);

          const result = render(<ModelsTree {...sizeProps} iModel={imodelMock.object} modelsVisibilityHandler={visibilityHandlerMock.object} selectionMode={SelectionMode.Extended} selectionPredicate={predicate} />);
          await result.findByText("grouping");

          const renderedNode = result.getByTestId("tree-node");
          fireEvent.click(renderedNode);
          selectionManagerMock.verify((x) => x.replaceSelection(moq.It.isAny(), imodelMock.object, deepEquals([node.__key]), 0, ""), moq.Times.once());
        });

        it("does not add category node to unified selection according to `selectionPredicate`", async () => {
          const node = createCategoryNode();
          setupDataProvider([node]);
          visibilityHandlerMock.setup((x) => x.getVisibilityStatus(moq.It.isAny(), moq.It.isAny())).returns(() => ({ state: "hidden" }));

          const predicate = (_key: NodeKey, type: ModelsTreeNodeType) => type === ModelsTreeNodeType.Model;

          const result = render(<ModelsTree {...sizeProps} iModel={imodelMock.object} modelsVisibilityHandler={visibilityHandlerMock.object} selectionMode={SelectionMode.Extended} selectionPredicate={predicate} />);
          await result.findByText("category");

          const renderedNode = result.getByTestId("tree-node");
          fireEvent.click(renderedNode);
          selectionManagerMock.verify((x) => x.replaceSelection(moq.It.isAny(), moq.It.isAny(), moq.It.isAny(), moq.It.isAny(), moq.It.isAny()), moq.Times.never());
        });

      });

      describe("filtering", () => {
        beforeEach(() => {
          (PresentationTreeDataProvider.prototype.getNodeKey as any).restore();
          sinon.stub(PresentationTreeDataProvider.prototype, "getNodeKey").callsFake(
            (node: TreeNodeItem) => (node as any)["__presentation-components/key"],
          );

          const filteredNode: Node = {
            key: createKey("element", "filtered-element"),
            label: LabelDefinition.fromLabelString("filtered-node"),
          };
          const filter: NodePathElement[] = [{ node: filteredNode, children: [], index: 0 }];
          (PresentationTreeDataProvider.prototype.getFilteredNodePaths as any).restore();
          sinon.stub(PresentationTreeDataProvider.prototype, "getFilteredNodePaths").resolves(filter);

          visibilityHandlerMock.setup((x) => x.getVisibilityStatus(moq.It.isAny(), moq.It.isAny())).returns(() => ({ state: "hidden" }));
        });

        it("filters nodes", async () => {
          const result = render(<ModelsTree {...sizeProps} iModel={imodelMock.object} modelsVisibilityHandler={visibilityHandlerMock.object} filterInfo={{ filter: "filtered-node", activeMatchIndex: 0 }} />);
          await result.findByText("filtered-node");
        });

        it("invokes onFilterApplied callback", async () => {
          const spy = sinon.spy();

          const result = render(<ModelsTree {...sizeProps} iModel={imodelMock.object} modelsVisibilityHandler={visibilityHandlerMock.object} filterInfo={{ filter: "filtered-node", activeMatchIndex: 0 }} onFilterApplied={spy} />);
          await result.findByText("filtered-node");

          expect(spy).to.be.calledOnce;
        });

        it("filters nodes by element IDs", async () => {
          const elementIds = ["0x123", "0x456"];
          render(<ModelsTree {...sizeProps} iModel={imodelMock.object} modelsVisibilityHandler={visibilityHandlerMock.object} filteredElementIds={elementIds} />);
          rulesetVariablesManagerMock.verify(async (x) => x.setId64s("filtered-element-ids", elementIds), moq.Times.once());
        });
      });
    });
  });

  describe("#integration", () => {
    let imodel: IModelConnection;
    const testIModelPath = "src/test/test-data/JoesHouse.bim";

    beforeEach(async () => {
      await initializePresentationTesting({
        backendProps: {
          caching: {
            hierarchies: {
              mode: HierarchyCacheMode.Memory,
            },
          },
        },
      });
      imodel = await SnapshotConnection.openFile(testIModelPath);
    });

    afterEach(async () => {
      await imodel.close();
      await terminatePresentationTesting();
    });

    it("shows correct hierarchy", async () => {
      const hierarchyBuilder = new HierarchyBuilder({ imodel });
      const hierarchy = await hierarchyBuilder.createHierarchy(RULESET_MODELS);
      expect(hierarchy).to.matchSnapshot();
    });

    it("shows correct hierarchy with class grouping", async () => {
      const hierarchyBuilder = new HierarchyBuilder({ imodel });
      const hierarchy = await hierarchyBuilder.createHierarchy(RULESET_MODELS_GROUPED_BY_CLASS);
      expect(hierarchy).to.matchSnapshot();
    });

    it("renders component with real data and no active viewport", async () => {
      const result = render(<ModelsTree {...sizeProps} iModel={imodel} />);
      await waitFor(() => result.getByText("Joe's house.bim"), { timeout: 60 * 1000 });
      expect(result.container).to.matchSnapshot();
    });
  });
});
<|MERGE_RESOLUTION|>--- conflicted
+++ resolved
@@ -1,395 +1,389 @@
-/*---------------------------------------------------------------------------------------------
-* Copyright (c) Bentley Systems, Incorporated. All rights reserved.
-* See LICENSE.md in the project root for license terms and full copyright notice.
-*--------------------------------------------------------------------------------------------*/
-import { expect } from "chai";
-<<<<<<< HEAD
-import * as sinon from "sinon";
-=======
-import * as path from "path";
->>>>>>> 4cb15765
-import * as React from "react";
-import * as sinon from "sinon";
-import * as moq from "typemoq";
-import { BeEvent } from "@itwin/core-bentley";
-import { IModelConnection, SnapshotConnection } from "@itwin/core-frontend";
-import { KeySet, LabelDefinition, Node, NodeKey, NodePathElement } from "@itwin/presentation-common";
-import { createRandomId, deepEquals } from "@itwin/presentation-common/lib/cjs/test";
-import { PresentationTreeDataProvider } from "@itwin/presentation-components";
-import { mockPresentationManager } from "@itwin/presentation-components/lib/cjs/test";
-import { Presentation, PresentationManager, RulesetVariablesManager, SelectionChangeEvent, SelectionManager } from "@itwin/presentation-frontend";
-import {
-  HierarchyBuilder, HierarchyCacheMode, initialize as initializePresentationTesting, terminate as terminatePresentationTesting,
-} from "@itwin/presentation-testing";
-import { PropertyRecord } from "@itwin/appui-abstract";
-import { SelectionMode, TreeNodeItem } from "@itwin/components-react";
-import { fireEvent, render, waitFor } from "@testing-library/react";
-import { ModelsTree, RULESET_MODELS, RULESET_MODELS_GROUPED_BY_CLASS } from "../../../appui-react/imodel-components/models-tree/ModelsTree";
-import { ModelsTreeNodeType, ModelsVisibilityHandler } from "../../../appui-react/imodel-components/models-tree/ModelsVisibilityHandler";
-import { VisibilityChangeListener } from "../../../appui-react/imodel-components/VisibilityTreeEventHandler";
-import TestUtils from "../../TestUtils";
-import { createCategoryNode, createElementClassGroupingNode, createElementNode, createKey, createModelNode, createSubjectNode } from "../Common";
-
-describe("ModelsTree", () => {
-
-  const sizeProps = { width: 200, height: 200 };
-
-  before(async () => {
-    await TestUtils.initializeUiFramework();
-  });
-
-  after(() => {
-    TestUtils.terminateUiFramework();
-  });
-
-  afterEach(() => {
-    sinon.restore();
-  });
-
-  describe("#unit", () => {
-    const imodelMock = moq.Mock.ofType<IModelConnection>();
-    const selectionManagerMock = moq.Mock.ofType<SelectionManager>();
-    let presentationManagerMock: moq.IMock<PresentationManager>;
-    let rulesetVariablesManagerMock: moq.IMock<RulesetVariablesManager>;
-
-    beforeEach(() => {
-      imodelMock.reset();
-      selectionManagerMock.reset();
-      sinon.stub(PresentationTreeDataProvider.prototype, "imodel").get(() => imodelMock.object);
-      sinon.stub(PresentationTreeDataProvider.prototype, "rulesetId").get(() => "");
-      sinon.stub(PresentationTreeDataProvider.prototype, "dispose");
-      sinon.stub(PresentationTreeDataProvider.prototype, "getFilteredNodePaths").resolves([]);
-      sinon.stub(PresentationTreeDataProvider.prototype, "getNodeKey").callsFake((node: any) => node.__key);
-      sinon.stub(PresentationTreeDataProvider.prototype, "getNodesCount").resolves(0);
-      sinon.stub(PresentationTreeDataProvider.prototype, "getNodes").resolves([]);
-
-      const selectionChangeEvent = new SelectionChangeEvent();
-      selectionManagerMock.setup((x) => x.selectionChange).returns(() => selectionChangeEvent);
-      selectionManagerMock.setup((x) => x.getSelectionLevels(imodelMock.object)).returns(() => []);
-      selectionManagerMock.setup((x) => x.getSelection(imodelMock.object, moq.It.isAny())).returns(() => new KeySet());
-      Presentation.setSelectionManager(selectionManagerMock.object);
-
-      const mocks = mockPresentationManager();
-      presentationManagerMock = mocks.presentationManager;
-      rulesetVariablesManagerMock = mocks.rulesetVariablesManager;
-      Presentation.setPresentationManager(presentationManagerMock.object);
-    });
-
-    after(() => {
-      Presentation.terminate();
-    });
-
-    const setupDataProvider = (nodes: TreeNodeItem[]) => {
-      (PresentationTreeDataProvider.prototype.getNodesCount as any).restore();
-      sinon.stub(PresentationTreeDataProvider.prototype, "getNodesCount").resolves(nodes.length);
-
-      (PresentationTreeDataProvider.prototype.getNodes as any).restore();
-      sinon.stub(PresentationTreeDataProvider.prototype, "getNodes").callsFake(
-        async () => nodes.map((n) => ({ __key: createKey("element", n.id), ...n })),
-      );
-    };
-
-    const setupDataProviderForEachNodeType = () => {
-      setupDataProvider([
-        createSubjectNode(),
-        createModelNode(),
-        createCategoryNode(),
-        createElementNode(),
-      ]);
-    };
-
-    describe("<ModelsTree />", () => {
-      const visibilityChangeEvent = new BeEvent<VisibilityChangeListener>();
-      const visibilityHandlerMock = moq.Mock.ofType<ModelsVisibilityHandler>();
-
-      beforeEach(() => {
-        visibilityChangeEvent.clear();
-        visibilityHandlerMock.reset();
-        visibilityHandlerMock.setup((x) => x.onVisibilityChange).returns(() => visibilityChangeEvent);
-      });
-
-      const isNodeChecked = (node: HTMLElement): boolean => {
-        const cb = node.querySelector("input");
-        return cb!.checked;
-      };
-
-      it("should match snapshot", async () => {
-        setupDataProvider([{ id: "test", label: PropertyRecord.fromString("test-node"), isCheckboxVisible: true }]);
-        visibilityHandlerMock.setup((x) => x.getVisibilityStatus(moq.It.isAny(), moq.It.isAny())).returns(() => ({ state: "hidden" }));
-        const result = render(<ModelsTree {...sizeProps} iModel={imodelMock.object} modelsVisibilityHandler={visibilityHandlerMock.object} />);
-        await waitFor(() => result.getByText("test-node"), { container: result.container });
-        expect(result.baseElement).to.matchSnapshot();
-      });
-
-      it("renders nodes as unchecked when they're not displayed", async () => {
-        setupDataProviderForEachNodeType();
-        visibilityHandlerMock.setup((x) => x.getVisibilityStatus(moq.It.isAny(), moq.It.isAny())).returns(() => ({ state: "hidden" }));
-
-        const result = render(<ModelsTree {...sizeProps} iModel={imodelMock.object} modelsVisibilityHandler={visibilityHandlerMock.object} />);
-        await waitFor(() => result.getByText("model"));
-        const nodes = result.getAllByTestId("tree-node");
-        expect(nodes.length).to.eq(4);
-        nodes.forEach((node) => expect(isNodeChecked(node)).to.be.false);
-      });
-
-      it("renders nodes as checked when they're displayed", async () => {
-        setupDataProviderForEachNodeType();
-        visibilityHandlerMock.setup((x) => x.getVisibilityStatus(moq.It.isAny(), moq.It.isAny())).returns(() => ({ state: "visible" }));
-
-        const result = render(<ModelsTree {...sizeProps} iModel={imodelMock.object} modelsVisibilityHandler={visibilityHandlerMock.object} />);
-        await waitFor(() => result.getByText("model"));
-        const nodes = result.getAllByTestId("tree-node");
-        expect(nodes.length).to.eq(4);
-        nodes.forEach((node) => expect(isNodeChecked(node)).to.be.true);
-      });
-
-      it("re-renders nodes on `onVisibilityChange` event", async () => {
-        const node = createModelNode();
-        setupDataProvider([node]);
-
-        visibilityHandlerMock.setup((x) => x.getVisibilityStatus(moq.It.isAny(), moq.It.isAny())).returns(() => ({ state: "hidden", isDisabled: false })).verifiable(moq.Times.exactly(2));
-        const result = render(<ModelsTree {...sizeProps} iModel={imodelMock.object} modelsVisibilityHandler={visibilityHandlerMock.object} />);
-        await waitFor(() => {
-          const renderedNode = result.getByTestId("tree-node");
-          if (isNodeChecked(renderedNode))
-            throw new Error("expecting unchecked node");
-          return renderedNode;
-        });
-        visibilityHandlerMock.verifyAll();
-
-        visibilityHandlerMock.reset();
-        visibilityHandlerMock.setup((x) => x.getVisibilityStatus(moq.It.isAny(), moq.It.isAny())).returns(() => ({ state: "visible", isDisabled: false })).verifiable(moq.Times.exactly(2));
-        visibilityChangeEvent.raiseEvent();
-        await waitFor(() => {
-          const renderedNode = result.getByTestId("tree-node");
-          if (!isNodeChecked(renderedNode))
-            throw new Error("expecting checked node");
-          return renderedNode;
-        });
-        visibilityHandlerMock.verifyAll();
-      });
-
-      it("re-renders nodes without checkboxes if visibility handler does not exist", async () => {
-        const node = createModelNode();
-        setupDataProvider([node]);
-
-        visibilityHandlerMock.setup((x) => x.getVisibilityStatus(moq.It.isAny(), moq.It.isAny())).returns(() => ({ state: "visible" }));
-        const result = render(<ModelsTree {...sizeProps} iModel={imodelMock.object} modelsVisibilityHandler={visibilityHandlerMock.object} />);
-        const renderedNode = await result.findByTestId("tree-node");
-        expect(renderedNode.querySelectorAll("input").length).to.eq(1);
-
-        result.rerender(<ModelsTree {...sizeProps} iModel={imodelMock.object} />);
-        const rerenderedNode = await result.findByTestId("tree-node");
-        expect(rerenderedNode.querySelectorAll("input").length).to.eq(0);
-      });
-
-      it("calls visibility handler's `changeVisibility` on node checkbox state changes to 'checked'", async () => {
-        const node = createModelNode();
-        setupDataProvider([node]);
-        visibilityHandlerMock.setup((x) => x.getVisibilityStatus(moq.It.isAny(), moq.It.isAny())).returns(() => ({ state: "hidden" }));
-        visibilityHandlerMock.setup(async (x) => x.changeVisibility(node, moq.It.isAny(), true)).returns(async () => { }).verifiable();
-
-        const result = render(<ModelsTree {...sizeProps} iModel={imodelMock.object} modelsVisibilityHandler={visibilityHandlerMock.object} />);
-        await result.findByText("model");
-        const renderedNode = result.getByTestId("tree-node");
-        const cb = renderedNode.querySelector("input");
-        fireEvent.click(cb!);
-
-        visibilityHandlerMock.verifyAll();
-      });
-
-      describe("selection", () => {
-        it("adds node to unified selection", async () => {
-          const element = createElementNode();
-          setupDataProvider([element]);
-          visibilityHandlerMock.setup((x) => x.getVisibilityStatus(moq.It.isAny(), moq.It.isAny())).returns(() => ({ state: "hidden" }));
-
-          const result = render(<ModelsTree {...sizeProps} iModel={imodelMock.object} modelsVisibilityHandler={visibilityHandlerMock.object} selectionMode={SelectionMode.Extended} />);
-          await result.findByText("element");
-
-          const renderedNode = result.getByTestId("tree-node");
-          fireEvent.click(renderedNode);
-          selectionManagerMock.verify((x) => x.replaceSelection(moq.It.isAny(), imodelMock.object, deepEquals(element.__key.instanceKeys), 0, ""), moq.Times.once());
-        });
-
-        it("adds element node to unified selection according to `selectionPredicate`", async () => {
-          const element = createElementNode();
-          setupDataProvider([element]);
-          visibilityHandlerMock.setup((x) => x.getVisibilityStatus(moq.It.isAny(), moq.It.isAny())).returns(() => ({ state: "hidden" }));
-
-          const predicate = (_key: NodeKey, type: ModelsTreeNodeType) => type === ModelsTreeNodeType.Element;
-
-          const result = render(<ModelsTree {...sizeProps} iModel={imodelMock.object} modelsVisibilityHandler={visibilityHandlerMock.object} selectionMode={SelectionMode.Extended} selectionPredicate={predicate} />);
-          await result.findByText("element");
-
-          const renderedNode = result.getByTestId("tree-node");
-          fireEvent.click(renderedNode);
-          selectionManagerMock.verify((x) => x.replaceSelection(moq.It.isAny(), imodelMock.object, deepEquals(element.__key.instanceKeys), 0, ""), moq.Times.once());
-        });
-
-        it("adds multiple model nodes to unified selection according to `selectionPredicate`", async () => {
-          const node1 = createModelNode();
-          const node2 = createModelNode();
-          node2.id = "model2";
-          setupDataProvider([node1, node2]);
-          visibilityHandlerMock.setup((x) => x.getVisibilityStatus(moq.It.isAny(), moq.It.isAny())).returns(() => ({ state: "hidden" }));
-
-          const predicate = (_key: NodeKey, type: ModelsTreeNodeType) => type === ModelsTreeNodeType.Model;
-
-          const result = render(<ModelsTree {...sizeProps} iModel={imodelMock.object} modelsVisibilityHandler={visibilityHandlerMock.object} selectionMode={SelectionMode.Extended} selectionPredicate={predicate} />);
-          await result.findAllByText("model");
-
-          const renderedNodes = result.queryAllByTestId("tree-node");
-          expect(renderedNodes.length).to.be.eq(2);
-          fireEvent.click(renderedNodes[0]);
-          fireEvent.click(renderedNodes[1], { ctrlKey: true });
-
-          selectionManagerMock.verify((x) => x.replaceSelection(moq.It.isAny(), imodelMock.object, deepEquals(node1.__key.instanceKeys), 0, ""), moq.Times.once());
-          selectionManagerMock.verify((x) => x.addToSelection(moq.It.isAny(), imodelMock.object, deepEquals(node2.__key.instanceKeys), 0, ""), moq.Times.once());
-        });
-
-        it("adds subject node to unified selection according to `selectionPredicate`", async () => {
-          const subject = createSubjectNode();
-          setupDataProvider([subject]);
-          visibilityHandlerMock.setup((x) => x.getVisibilityStatus(moq.It.isAny(), moq.It.isAny())).returns(() => ({ state: "hidden" }));
-
-          const predicate = (_key: NodeKey, type: ModelsTreeNodeType) => type === ModelsTreeNodeType.Subject;
-
-          const result = render(<ModelsTree {...sizeProps} iModel={imodelMock.object} modelsVisibilityHandler={visibilityHandlerMock.object} selectionMode={SelectionMode.Extended} selectionPredicate={predicate} />);
-          await result.findByText("subject");
-
-          const renderedNode = result.getByTestId("tree-node");
-          fireEvent.click(renderedNode);
-          selectionManagerMock.verify((x) => x.replaceSelection(moq.It.isAny(), imodelMock.object, deepEquals(subject.__key.instanceKeys), 0, ""), moq.Times.once());
-        });
-
-        it("adds node without extendedData to unified selection according to `selectionPredicate`", async () => {
-          const node = createElementNode();
-          (node as any).extendedData = undefined;
-          setupDataProvider([node]);
-          visibilityHandlerMock.setup((x) => x.getVisibilityStatus(moq.It.isAny(), moq.It.isAny())).returns(() => ({ state: "hidden" }));
-
-          const predicate = (_key: NodeKey, type: ModelsTreeNodeType) => type === ModelsTreeNodeType.Unknown;
-
-          const result = render(<ModelsTree {...sizeProps} iModel={imodelMock.object} modelsVisibilityHandler={visibilityHandlerMock.object} selectionMode={SelectionMode.Extended} selectionPredicate={predicate} />);
-          await result.findByText("element");
-
-          const renderedNode = result.getByTestId("tree-node");
-          fireEvent.click(renderedNode);
-          selectionManagerMock.verify((x) => x.replaceSelection(moq.It.isAny(), imodelMock.object, deepEquals(node.__key.instanceKeys), 0, ""), moq.Times.once());
-        });
-
-        it("adds element class grouping node to unified selection according to `selectionPredicate`", async () => {
-          const node = createElementClassGroupingNode([createRandomId(), createRandomId()]);
-          setupDataProvider([node]);
-          visibilityHandlerMock.setup((x) => x.getVisibilityStatus(moq.It.isAny(), moq.It.isAny())).returns(() => ({ state: "hidden" }));
-
-          const predicate = (_key: NodeKey, type: ModelsTreeNodeType) => (type === ModelsTreeNodeType.Grouping);
-
-          const result = render(<ModelsTree {...sizeProps} iModel={imodelMock.object} modelsVisibilityHandler={visibilityHandlerMock.object} selectionMode={SelectionMode.Extended} selectionPredicate={predicate} />);
-          await result.findByText("grouping");
-
-          const renderedNode = result.getByTestId("tree-node");
-          fireEvent.click(renderedNode);
-          selectionManagerMock.verify((x) => x.replaceSelection(moq.It.isAny(), imodelMock.object, deepEquals([node.__key]), 0, ""), moq.Times.once());
-        });
-
-        it("does not add category node to unified selection according to `selectionPredicate`", async () => {
-          const node = createCategoryNode();
-          setupDataProvider([node]);
-          visibilityHandlerMock.setup((x) => x.getVisibilityStatus(moq.It.isAny(), moq.It.isAny())).returns(() => ({ state: "hidden" }));
-
-          const predicate = (_key: NodeKey, type: ModelsTreeNodeType) => type === ModelsTreeNodeType.Model;
-
-          const result = render(<ModelsTree {...sizeProps} iModel={imodelMock.object} modelsVisibilityHandler={visibilityHandlerMock.object} selectionMode={SelectionMode.Extended} selectionPredicate={predicate} />);
-          await result.findByText("category");
-
-          const renderedNode = result.getByTestId("tree-node");
-          fireEvent.click(renderedNode);
-          selectionManagerMock.verify((x) => x.replaceSelection(moq.It.isAny(), moq.It.isAny(), moq.It.isAny(), moq.It.isAny(), moq.It.isAny()), moq.Times.never());
-        });
-
-      });
-
-      describe("filtering", () => {
-        beforeEach(() => {
-          (PresentationTreeDataProvider.prototype.getNodeKey as any).restore();
-          sinon.stub(PresentationTreeDataProvider.prototype, "getNodeKey").callsFake(
-            (node: TreeNodeItem) => (node as any)["__presentation-components/key"],
-          );
-
-          const filteredNode: Node = {
-            key: createKey("element", "filtered-element"),
-            label: LabelDefinition.fromLabelString("filtered-node"),
-          };
-          const filter: NodePathElement[] = [{ node: filteredNode, children: [], index: 0 }];
-          (PresentationTreeDataProvider.prototype.getFilteredNodePaths as any).restore();
-          sinon.stub(PresentationTreeDataProvider.prototype, "getFilteredNodePaths").resolves(filter);
-
-          visibilityHandlerMock.setup((x) => x.getVisibilityStatus(moq.It.isAny(), moq.It.isAny())).returns(() => ({ state: "hidden" }));
-        });
-
-        it("filters nodes", async () => {
-          const result = render(<ModelsTree {...sizeProps} iModel={imodelMock.object} modelsVisibilityHandler={visibilityHandlerMock.object} filterInfo={{ filter: "filtered-node", activeMatchIndex: 0 }} />);
-          await result.findByText("filtered-node");
-        });
-
-        it("invokes onFilterApplied callback", async () => {
-          const spy = sinon.spy();
-
-          const result = render(<ModelsTree {...sizeProps} iModel={imodelMock.object} modelsVisibilityHandler={visibilityHandlerMock.object} filterInfo={{ filter: "filtered-node", activeMatchIndex: 0 }} onFilterApplied={spy} />);
-          await result.findByText("filtered-node");
-
-          expect(spy).to.be.calledOnce;
-        });
-
-        it("filters nodes by element IDs", async () => {
-          const elementIds = ["0x123", "0x456"];
-          render(<ModelsTree {...sizeProps} iModel={imodelMock.object} modelsVisibilityHandler={visibilityHandlerMock.object} filteredElementIds={elementIds} />);
-          rulesetVariablesManagerMock.verify(async (x) => x.setId64s("filtered-element-ids", elementIds), moq.Times.once());
-        });
-      });
-    });
-  });
-
-  describe("#integration", () => {
-    let imodel: IModelConnection;
-    const testIModelPath = "src/test/test-data/JoesHouse.bim";
-
-    beforeEach(async () => {
-      await initializePresentationTesting({
-        backendProps: {
-          caching: {
-            hierarchies: {
-              mode: HierarchyCacheMode.Memory,
-            },
-          },
-        },
-      });
-      imodel = await SnapshotConnection.openFile(testIModelPath);
-    });
-
-    afterEach(async () => {
-      await imodel.close();
-      await terminatePresentationTesting();
-    });
-
-    it("shows correct hierarchy", async () => {
-      const hierarchyBuilder = new HierarchyBuilder({ imodel });
-      const hierarchy = await hierarchyBuilder.createHierarchy(RULESET_MODELS);
-      expect(hierarchy).to.matchSnapshot();
-    });
-
-    it("shows correct hierarchy with class grouping", async () => {
-      const hierarchyBuilder = new HierarchyBuilder({ imodel });
-      const hierarchy = await hierarchyBuilder.createHierarchy(RULESET_MODELS_GROUPED_BY_CLASS);
-      expect(hierarchy).to.matchSnapshot();
-    });
-
-    it("renders component with real data and no active viewport", async () => {
-      const result = render(<ModelsTree {...sizeProps} iModel={imodel} />);
-      await waitFor(() => result.getByText("Joe's house.bim"), { timeout: 60 * 1000 });
-      expect(result.container).to.matchSnapshot();
-    });
-  });
-});
+/*---------------------------------------------------------------------------------------------
+* Copyright (c) Bentley Systems, Incorporated. All rights reserved.
+* See LICENSE.md in the project root for license terms and full copyright notice.
+*--------------------------------------------------------------------------------------------*/
+import { expect } from "chai";
+import * as sinon from "sinon";
+import * as moq from "typemoq";
+import { PropertyRecord } from "@itwin/appui-abstract";
+import { SelectionMode, TreeNodeItem } from "@itwin/components-react";
+import { BeEvent } from "@itwin/core-bentley";
+import { IModelConnection, SnapshotConnection } from "@itwin/core-frontend";
+import { KeySet, LabelDefinition, Node, NodeKey, NodePathElement } from "@itwin/presentation-common";
+import { createRandomId, deepEquals } from "@itwin/presentation-common/lib/cjs/test";
+import { PresentationTreeDataProvider } from "@itwin/presentation-components";
+import { mockPresentationManager } from "@itwin/presentation-components/lib/cjs/test";
+import { Presentation, PresentationManager, RulesetVariablesManager, SelectionChangeEvent, SelectionManager } from "@itwin/presentation-frontend";
+import {
+  HierarchyBuilder, HierarchyCacheMode, initialize as initializePresentationTesting, terminate as terminatePresentationTesting,
+} from "@itwin/presentation-testing";
+import { fireEvent, render, waitFor } from "@testing-library/react";
+import { ModelsTree, RULESET_MODELS, RULESET_MODELS_GROUPED_BY_CLASS } from "../../../appui-react/imodel-components/models-tree/ModelsTree";
+import { ModelsTreeNodeType, ModelsVisibilityHandler } from "../../../appui-react/imodel-components/models-tree/ModelsVisibilityHandler";
+import { VisibilityChangeListener } from "../../../appui-react/imodel-components/VisibilityTreeEventHandler";
+import TestUtils from "../../TestUtils";
+import { createCategoryNode, createElementClassGroupingNode, createElementNode, createKey, createModelNode, createSubjectNode } from "../Common";
+
+describe("ModelsTree", () => {
+
+  const sizeProps = { width: 200, height: 200 };
+
+  before(async () => {
+    await TestUtils.initializeUiFramework();
+  });
+
+  after(() => {
+    TestUtils.terminateUiFramework();
+  });
+
+  afterEach(() => {
+    sinon.restore();
+  });
+
+  describe("#unit", () => {
+    const imodelMock = moq.Mock.ofType<IModelConnection>();
+    const selectionManagerMock = moq.Mock.ofType<SelectionManager>();
+    let presentationManagerMock: moq.IMock<PresentationManager>;
+    let rulesetVariablesManagerMock: moq.IMock<RulesetVariablesManager>;
+
+    beforeEach(() => {
+      imodelMock.reset();
+      selectionManagerMock.reset();
+      sinon.stub(PresentationTreeDataProvider.prototype, "imodel").get(() => imodelMock.object);
+      sinon.stub(PresentationTreeDataProvider.prototype, "rulesetId").get(() => "");
+      sinon.stub(PresentationTreeDataProvider.prototype, "dispose");
+      sinon.stub(PresentationTreeDataProvider.prototype, "getFilteredNodePaths").resolves([]);
+      sinon.stub(PresentationTreeDataProvider.prototype, "getNodeKey").callsFake((node: any) => node.__key);
+      sinon.stub(PresentationTreeDataProvider.prototype, "getNodesCount").resolves(0);
+      sinon.stub(PresentationTreeDataProvider.prototype, "getNodes").resolves([]);
+
+      const selectionChangeEvent = new SelectionChangeEvent();
+      selectionManagerMock.setup((x) => x.selectionChange).returns(() => selectionChangeEvent);
+      selectionManagerMock.setup((x) => x.getSelectionLevels(imodelMock.object)).returns(() => []);
+      selectionManagerMock.setup((x) => x.getSelection(imodelMock.object, moq.It.isAny())).returns(() => new KeySet());
+      Presentation.setSelectionManager(selectionManagerMock.object);
+
+      const mocks = mockPresentationManager();
+      presentationManagerMock = mocks.presentationManager;
+      rulesetVariablesManagerMock = mocks.rulesetVariablesManager;
+      Presentation.setPresentationManager(presentationManagerMock.object);
+    });
+
+    after(() => {
+      Presentation.terminate();
+    });
+
+    const setupDataProvider = (nodes: TreeNodeItem[]) => {
+      (PresentationTreeDataProvider.prototype.getNodesCount as any).restore();
+      sinon.stub(PresentationTreeDataProvider.prototype, "getNodesCount").resolves(nodes.length);
+
+      (PresentationTreeDataProvider.prototype.getNodes as any).restore();
+      sinon.stub(PresentationTreeDataProvider.prototype, "getNodes").callsFake(
+        async () => nodes.map((n) => ({ __key: createKey("element", n.id), ...n })),
+      );
+    };
+
+    const setupDataProviderForEachNodeType = () => {
+      setupDataProvider([
+        createSubjectNode(),
+        createModelNode(),
+        createCategoryNode(),
+        createElementNode(),
+      ]);
+    };
+
+    describe("<ModelsTree />", () => {
+      const visibilityChangeEvent = new BeEvent<VisibilityChangeListener>();
+      const visibilityHandlerMock = moq.Mock.ofType<ModelsVisibilityHandler>();
+
+      beforeEach(() => {
+        visibilityChangeEvent.clear();
+        visibilityHandlerMock.reset();
+        visibilityHandlerMock.setup((x) => x.onVisibilityChange).returns(() => visibilityChangeEvent);
+      });
+
+      const isNodeChecked = (node: HTMLElement): boolean => {
+        const cb = node.querySelector("input");
+        return cb!.checked;
+      };
+
+      it("should match snapshot", async () => {
+        setupDataProvider([{ id: "test", label: PropertyRecord.fromString("test-node"), isCheckboxVisible: true }]);
+        visibilityHandlerMock.setup((x) => x.getVisibilityStatus(moq.It.isAny(), moq.It.isAny())).returns(() => ({ state: "hidden" }));
+        const result = render(<ModelsTree {...sizeProps} iModel={imodelMock.object} modelsVisibilityHandler={visibilityHandlerMock.object} />);
+        await waitFor(() => result.getByText("test-node"), { container: result.container });
+        expect(result.baseElement).to.matchSnapshot();
+      });
+
+      it("renders nodes as unchecked when they're not displayed", async () => {
+        setupDataProviderForEachNodeType();
+        visibilityHandlerMock.setup((x) => x.getVisibilityStatus(moq.It.isAny(), moq.It.isAny())).returns(() => ({ state: "hidden" }));
+
+        const result = render(<ModelsTree {...sizeProps} iModel={imodelMock.object} modelsVisibilityHandler={visibilityHandlerMock.object} />);
+        await waitFor(() => result.getByText("model"));
+        const nodes = result.getAllByTestId("tree-node");
+        expect(nodes.length).to.eq(4);
+        nodes.forEach((node) => expect(isNodeChecked(node)).to.be.false);
+      });
+
+      it("renders nodes as checked when they're displayed", async () => {
+        setupDataProviderForEachNodeType();
+        visibilityHandlerMock.setup((x) => x.getVisibilityStatus(moq.It.isAny(), moq.It.isAny())).returns(() => ({ state: "visible" }));
+
+        const result = render(<ModelsTree {...sizeProps} iModel={imodelMock.object} modelsVisibilityHandler={visibilityHandlerMock.object} />);
+        await waitFor(() => result.getByText("model"));
+        const nodes = result.getAllByTestId("tree-node");
+        expect(nodes.length).to.eq(4);
+        nodes.forEach((node) => expect(isNodeChecked(node)).to.be.true);
+      });
+
+      it("re-renders nodes on `onVisibilityChange` event", async () => {
+        const node = createModelNode();
+        setupDataProvider([node]);
+
+        visibilityHandlerMock.setup((x) => x.getVisibilityStatus(moq.It.isAny(), moq.It.isAny())).returns(() => ({ state: "hidden", isDisabled: false })).verifiable(moq.Times.exactly(2));
+        const result = render(<ModelsTree {...sizeProps} iModel={imodelMock.object} modelsVisibilityHandler={visibilityHandlerMock.object} />);
+        await waitFor(() => {
+          const renderedNode = result.getByTestId("tree-node");
+          if (isNodeChecked(renderedNode))
+            throw new Error("expecting unchecked node");
+          return renderedNode;
+        });
+        visibilityHandlerMock.verifyAll();
+
+        visibilityHandlerMock.reset();
+        visibilityHandlerMock.setup((x) => x.getVisibilityStatus(moq.It.isAny(), moq.It.isAny())).returns(() => ({ state: "visible", isDisabled: false })).verifiable(moq.Times.exactly(2));
+        visibilityChangeEvent.raiseEvent();
+        await waitFor(() => {
+          const renderedNode = result.getByTestId("tree-node");
+          if (!isNodeChecked(renderedNode))
+            throw new Error("expecting checked node");
+          return renderedNode;
+        });
+        visibilityHandlerMock.verifyAll();
+      });
+
+      it("re-renders nodes without checkboxes if visibility handler does not exist", async () => {
+        const node = createModelNode();
+        setupDataProvider([node]);
+
+        visibilityHandlerMock.setup((x) => x.getVisibilityStatus(moq.It.isAny(), moq.It.isAny())).returns(() => ({ state: "visible" }));
+        const result = render(<ModelsTree {...sizeProps} iModel={imodelMock.object} modelsVisibilityHandler={visibilityHandlerMock.object} />);
+        const renderedNode = await result.findByTestId("tree-node");
+        expect(renderedNode.querySelectorAll("input").length).to.eq(1);
+
+        result.rerender(<ModelsTree {...sizeProps} iModel={imodelMock.object} />);
+        const rerenderedNode = await result.findByTestId("tree-node");
+        expect(rerenderedNode.querySelectorAll("input").length).to.eq(0);
+      });
+
+      it("calls visibility handler's `changeVisibility` on node checkbox state changes to 'checked'", async () => {
+        const node = createModelNode();
+        setupDataProvider([node]);
+        visibilityHandlerMock.setup((x) => x.getVisibilityStatus(moq.It.isAny(), moq.It.isAny())).returns(() => ({ state: "hidden" }));
+        visibilityHandlerMock.setup(async (x) => x.changeVisibility(node, moq.It.isAny(), true)).returns(async () => { }).verifiable();
+
+        const result = render(<ModelsTree {...sizeProps} iModel={imodelMock.object} modelsVisibilityHandler={visibilityHandlerMock.object} />);
+        await result.findByText("model");
+        const renderedNode = result.getByTestId("tree-node");
+        const cb = renderedNode.querySelector("input");
+        fireEvent.click(cb!);
+
+        visibilityHandlerMock.verifyAll();
+      });
+
+      describe("selection", () => {
+        it("adds node to unified selection", async () => {
+          const element = createElementNode();
+          setupDataProvider([element]);
+          visibilityHandlerMock.setup((x) => x.getVisibilityStatus(moq.It.isAny(), moq.It.isAny())).returns(() => ({ state: "hidden" }));
+
+          const result = render(<ModelsTree {...sizeProps} iModel={imodelMock.object} modelsVisibilityHandler={visibilityHandlerMock.object} selectionMode={SelectionMode.Extended} />);
+          await result.findByText("element");
+
+          const renderedNode = result.getByTestId("tree-node");
+          fireEvent.click(renderedNode);
+          selectionManagerMock.verify((x) => x.replaceSelection(moq.It.isAny(), imodelMock.object, deepEquals(element.__key.instanceKeys), 0, ""), moq.Times.once());
+        });
+
+        it("adds element node to unified selection according to `selectionPredicate`", async () => {
+          const element = createElementNode();
+          setupDataProvider([element]);
+          visibilityHandlerMock.setup((x) => x.getVisibilityStatus(moq.It.isAny(), moq.It.isAny())).returns(() => ({ state: "hidden" }));
+
+          const predicate = (_key: NodeKey, type: ModelsTreeNodeType) => type === ModelsTreeNodeType.Element;
+
+          const result = render(<ModelsTree {...sizeProps} iModel={imodelMock.object} modelsVisibilityHandler={visibilityHandlerMock.object} selectionMode={SelectionMode.Extended} selectionPredicate={predicate} />);
+          await result.findByText("element");
+
+          const renderedNode = result.getByTestId("tree-node");
+          fireEvent.click(renderedNode);
+          selectionManagerMock.verify((x) => x.replaceSelection(moq.It.isAny(), imodelMock.object, deepEquals(element.__key.instanceKeys), 0, ""), moq.Times.once());
+        });
+
+        it("adds multiple model nodes to unified selection according to `selectionPredicate`", async () => {
+          const node1 = createModelNode();
+          const node2 = createModelNode();
+          node2.id = "model2";
+          setupDataProvider([node1, node2]);
+          visibilityHandlerMock.setup((x) => x.getVisibilityStatus(moq.It.isAny(), moq.It.isAny())).returns(() => ({ state: "hidden" }));
+
+          const predicate = (_key: NodeKey, type: ModelsTreeNodeType) => type === ModelsTreeNodeType.Model;
+
+          const result = render(<ModelsTree {...sizeProps} iModel={imodelMock.object} modelsVisibilityHandler={visibilityHandlerMock.object} selectionMode={SelectionMode.Extended} selectionPredicate={predicate} />);
+          await result.findAllByText("model");
+
+          const renderedNodes = result.queryAllByTestId("tree-node");
+          expect(renderedNodes.length).to.be.eq(2);
+          fireEvent.click(renderedNodes[0]);
+          fireEvent.click(renderedNodes[1], { ctrlKey: true });
+
+          selectionManagerMock.verify((x) => x.replaceSelection(moq.It.isAny(), imodelMock.object, deepEquals(node1.__key.instanceKeys), 0, ""), moq.Times.once());
+          selectionManagerMock.verify((x) => x.addToSelection(moq.It.isAny(), imodelMock.object, deepEquals(node2.__key.instanceKeys), 0, ""), moq.Times.once());
+        });
+
+        it("adds subject node to unified selection according to `selectionPredicate`", async () => {
+          const subject = createSubjectNode();
+          setupDataProvider([subject]);
+          visibilityHandlerMock.setup((x) => x.getVisibilityStatus(moq.It.isAny(), moq.It.isAny())).returns(() => ({ state: "hidden" }));
+
+          const predicate = (_key: NodeKey, type: ModelsTreeNodeType) => type === ModelsTreeNodeType.Subject;
+
+          const result = render(<ModelsTree {...sizeProps} iModel={imodelMock.object} modelsVisibilityHandler={visibilityHandlerMock.object} selectionMode={SelectionMode.Extended} selectionPredicate={predicate} />);
+          await result.findByText("subject");
+
+          const renderedNode = result.getByTestId("tree-node");
+          fireEvent.click(renderedNode);
+          selectionManagerMock.verify((x) => x.replaceSelection(moq.It.isAny(), imodelMock.object, deepEquals(subject.__key.instanceKeys), 0, ""), moq.Times.once());
+        });
+
+        it("adds node without extendedData to unified selection according to `selectionPredicate`", async () => {
+          const node = createElementNode();
+          (node as any).extendedData = undefined;
+          setupDataProvider([node]);
+          visibilityHandlerMock.setup((x) => x.getVisibilityStatus(moq.It.isAny(), moq.It.isAny())).returns(() => ({ state: "hidden" }));
+
+          const predicate = (_key: NodeKey, type: ModelsTreeNodeType) => type === ModelsTreeNodeType.Unknown;
+
+          const result = render(<ModelsTree {...sizeProps} iModel={imodelMock.object} modelsVisibilityHandler={visibilityHandlerMock.object} selectionMode={SelectionMode.Extended} selectionPredicate={predicate} />);
+          await result.findByText("element");
+
+          const renderedNode = result.getByTestId("tree-node");
+          fireEvent.click(renderedNode);
+          selectionManagerMock.verify((x) => x.replaceSelection(moq.It.isAny(), imodelMock.object, deepEquals(node.__key.instanceKeys), 0, ""), moq.Times.once());
+        });
+
+        it("adds element class grouping node to unified selection according to `selectionPredicate`", async () => {
+          const node = createElementClassGroupingNode([createRandomId(), createRandomId()]);
+          setupDataProvider([node]);
+          visibilityHandlerMock.setup((x) => x.getVisibilityStatus(moq.It.isAny(), moq.It.isAny())).returns(() => ({ state: "hidden" }));
+
+          const predicate = (_key: NodeKey, type: ModelsTreeNodeType) => (type === ModelsTreeNodeType.Grouping);
+
+          const result = render(<ModelsTree {...sizeProps} iModel={imodelMock.object} modelsVisibilityHandler={visibilityHandlerMock.object} selectionMode={SelectionMode.Extended} selectionPredicate={predicate} />);
+          await result.findByText("grouping");
+
+          const renderedNode = result.getByTestId("tree-node");
+          fireEvent.click(renderedNode);
+          selectionManagerMock.verify((x) => x.replaceSelection(moq.It.isAny(), imodelMock.object, deepEquals([node.__key]), 0, ""), moq.Times.once());
+        });
+
+        it("does not add category node to unified selection according to `selectionPredicate`", async () => {
+          const node = createCategoryNode();
+          setupDataProvider([node]);
+          visibilityHandlerMock.setup((x) => x.getVisibilityStatus(moq.It.isAny(), moq.It.isAny())).returns(() => ({ state: "hidden" }));
+
+          const predicate = (_key: NodeKey, type: ModelsTreeNodeType) => type === ModelsTreeNodeType.Model;
+
+          const result = render(<ModelsTree {...sizeProps} iModel={imodelMock.object} modelsVisibilityHandler={visibilityHandlerMock.object} selectionMode={SelectionMode.Extended} selectionPredicate={predicate} />);
+          await result.findByText("category");
+
+          const renderedNode = result.getByTestId("tree-node");
+          fireEvent.click(renderedNode);
+          selectionManagerMock.verify((x) => x.replaceSelection(moq.It.isAny(), moq.It.isAny(), moq.It.isAny(), moq.It.isAny(), moq.It.isAny()), moq.Times.never());
+        });
+
+      });
+
+      describe("filtering", () => {
+        beforeEach(() => {
+          (PresentationTreeDataProvider.prototype.getNodeKey as any).restore();
+          sinon.stub(PresentationTreeDataProvider.prototype, "getNodeKey").callsFake(
+            (node: TreeNodeItem) => (node as any)["__presentation-components/key"],
+          );
+
+          const filteredNode: Node = {
+            key: createKey("element", "filtered-element"),
+            label: LabelDefinition.fromLabelString("filtered-node"),
+          };
+          const filter: NodePathElement[] = [{ node: filteredNode, children: [], index: 0 }];
+          (PresentationTreeDataProvider.prototype.getFilteredNodePaths as any).restore();
+          sinon.stub(PresentationTreeDataProvider.prototype, "getFilteredNodePaths").resolves(filter);
+
+          visibilityHandlerMock.setup((x) => x.getVisibilityStatus(moq.It.isAny(), moq.It.isAny())).returns(() => ({ state: "hidden" }));
+        });
+
+        it("filters nodes", async () => {
+          const result = render(<ModelsTree {...sizeProps} iModel={imodelMock.object} modelsVisibilityHandler={visibilityHandlerMock.object} filterInfo={{ filter: "filtered-node", activeMatchIndex: 0 }} />);
+          await result.findByText("filtered-node");
+        });
+
+        it("invokes onFilterApplied callback", async () => {
+          const spy = sinon.spy();
+
+          const result = render(<ModelsTree {...sizeProps} iModel={imodelMock.object} modelsVisibilityHandler={visibilityHandlerMock.object} filterInfo={{ filter: "filtered-node", activeMatchIndex: 0 }} onFilterApplied={spy} />);
+          await result.findByText("filtered-node");
+
+          expect(spy).to.be.calledOnce;
+        });
+
+        it("filters nodes by element IDs", async () => {
+          const elementIds = ["0x123", "0x456"];
+          render(<ModelsTree {...sizeProps} iModel={imodelMock.object} modelsVisibilityHandler={visibilityHandlerMock.object} filteredElementIds={elementIds} />);
+          rulesetVariablesManagerMock.verify(async (x) => x.setId64s("filtered-element-ids", elementIds), moq.Times.once());
+        });
+      });
+    });
+  });
+
+  describe("#integration", () => {
+    let imodel: IModelConnection;
+    const testIModelPath = "src/test/test-data/JoesHouse.bim";
+
+    beforeEach(async () => {
+      await initializePresentationTesting({
+        backendProps: {
+          caching: {
+            hierarchies: {
+              mode: HierarchyCacheMode.Memory,
+            },
+          },
+        },
+      });
+      imodel = await SnapshotConnection.openFile(testIModelPath);
+    });
+
+    afterEach(async () => {
+      await imodel.close();
+      await terminatePresentationTesting();
+    });
+
+    it("shows correct hierarchy", async () => {
+      const hierarchyBuilder = new HierarchyBuilder({ imodel });
+      const hierarchy = await hierarchyBuilder.createHierarchy(RULESET_MODELS);
+      expect(hierarchy).to.matchSnapshot();
+    });
+
+    it("shows correct hierarchy with class grouping", async () => {
+      const hierarchyBuilder = new HierarchyBuilder({ imodel });
+      const hierarchy = await hierarchyBuilder.createHierarchy(RULESET_MODELS_GROUPED_BY_CLASS);
+      expect(hierarchy).to.matchSnapshot();
+    });
+
+    it("renders component with real data and no active viewport", async () => {
+      const result = render(<ModelsTree {...sizeProps} iModel={imodel} />);
+      await waitFor(() => result.getByText("Joe's house.bim"), { timeout: 60 * 1000 });
+      expect(result.container).to.matchSnapshot();
+    });
+  });
+});