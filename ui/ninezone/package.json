--- conflicted
+++ resolved
@@ -1,10 +1,6 @@
 {
   "name": "@bentley/ui-ninezone",
-<<<<<<< HEAD
-  "version": "0.189.0-dev.37",
-=======
   "version": "0.189.0-dev.41",
->>>>>>> adc2a852
   "description": "iModel.js Nine-zone React UI components",
   "license": "MIT",
   "repository": {
@@ -57,28 +53,17 @@
     "url": "http://www.bentley.com"
   },
   "peerDependencies": {
-<<<<<<< HEAD
-    "@bentley/ui-core": "0.189.0-dev.37"
-=======
     "@bentley/ui-core": "0.189.0-dev.41"
->>>>>>> adc2a852
   },
   "//devDependencies": [
     "NOTE: All peerDependencies should also be listed as devDependencies since peerDependencies are not considered by npm install",
     "NOTE: All tools used by scripts in this package must be listed as devDependencies"
   ],
   "devDependencies": {
-<<<<<<< HEAD
-    "@bentley/build-tools": "0.189.0-dev.37",
-    "@bentley/icons-generic-webfont": "^0.0.9",
-    "@bentley/ui-core": "0.189.0-dev.37",
-    "@bentley/webpack-tools": "0.189.0-dev.37",
-=======
     "@bentley/build-tools": "0.189.0-dev.41",
     "@bentley/icons-generic-webfont": "^0.0.9",
     "@bentley/ui-core": "0.189.0-dev.41",
     "@bentley/webpack-tools": "0.189.0-dev.41",
->>>>>>> adc2a852
     "@types/chai": "^4.1.4",
     "@types/chai-as-promised": "^7",
     "@types/chai-jest-snapshot": "^1.3.0",
