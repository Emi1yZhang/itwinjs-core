--- conflicted
+++ resolved
@@ -1,394 +1,393 @@
-// DO NOT ADD COMMENTS IN THIS FILE.  They will be lost when the Rush tool resaves it.
-{
-  "packages": [
-    {
-      "name": "@bentley/bentleyjs-core",
-      "allowedCategories": [ "backend", "common", "frontend", "internal" ]
-    },
-    {
-      "name": "@bentley/bwc",
-      "allowedCategories": [ "frontend", "internal" ]
-    },
-    {
-      "name": "@bentley/geometry-core",
-      "allowedCategories": [ "backend", "common", "frontend", "internal" ]
-    },
-    {
-      "name": "@bentley/icons-webfont",
-      "allowedCategories": [ "frontend", "internal" ]
-    },
-    {
-      "name": "@bentley/imodeljs-backend",
-      "allowedCategories": [ "backend", "internal" ]
-    },
-    {
-      "name": "@bentley/imodeljs-clients",
-      "allowedCategories": [ "backend", "common", "frontend", "internal" ]
-    },
-    {
-      "name": "@bentley/imodeljs-common",
-      "allowedCategories": [ "backend", "common", "frontend", "internal" ]
-    },
-    {
-      "name": "@bentley/imodeljs-frontend",
-      "allowedCategories": [ "frontend", "internal" ]
-    },
-    {
-      "name": "@bentley/imodeljs-i18n",
-      "allowedCategories": [ "frontend", "internal" ]
-    },
-    {
-      "name": "@bentley/imodeljs-native-platform-api",
-      "allowedCategories": [ "backend" ]
-    },
-    {
-      "name": "@bentley/presentation-backend",
-      "allowedCategories": [ "internal" ]
-    },
-    {
-      "name": "@bentley/presentation-common",
-      "allowedCategories": [ "backend", "frontend", "internal" ]
-    },
-    {
-      "name": "@bentley/presentation-components",
-      "allowedCategories": [ "internal" ]
-    },
-    {
-      "name": "@bentley/presentation-frontend",
-      "allowedCategories": [ "frontend", "internal" ]
-    },
-    {
-      "name": "@bentley/svg-icons",
-      "allowedCategories": [ "frontend" ]
-    },
-    {
-      "name": "@bentley/ui-components",
-      "allowedCategories": [ "frontend", "internal" ]
-    },
-    {
-      "name": "@bentley/ui-core",
-      "allowedCategories": [ "frontend", "internal" ]
-    },
-    {
-      "name": "@bentley/ui-framework",
-      "allowedCategories": [ "internal" ]
-    },
-    {
-      "name": "@bentley/ui-ninezone",
-      "allowedCategories": [ "frontend", "internal" ]
-    },
-    {
-      "name": "@bentley/webpack-tools",
-      "allowedCategories": [ "internal" ]
-    },
-    {
-      "name": "app-root-path",
-      "allowedCategories": [ "tools" ]
-    },
-    {
-      "name": "autoprefixer",
-      "allowedCategories": [ "tools" ]
-    },
-    {
-      "name": "bunyan",
-      "allowedCategories": [ "internal" ]
-    },
-    {
-      "name": "case-sensitive-paths-webpack-plugin",
-      "allowedCategories": [ "tools" ]
-    },
-    {
-      "name": "chromedriver",
-      "allowedCategories": [ "tools" ]
-    },
-    {
-      "name": "classnames",
-      "allowedCategories": [ "frontend" ]
-    },
-    {
-      "name": "cli-highlight",
-      "allowedCategories": [ "tools" ]
-    },
-    {
-      "name": "concurrently",
-      "allowedCategories": [ "tools" ]
-    },
-    {
-      "name": "deep-assign",
-      "allowedCategories": [ "common" ]
-    },
-    {
-      "name": "deep-equal",
-      "allowedCategories": [ "backend", "common", "frontend", "internal" ]
-    },
-    {
-      "name": "dotenv",
-      "allowedCategories": [ "tools" ]
-    },
-    {
-      "name": "electron-chromedriver",
-      "allowedCategories": [ "internal", "tools" ]
-    },
-    {
-      "name": "escape-string-regexp",
-      "allowedCategories": [ "tools" ]
-    },
-    {
-      "name": "exports-loader",
-      "allowedCategories": [ "tools" ]
-    },
-    {
-      "name": "faker",
-      "allowedCategories": [ "backend", "common", "frontend", "internal" ]
-    },
-    {
-      "name": "file-loader",
-      "allowedCategories": [ "tools" ]
-    },
-    {
-      "name": "fs-extra",
-      "allowedCategories": [ "backend", "common", "frontend", "internal", "tools" ]
-    },
-    {
-      "name": "fuse.js",
-      "allowedCategories": [ "frontend", "internal" ]
-    },
-    {
-      "name": "glob",
-      "allowedCategories": [ "backend", "tools" ]
-    },
-    {
-      "name": "i18next",
-      "allowedCategories": [ "common", "frontend", "internal" ]
-    },
-    {
-      "name": "i18next-browser-languagedetector",
-      "allowedCategories": [ "common", "frontend", "internal" ]
-    },
-    {
-      "name": "i18next-xhr-backend",
-      "allowedCategories": [ "common", "frontend", "internal" ]
-    },
-    {
-      "name": "imports-loader",
-      "allowedCategories": [ "tools" ]
-    },
-    {
-      "name": "inspire-tree",
-      "allowedCategories": [ "frontend" ]
-    },
-    {
-      "name": "istanbul-instrumenter-loader",
-      "allowedCategories": [ "tools" ]
-    },
-    {
-      "name": "js-base64",
-      "allowedCategories": [ "backend", "common", "frontend", "internal" ]
-    },
-    {
-      "name": "json-schema-faker",
-      "allowedCategories": [ "internal" ]
-    },
-    {
-      "name": "license-webpack-plugin",
-      "allowedCategories": [ "tools" ]
-    },
-    {
-      "name": "lodash",
-      "allowedCategories": [ "frontend", "tools" ]
-    },
-    {
-      "name": "lolex",
-      "allowedCategories": [ "backend" ]
-    },
-    {
-      "name": "mini-css-extract-plugin",
-      "allowedCategories": [ "tools" ]
-    },
-    {
-      "name": "mocha-tldr-reporter",
-      "allowedCategories": [ "backend", "common", "frontend" ]
-    },
-    {
-      "name": "mocha-webpack",
-      "allowedCategories": [ "tools" ]
-    },
-    {
-      "name": "node-gyp",
-      "allowedCategories": [ "tools" ]
-    },
-    {
-      "name": "node-sass",
-      "allowedCategories": [ "tools" ]
-    },
-    {
-      "name": "nodemon",
-      "allowedCategories": [ "tools" ]
-    },
-    {
-      "name": "object-assign",
-      "allowedCategories": [ "tools" ]
-    },
-    {
-      "name": "postcss-flexbugs-fixes",
-      "allowedCategories": [ "tools" ]
-    },
-    {
-      "name": "postcss-loader",
-      "allowedCategories": [ "tools" ]
-    },
-    {
-      "name": "promise",
-      "allowedCategories": [ "tools" ]
-    },
-    {
-      "name": "qs",
-      "allowedCategories": [ "common" ]
-    },
-    {
-      "name": "react",
-      "allowedCategories": [ "frontend", "internal", "tools" ]
-    },
-    {
-      "name": "react-data-grid",
-      "allowedCategories": [ "frontend" ]
-    },
-    {
-<<<<<<< HEAD
-      "name": "react-dnd",
-      "allowedCategories": [ "frontend" ]
-    },
-    {
-      "name": "react-dnd-html5-backend",
-      "allowedCategories": [ "frontend" ]
-=======
-      "name": "react-dev-utils",
-      "allowedCategories": [ "tools" ]
->>>>>>> 2d088e66
-    },
-    {
-      "name": "react-dom",
-      "allowedCategories": [ "frontend", "internal", "tools" ]
-    },
-    {
-      "name": "react-redux",
-      "allowedCategories": [ "frontend", "internal" ]
-    },
-    {
-      "name": "react-split-pane",
-      "allowedCategories": [ "frontend" ]
-    },
-    {
-      "name": "react-test-renderer",
-      "allowedCategories": [ "internal", "tools" ]
-    },
-    {
-      "name": "readline",
-      "allowedCategories": [ "tools" ]
-    },
-    {
-      "name": "reconnecting-websocket",
-      "allowedCategories": [ "internal" ]
-    },
-    {
-      "name": "redux",
-      "allowedCategories": [ "frontend", "internal" ]
-    },
-    {
-      "name": "semver",
-      "allowedCategories": [ "backend", "common" ]
-    },
-    {
-      "name": "superagent",
-      "allowedCategories": [ "common" ]
-    },
-    {
-      "name": "svg-sprite-loader",
-      "allowedCategories": [ "tools" ]
-    },
-    {
-      "name": "sw-precache-webpack-plugin",
-      "allowedCategories": [ "tools" ]
-    },
-    {
-      "name": "three",
-      "allowedCategories": [ "frontend", "internal" ]
-    },
-    {
-      "name": "tooltip.js",
-      "allowedCategories": [ "internal" ]
-    },
-    {
-      "name": "tree-kill",
-      "allowedCategories": [ "tools" ]
-    },
-    {
-      "name": "tslint-consistent-codestyle",
-      "allowedCategories": [ "common" ]
-    },
-    {
-      "name": "typescript-json-schema",
-      "allowedCategories": [ "common" ]
-    },
-    {
-      "name": "uglifyjs-webpack-plugin",
-      "allowedCategories": [ "tools" ]
-    },
-    {
-      "name": "wdio-chromedriver-service",
-      "allowedCategories": [ "tools" ]
-    },
-    {
-      "name": "wdio-junit-reporter",
-      "allowedCategories": [ "tools" ]
-    },
-    {
-      "name": "wdio-mocha-framework",
-      "allowedCategories": [ "tools" ]
-    },
-    {
-      "name": "wdio-screenshot",
-      "allowedCategories": [ "tools" ]
-    },
-    {
-      "name": "wdio-spec-reporter",
-      "allowedCategories": [ "tools" ]
-    },
-    {
-      "name": "wdio-visual-regression-service",
-      "allowedCategories": [ "tools" ]
-    },
-    {
-      "name": "webdriverio",
-      "allowedCategories": [ "tools" ]
-    },
-    {
-      "name": "webpack-manifest-plugin",
-      "allowedCategories": [ "tools" ]
-    },
-    {
-      "name": "webpack-merge",
-      "allowedCategories": [ "tools" ]
-    },
-    {
-      "name": "webpack-node-externals",
-      "allowedCategories": [ "tools" ]
-    },
-    {
-      "name": "whatwg-fetch",
-      "allowedCategories": [ "tools" ]
-    },
-    {
-      "name": "xmldom",
-      "allowedCategories": [ "common" ]
-    },
-    {
-      "name": "xpath",
-      "allowedCategories": [ "common" ]
-    },
-    {
-      "name": "yargonaut",
-      "allowedCategories": [ "tools" ]
-    }
-  ]
-}
+// DO NOT ADD COMMENTS IN THIS FILE.  They will be lost when the Rush tool resaves it.
+{
+  "packages": [
+    {
+      "name": "@bentley/bentleyjs-core",
+      "allowedCategories": [ "backend", "common", "frontend", "internal" ]
+    },
+    {
+      "name": "@bentley/bwc",
+      "allowedCategories": [ "frontend", "internal" ]
+    },
+    {
+      "name": "@bentley/geometry-core",
+      "allowedCategories": [ "backend", "common", "frontend", "internal" ]
+    },
+    {
+      "name": "@bentley/icons-webfont",
+      "allowedCategories": [ "frontend", "internal" ]
+    },
+    {
+      "name": "@bentley/imodeljs-backend",
+      "allowedCategories": [ "backend", "internal" ]
+    },
+    {
+      "name": "@bentley/imodeljs-clients",
+      "allowedCategories": [ "backend", "common", "frontend", "internal" ]
+    },
+    {
+      "name": "@bentley/imodeljs-common",
+      "allowedCategories": [ "backend", "common", "frontend", "internal" ]
+    },
+    {
+      "name": "@bentley/imodeljs-frontend",
+      "allowedCategories": [ "frontend", "internal" ]
+    },
+    {
+      "name": "@bentley/imodeljs-i18n",
+      "allowedCategories": [ "frontend", "internal" ]
+    },
+    {
+      "name": "@bentley/imodeljs-native-platform-api",
+      "allowedCategories": [ "backend" ]
+    },
+    {
+      "name": "@bentley/presentation-backend",
+      "allowedCategories": [ "internal" ]
+    },
+    {
+      "name": "@bentley/presentation-common",
+      "allowedCategories": [ "backend", "frontend", "internal" ]
+    },
+    {
+      "name": "@bentley/presentation-components",
+      "allowedCategories": [ "internal" ]
+    },
+    {
+      "name": "@bentley/presentation-frontend",
+      "allowedCategories": [ "frontend", "internal" ]
+    },
+    {
+      "name": "@bentley/svg-icons",
+      "allowedCategories": [ "frontend" ]
+    },
+    {
+      "name": "@bentley/ui-components",
+      "allowedCategories": [ "frontend", "internal" ]
+    },
+    {
+      "name": "@bentley/ui-core",
+      "allowedCategories": [ "frontend", "internal" ]
+    },
+    {
+      "name": "@bentley/ui-framework",
+      "allowedCategories": [ "internal" ]
+    },
+    {
+      "name": "@bentley/ui-ninezone",
+      "allowedCategories": [ "frontend", "internal" ]
+    },
+    {
+      "name": "@bentley/webpack-tools",
+      "allowedCategories": [ "internal" ]
+    },
+    {
+      "name": "app-root-path",
+      "allowedCategories": [ "tools" ]
+    },
+    {
+      "name": "autoprefixer",
+      "allowedCategories": [ "tools" ]
+    },
+    {
+      "name": "bunyan",
+      "allowedCategories": [ "internal" ]
+    },
+    {
+      "name": "case-sensitive-paths-webpack-plugin",
+      "allowedCategories": [ "tools" ]
+    },
+    {
+      "name": "chromedriver",
+      "allowedCategories": [ "tools" ]
+    },
+    {
+      "name": "classnames",
+      "allowedCategories": [ "frontend" ]
+    },
+    {
+      "name": "cli-highlight",
+      "allowedCategories": [ "tools" ]
+    },
+    {
+      "name": "concurrently",
+      "allowedCategories": [ "tools" ]
+    },
+    {
+      "name": "deep-assign",
+      "allowedCategories": [ "common" ]
+    },
+    {
+      "name": "deep-equal",
+      "allowedCategories": [ "backend", "common", "frontend", "internal" ]
+    },
+    {
+      "name": "dotenv",
+      "allowedCategories": [ "tools" ]
+    },
+    {
+      "name": "electron-chromedriver",
+      "allowedCategories": [ "internal", "tools" ]
+    },
+    {
+      "name": "escape-string-regexp",
+      "allowedCategories": [ "tools" ]
+    },
+    {
+      "name": "exports-loader",
+      "allowedCategories": [ "tools" ]
+    },
+    {
+      "name": "faker",
+      "allowedCategories": [ "backend", "common", "frontend", "internal" ]
+    },
+    {
+      "name": "file-loader",
+      "allowedCategories": [ "tools" ]
+    },
+    {
+      "name": "fs-extra",
+      "allowedCategories": [ "backend", "common", "frontend", "internal", "tools" ]
+    },
+    {
+      "name": "fuse.js",
+      "allowedCategories": [ "frontend", "internal" ]
+    },
+    {
+      "name": "glob",
+      "allowedCategories": [ "backend", "tools" ]
+    },
+    {
+      "name": "i18next",
+      "allowedCategories": [ "common", "frontend", "internal" ]
+    },
+    {
+      "name": "i18next-browser-languagedetector",
+      "allowedCategories": [ "common", "frontend", "internal" ]
+    },
+    {
+      "name": "i18next-xhr-backend",
+      "allowedCategories": [ "common", "frontend", "internal" ]
+    },
+    {
+      "name": "imports-loader",
+      "allowedCategories": [ "tools" ]
+    },
+    {
+      "name": "inspire-tree",
+      "allowedCategories": [ "frontend" ]
+    },
+    {
+      "name": "istanbul-instrumenter-loader",
+      "allowedCategories": [ "tools" ]
+    },
+    {
+      "name": "js-base64",
+      "allowedCategories": [ "backend", "common", "frontend", "internal" ]
+    },
+    {
+      "name": "json-schema-faker",
+      "allowedCategories": [ "internal" ]
+    },
+    {
+      "name": "license-webpack-plugin",
+      "allowedCategories": [ "tools" ]
+    },
+    {
+      "name": "lodash",
+      "allowedCategories": [ "frontend", "tools" ]
+    },
+    {
+      "name": "lolex",
+      "allowedCategories": [ "backend" ]
+    },
+    {
+      "name": "mini-css-extract-plugin",
+      "allowedCategories": [ "tools" ]
+    },
+    {
+      "name": "mocha-tldr-reporter",
+      "allowedCategories": [ "backend", "common", "frontend" ]
+    },
+    {
+      "name": "mocha-webpack",
+      "allowedCategories": [ "tools" ]
+    },
+    {
+      "name": "node-gyp",
+      "allowedCategories": [ "tools" ]
+    },
+    {
+      "name": "node-sass",
+      "allowedCategories": [ "tools" ]
+    },
+    {
+      "name": "nodemon",
+      "allowedCategories": [ "tools" ]
+    },
+    {
+      "name": "object-assign",
+      "allowedCategories": [ "tools" ]
+    },
+    {
+      "name": "postcss-flexbugs-fixes",
+      "allowedCategories": [ "tools" ]
+    },
+    {
+      "name": "postcss-loader",
+      "allowedCategories": [ "tools" ]
+    },
+    {
+      "name": "promise",
+      "allowedCategories": [ "tools" ]
+    },
+    {
+      "name": "qs",
+      "allowedCategories": [ "common" ]
+    },
+    {
+      "name": "react",
+      "allowedCategories": [ "frontend", "internal", "tools" ]
+    },
+    {
+      "name": "react-data-grid",
+      "allowedCategories": [ "frontend" ]
+    },
+    {
+      "name": "react-dev-utils",
+      "allowedCategories": [ "tools" ]
+    },
+    {
+      "name": "react-dnd",
+      "allowedCategories": [ "frontend" ]
+    },
+    {
+      "name": "react-dnd-html5-backend",
+      "allowedCategories": [ "frontend" ]
+    },
+    {
+      "name": "react-dom",
+      "allowedCategories": [ "frontend", "internal", "tools" ]
+    },
+    {
+      "name": "react-redux",
+      "allowedCategories": [ "frontend", "internal" ]
+    },
+    {
+      "name": "react-split-pane",
+      "allowedCategories": [ "frontend" ]
+    },
+    {
+      "name": "react-test-renderer",
+      "allowedCategories": [ "internal", "tools" ]
+    },
+    {
+      "name": "readline",
+      "allowedCategories": [ "tools" ]
+    },
+    {
+      "name": "reconnecting-websocket",
+      "allowedCategories": [ "internal" ]
+    },
+    {
+      "name": "redux",
+      "allowedCategories": [ "frontend", "internal" ]
+    },
+    {
+      "name": "semver",
+      "allowedCategories": [ "backend", "common" ]
+    },
+    {
+      "name": "superagent",
+      "allowedCategories": [ "common" ]
+    },
+    {
+      "name": "svg-sprite-loader",
+      "allowedCategories": [ "tools" ]
+    },
+    {
+      "name": "sw-precache-webpack-plugin",
+      "allowedCategories": [ "tools" ]
+    },
+    {
+      "name": "three",
+      "allowedCategories": [ "frontend", "internal" ]
+    },
+    {
+      "name": "tooltip.js",
+      "allowedCategories": [ "internal" ]
+    },
+    {
+      "name": "tree-kill",
+      "allowedCategories": [ "tools" ]
+    },
+    {
+      "name": "tslint-consistent-codestyle",
+      "allowedCategories": [ "common" ]
+    },
+    {
+      "name": "typescript-json-schema",
+      "allowedCategories": [ "common" ]
+    },
+    {
+      "name": "uglifyjs-webpack-plugin",
+      "allowedCategories": [ "tools" ]
+    },
+    {
+      "name": "wdio-chromedriver-service",
+      "allowedCategories": [ "tools" ]
+    },
+    {
+      "name": "wdio-junit-reporter",
+      "allowedCategories": [ "tools" ]
+    },
+    {
+      "name": "wdio-mocha-framework",
+      "allowedCategories": [ "tools" ]
+    },
+    {
+      "name": "wdio-screenshot",
+      "allowedCategories": [ "tools" ]
+    },
+    {
+      "name": "wdio-spec-reporter",
+      "allowedCategories": [ "tools" ]
+    },
+    {
+      "name": "wdio-visual-regression-service",
+      "allowedCategories": [ "tools" ]
+    },
+    {
+      "name": "webdriverio",
+      "allowedCategories": [ "tools" ]
+    },
+    {
+      "name": "webpack-manifest-plugin",
+      "allowedCategories": [ "tools" ]
+    },
+    {
+      "name": "webpack-merge",
+      "allowedCategories": [ "tools" ]
+    },
+    {
+      "name": "webpack-node-externals",
+      "allowedCategories": [ "tools" ]
+    },
+    {
+      "name": "whatwg-fetch",
+      "allowedCategories": [ "tools" ]
+    },
+    {
+      "name": "xmldom",
+      "allowedCategories": [ "common" ]
+    },
+    {
+      "name": "xpath",
+      "allowedCategories": [ "common" ]
+    },
+    {
+      "name": "yargonaut",
+      "allowedCategories": [ "tools" ]
+    }
+  ]
+}