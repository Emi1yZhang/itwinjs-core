--- conflicted
+++ resolved
@@ -7,11 +7,7 @@
 
   ../../core/backend:
     specifiers:
-<<<<<<< HEAD
-      '@bentley/imodeljs-native': 4.2.4
-=======
       '@bentley/imodeljs-native': 4.2.5
->>>>>>> fd90a4e2
       '@itwin/build-tools': workspace:*
       '@itwin/cloud-agnostic-core': ^2.1.0
       '@itwin/core-bentley': workspace:*
@@ -59,11 +55,7 @@
       webpack: ^5.76.0
       ws: ^7.5.3
     dependencies:
-<<<<<<< HEAD
-      '@bentley/imodeljs-native': 4.2.4
-=======
       '@bentley/imodeljs-native': 4.2.5
->>>>>>> fd90a4e2
       '@itwin/cloud-agnostic-core': 2.1.0_scz6qrwecfbbxg4vskopkl3a7u
       '@itwin/core-telemetry': link:../telemetry
       '@itwin/object-storage-azure': 2.1.0_scz6qrwecfbbxg4vskopkl3a7u
@@ -3771,13 +3763,8 @@
     resolution: {integrity: sha512-IIs1wDcY2oZ8tJ3EZRw0U51M+0ZL3MvwoDYYmhUXaa9/UZqpFoOyLBGaxjirQteWXqTIMm3mFvmC+Nbn1ok4Iw==}
     dev: false
 
-<<<<<<< HEAD
-  /@bentley/imodeljs-native/4.2.4:
-    resolution: {integrity: sha512-ylUElCccNOBn18LhQoRddbvTUWvg5XPtOl1NujTYMQl8lHAnsObFZTbQLtvXGsMs0XGJiJXxw3oCT5i7RL5cMw==}
-=======
   /@bentley/imodeljs-native/4.2.5:
     resolution: {integrity: sha512-fmjUQulMGp9gUaUJEPiUOrm5T5F2C1QGbBomo0r4wYfkU6UoltfRMIwXLG4KnhBljShoErIfobNL4JxK2VYWrw==}
->>>>>>> fd90a4e2
     requiresBuild: true
     dev: false
 
