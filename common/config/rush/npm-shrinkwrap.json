{
  "name": "rush-common",
  "version": "0.0.0",
  "lockfileVersion": 1,
  "requires": true,
  "dependencies": {
    "@bentley/bentleyjs-core": {
      "version": "7.3.2",
      "resolved": "https://npm.bentley.com/npm/npm/@bentley/bentleyjs-core/-/bentleyjs-core-7.3.2.tgz",
      "integrity": "sha1-5mr7FrnnY8TUoFvVhvXXBVbpyx4="
    },
    "@bentley/bentleyjs-tools": {
      "version": "2.2.2",
      "resolved": "https://npm.bentley.com/npm/npm/@bentley/bentleyjs-tools/-/bentleyjs-tools-2.2.2.tgz",
      "integrity": "sha1-P2/FdgZP7d4X9QBSvWkM4U2YK9I=",
      "requires": {
        "chai": "4.1.2",
        "chalk": "2.3.2",
        "commander": "2.14.1",
        "comment-json": "1.1.3",
        "cpx": "1.5.0",
        "cross-spawn": "5.1.0",
        "find-imports": "0.5.2",
        "fs-extra": "3.0.1",
        "glob": "7.1.2",
        "merge-json": "0.1.0-b.3",
        "mocha": "3.5.3",
        "mocha-junit-reporter": "1.17.0",
        "nyc": "11.4.1",
        "rimraf": "2.6.2",
        "ts-node": "3.3.0",
        "tsconfig-paths": "2.7.3",
        "tslint": "5.9.1",
        "typedoc": "0.9.0",
        "typescript": "2.6.2",
        "yargs": "8.0.2"
      },
      "dependencies": {
        "fs-extra": {
          "version": "3.0.1",
          "resolved": "https://registry.npmjs.org/fs-extra/-/fs-extra-3.0.1.tgz",
          "integrity": "sha1-N5TzeMWLNC6n27sjCVEJxLO2IpE=",
          "requires": {
            "graceful-fs": "4.1.11",
            "jsonfile": "3.0.1",
            "universalify": "0.1.1"
          }
        }
      }
    },
    "@bentley/geometry-core": {
      "version": "5.0.7",
      "resolved": "https://npm.bentley.com/npm/npm/@bentley/geometry-core/-/geometry-core-5.0.7.tgz",
      "integrity": "sha1-CipNV9YZlfKtVYmgG0Ay+0OaN4Y=",
      "requires": {
        "flatbuffers": "1.8.0"
      }
    },
    "@bentley/imodeljs-clients": {
      "version": "4.0.0",
      "resolved": "https://npm.bentley.com/npm/npm/@bentley/imodeljs-clients/-/imodeljs-clients-4.0.0.tgz",
      "integrity": "sha1-/KGX16P+eEFGcsNFJ+buqawanrI=",
      "requires": {
        "@bentley/bentleyjs-core": "7.3.2",
        "azure-storage": "2.8.1",
        "clone": "2.1.1",
        "deep-assign": "2.0.0",
        "js-base64": "2.4.3",
        "qs": "6.5.1",
        "superagent": "3.8.2",
        "xmldom": "0.1.27",
        "xpath": "0.0.24"
      }
    },
    "@bentley/imodeljs-e_1_6_11-win32-x64": {
      "version": "10.0.1",
      "resolved": "https://npm.bentley.com/npm/npm/@bentley/imodeljs-e_1_6_11-win32-x64/-/imodeljs-e_1_6_11-win32-x64-10.0.1.tgz",
      "integrity": "sha1-EoMcxlp3Z7Wr6RUlRJyLRsWRmb4="
    },
    "@bentley/imodeljs-electronaddon": {
      "version": "10.0.1",
      "resolved": "https://npm.bentley.com/npm/npm/@bentley/imodeljs-electronaddon/-/imodeljs-electronaddon-10.0.1.tgz",
      "integrity": "sha1-BVS1Mu/SdWokRBzuy6Xxe31nHiY=",
      "requires": {
        "@bentley/imodeljs-e_1_6_11-win32-x64": "10.0.1"
      }
    },
    "@bentley/imodeljs-n_8_9-win32-x64": {
      "version": "10.0.1",
      "resolved": "https://npm.bentley.com/npm/npm/@bentley/imodeljs-n_8_9-win32-x64/-/imodeljs-n_8_9-win32-x64-10.0.1.tgz",
      "integrity": "sha1-Wa2rp1EFX0+qoGvnmn0oH8EHOhI="
    },
    "@bentley/imodeljs-nodeaddon": {
      "version": "10.0.1",
      "resolved": "https://npm.bentley.com/npm/npm/@bentley/imodeljs-nodeaddon/-/imodeljs-nodeaddon-10.0.1.tgz",
      "integrity": "sha1-E9nfN3KTO5ADxh5Bj155d96jwao=",
      "requires": {
        "@bentley/imodeljs-n_8_9-win32-x64": "10.0.1"
      }
    },
    "@bentley/imodeljs-nodeaddonapi": {
      "version": "10.0.1",
      "resolved": "https://npm.bentley.com/npm/npm/@bentley/imodeljs-nodeaddonapi/-/imodeljs-nodeaddonapi-10.0.1.tgz",
      "integrity": "sha1-uXhAmLQgb8N01C0C0To0vOCjHRk="
    },
    "@rush-temp/imodeljs-backend": {
      "version": "file:projects/imodeljs-backend.tgz",
<<<<<<< HEAD
      "integrity": "sha1-O0ayb0cFHbwyKCV/S/2o18gaPx8=",
=======
      "integrity": "sha1-HUw7fOOsjWGjSTPYflHAJ02qzEk=",
>>>>>>> 5d90ac11
      "requires": {
        "@bentley/geometry-core": "5.0.7",
        "@bentley/imodeljs-clients": "4.0.0",
        "@bentley/imodeljs-electronaddon": "10.0.1",
        "@bentley/imodeljs-n_8_9-win32-x64": "10.0.1",
        "@bentley/imodeljs-nodeaddon": "10.0.1",
        "@bentley/imodeljs-nodeaddonapi": "10.0.1",
        "cpx": "1.5.0",
        "fs-extra": "5.0.0",
        "js-base64": "2.4.3",
        "mocha": "3.5.3",
        "nyc": "11.4.1",
        "rimraf": "2.6.2",
        "source-map-support": "0.5.3",
        "ts-node": "3.3.0",
        "tsconfig-paths": "2.7.3",
        "typescript": "2.6.2",
        "webpack": "3.11.0"
      }
    },
    "@rush-temp/imodeljs-common": {
      "version": "file:projects/imodeljs-common.tgz",
<<<<<<< HEAD
      "integrity": "sha1-ThsGoCdsoFkaVIeMwarYxFojlJI=",
=======
      "integrity": "sha1-aZM9bEaKH/rfi3O6LRsPWMZYMs0=",
>>>>>>> 5d90ac11
      "requires": {
        "@bentley/bentleyjs-core": "7.3.2",
        "@bentley/geometry-core": "5.0.7",
        "@bentley/imodeljs-clients": "4.0.0",
        "rimraf": "2.6.2",
        "typescript": "2.6.2"
      }
    },
    "@rush-temp/imodeljs-core": {
      "version": "file:projects/imodeljs-core.tgz",
<<<<<<< HEAD
      "integrity": "sha1-WWwsIRkUljO02cofweZnKA2uraA=",
=======
      "integrity": "sha1-lIjvWeUzjjIKEFSyg4qgiSTaYz0=",
>>>>>>> 5d90ac11
      "requires": {
        "@bentley/bentleyjs-tools": "2.2.2",
        "@types/body-parser": "1.16.8",
        "@types/chai": "4.1.2",
        "@types/express": "4.11.1",
        "@types/express-serve-static-core": "4.11.1",
        "@types/flatbuffers": "1.6.5",
        "@types/fs-extra": "4.0.8",
        "@types/i18next": "8.4.3",
        "@types/i18next-browser-languagedetector": "2.0.1",
        "@types/i18next-xhr-backend": "1.4.1",
        "@types/js-base64": "2.3.1",
        "@types/mocha": "2.2.48",
        "@types/node": "9.4.6",
        "@types/serve-static": "1.13.1",
        "@types/tapable": "0.2.4",
        "@types/uglify-js": "2.6.30",
        "@types/webpack": "3.8.9",
        "chai": "4.1.2",
        "commander": "2.14.1",
        "concurrently": "3.5.1",
        "cpx": "1.5.0",
        "debug-fabulous": "0.1.2",
        "diff": "3.5.0",
        "duplexify": "3.5.4",
        "fs-extra": "5.0.0",
        "inherits": "2.0.3",
        "mocha": "3.5.3",
        "node-replace": "0.3.3",
        "null-loader": "0.1.1",
        "object-assign": "4.1.1",
        "once": "1.4.0",
        "os-locale": "2.1.0",
        "resolve": "1.5.0",
        "rimraf": "2.6.2",
        "semver": "5.5.0",
        "source-map-loader": "0.2.3",
        "source-map-support": "0.5.3",
        "string-width": "2.1.1",
        "ts-node": "3.3.0",
        "tsconfig-paths": "2.7.3",
        "tslint": "5.9.1",
        "typedoc": "0.9.0",
        "typescript": "2.6.2",
        "webpack": "3.11.0",
        "webpack-stream": "4.0.2"
      }
    },
    "@rush-temp/imodeljs-core-testbed": {
      "version": "file:projects/imodeljs-core-testbed.tgz",
<<<<<<< HEAD
      "integrity": "sha1-H7n5whC/YwsKaYSq3uOGizQNwik=",
=======
      "integrity": "sha1-Y9vcYz0Iruc0Coscpd1byqXOpH4=",
>>>>>>> 5d90ac11
      "requires": {
        "@bentley/bentleyjs-core": "7.3.2",
        "@bentley/geometry-core": "5.0.7",
        "@bentley/imodeljs-clients": "4.0.0",
        "@bentley/imodeljs-e_1_6_11-win32-x64": "10.0.1",
        "@bentley/imodeljs-electronaddon": "10.0.1",
        "@bentley/imodeljs-nodeaddonapi": "10.0.1",
        "body-parser": "1.18.2",
        "chai": "4.1.2",
        "commander": "2.14.1",
        "cpx": "1.5.0",
        "electron": "1.6.11",
        "express": "4.16.2",
        "flatbuffers": "1.8.0",
        "fs-extra": "5.0.0",
        "fuse.js": "3.2.0",
        "i18next": "10.5.0",
        "i18next-browser-languagedetector": "2.1.0",
        "i18next-xhr-backend": "1.5.1",
        "js-base64": "2.4.3",
        "rimraf": "2.6.2",
        "save": "2.3.2",
        "typescript": "2.6.2",
        "webpack": "3.11.0"
      }
    },
    "@rush-temp/imodeljs-frontend": {
      "version": "file:projects/imodeljs-frontend.tgz",
<<<<<<< HEAD
      "integrity": "sha1-SvBr254/a8IlVMuSe7nM0Wz1wuA=",
=======
      "integrity": "sha1-BSp0zUP/nY4QBPAvLoqx8IngOwY=",
>>>>>>> 5d90ac11
      "requires": {
        "@bentley/geometry-core": "5.0.7",
        "@bentley/imodeljs-clients": "4.0.0",
        "fuse.js": "3.2.0",
        "i18next": "10.5.0",
        "i18next-browser-languagedetector": "2.1.0",
        "i18next-xhr-backend": "1.5.1",
        "js-base64": "2.4.3",
        "rimraf": "2.6.2",
        "typescript": "2.6.2"
      }
    },
    "@types/body-parser": {
      "version": "1.16.8",
      "resolved": "https://registry.npmjs.org/@types/body-parser/-/body-parser-1.16.8.tgz",
      "integrity": "sha512-BdN2PXxOFnTXFcyONPW6t0fHjz2fvRZHVMFpaS0wYr+Y8fWEaNOs4V8LEu/fpzQlMx+ahdndgTaGTwPC+J/EeA==",
      "requires": {
        "@types/express": "4.11.1",
        "@types/node": "9.4.6"
      }
    },
    "@types/chai": {
      "version": "4.1.2",
      "resolved": "https://registry.npmjs.org/@types/chai/-/chai-4.1.2.tgz",
      "integrity": "sha512-D8uQwKYUw2KESkorZ27ykzXgvkDJYXVEihGklgfp5I4HUP8D6IxtcdLTMB1emjQiWzV7WZ5ihm1cxIzVwjoleQ=="
    },
    "@types/events": {
      "version": "1.2.0",
      "resolved": "https://registry.npmjs.org/@types/events/-/events-1.2.0.tgz",
      "integrity": "sha512-KEIlhXnIutzKwRbQkGWb/I4HFqBuUykAdHgDED6xqwXJfONCjF5VoE0cXEiurh3XauygxzeDzgtXUqvLkxFzzA=="
    },
    "@types/express": {
      "version": "4.11.1",
      "resolved": "https://registry.npmjs.org/@types/express/-/express-4.11.1.tgz",
      "integrity": "sha512-ttWle8cnPA5rAelauSWeWJimtY2RsUf2aspYZs7xPHiWgOlPn6nnUfBMtrkcnjFJuIHJF4gNOdVvpLK2Zmvh6g==",
      "requires": {
        "@types/body-parser": "1.16.8",
        "@types/express-serve-static-core": "4.11.1",
        "@types/serve-static": "1.13.1"
      }
    },
    "@types/express-serve-static-core": {
      "version": "4.11.1",
      "resolved": "https://registry.npmjs.org/@types/express-serve-static-core/-/express-serve-static-core-4.11.1.tgz",
      "integrity": "sha512-EehCl3tpuqiM8RUb+0255M8PhhSwTtLfmO7zBBdv0ay/VTd/zmrqDfQdZFsa5z/PVMbH2yCMZPXsnrImpATyIw==",
      "requires": {
        "@types/events": "1.2.0",
        "@types/node": "9.4.6"
      }
    },
    "@types/flatbuffers": {
      "version": "1.6.5",
      "resolved": "https://registry.npmjs.org/@types/flatbuffers/-/flatbuffers-1.6.5.tgz",
      "integrity": "sha512-HIRbmm+hJToGFK+IeC2vkH769Sr6OO5WRlOYLFCRXeJuwdS9xG5GvKdTOl+ZDO4r4BRiaVdlGc/Nu9fjzx9Duw=="
    },
    "@types/fs-extra": {
      "version": "4.0.8",
      "resolved": "https://registry.npmjs.org/@types/fs-extra/-/fs-extra-4.0.8.tgz",
      "integrity": "sha512-Z5nu9Pbxj9yNeXIK3UwGlRdJth4cZ5sCq05nI7FaI6B0oz28nxkOtp6Lsz0ZnmLHJGvOJfB/VHxSTbVq/i6ujA==",
      "requires": {
        "@types/node": "9.4.6"
      }
    },
    "@types/handlebars": {
      "version": "4.0.31",
      "resolved": "https://registry.npmjs.org/@types/handlebars/-/handlebars-4.0.31.tgz",
      "integrity": "sha1-p/umb6/kJxOu6I7sqNuRGS7+bnI="
    },
    "@types/highlight.js": {
      "version": "9.1.8",
      "resolved": "https://registry.npmjs.org/@types/highlight.js/-/highlight.js-9.1.8.tgz",
      "integrity": "sha1-0ifxi8uPPxh+FpZfJESFmgRol1g="
    },
    "@types/i18next": {
      "version": "8.4.3",
      "resolved": "https://registry.npmjs.org/@types/i18next/-/i18next-8.4.3.tgz",
      "integrity": "sha512-ayqHEU+i9H7/Fkefnhyvml1ChKEZXcDwmVqo3jmrxy7PoAtTSY1t4/hr58Xz8hkXLPoCGS1hTc6bLJOUaOAjfQ=="
    },
    "@types/i18next-browser-languagedetector": {
      "version": "2.0.1",
      "resolved": "https://registry.npmjs.org/@types/i18next-browser-languagedetector/-/i18next-browser-languagedetector-2.0.1.tgz",
      "integrity": "sha512-9TwP0tw0PSXUtBtM12PFUjBsl9sP5bNHd54qdSXBrrZ4HJmtVdqbKvmXLH4Qd3KQzIS2g/Z7HhLhygL2LUSb8w=="
    },
    "@types/i18next-xhr-backend": {
      "version": "1.4.1",
      "resolved": "https://registry.npmjs.org/@types/i18next-xhr-backend/-/i18next-xhr-backend-1.4.1.tgz",
      "integrity": "sha512-k8YOdiXidKc3Dc9LRQoCceAwPoj34U+PXrUdrbxjz/RttN9SyYeU0YJWmrp1mhp23/TF9q5mJl25G3a4xV/YzA=="
    },
    "@types/js-base64": {
      "version": "2.3.1",
      "resolved": "https://registry.npmjs.org/@types/js-base64/-/js-base64-2.3.1.tgz",
      "integrity": "sha512-4RKbhIDGC87s4EBy2Cp2/5S2O6kmCRcZnD5KRCq1q9z2GhBte1+BdsfVKCpG8yKpDGNyEE2G6IqFIh6W2YwWPA=="
    },
    "@types/lodash": {
      "version": "4.14.74",
      "resolved": "https://registry.npmjs.org/@types/lodash/-/lodash-4.14.74.tgz",
      "integrity": "sha512-BZknw3E/z3JmCLqQVANcR17okqVTPZdlxvcIz0fJiJVLUCbSH1hK3zs9r634PVSmrzAxN+n/fxlVRiYoArdOIQ=="
    },
    "@types/marked": {
      "version": "0.3.0",
      "resolved": "https://registry.npmjs.org/@types/marked/-/marked-0.3.0.tgz",
      "integrity": "sha512-CSf9YWJdX1DkTNu9zcNtdCcn6hkRtB5ILjbhRId4ZOQqx30fXmdecuaXhugQL6eyrhuXtaHJ7PHI+Vm7k9ZJjg=="
    },
    "@types/mime": {
      "version": "2.0.0",
      "resolved": "https://registry.npmjs.org/@types/mime/-/mime-2.0.0.tgz",
      "integrity": "sha512-A2TAGbTFdBw9azHbpVd+/FkdW2T6msN1uct1O9bH3vTerEHKZhTXJUQXy+hNq1B0RagfU8U+KBdqiZpxjhOUQA=="
    },
    "@types/minimatch": {
      "version": "2.0.29",
      "resolved": "https://registry.npmjs.org/@types/minimatch/-/minimatch-2.0.29.tgz",
      "integrity": "sha1-UALhT3Xi1x5WQoHfBDHIwbSio2o="
    },
    "@types/mocha": {
      "version": "2.2.48",
      "resolved": "https://registry.npmjs.org/@types/mocha/-/mocha-2.2.48.tgz",
      "integrity": "sha512-nlK/iyETgafGli8Zh9zJVCTicvU3iajSkRwOh3Hhiva598CMqNJ4NcVCGMTGKpGpTYj/9R8RLzS9NAykSSCqGw=="
    },
    "@types/node": {
      "version": "9.4.6",
      "resolved": "https://registry.npmjs.org/@types/node/-/node-9.4.6.tgz",
      "integrity": "sha512-CTUtLb6WqCCgp6P59QintjHWqzf4VL1uPA27bipLAPxFqrtK1gEYllePzTICGqQ8rYsCbpnsNypXjjDzGAAjEQ=="
    },
    "@types/serve-static": {
      "version": "1.13.1",
      "resolved": "https://registry.npmjs.org/@types/serve-static/-/serve-static-1.13.1.tgz",
      "integrity": "sha512-jDMH+3BQPtvqZVIcsH700Dfi8Q3MIcEx16g/VdxjoqiGR/NntekB10xdBpirMKnPe9z2C5cBmL0vte0YttOr3Q==",
      "requires": {
        "@types/express-serve-static-core": "4.11.1",
        "@types/mime": "2.0.0"
      }
    },
    "@types/shelljs": {
      "version": "0.7.0",
      "resolved": "https://registry.npmjs.org/@types/shelljs/-/shelljs-0.7.0.tgz",
      "integrity": "sha1-IpwVfGvB5n1rmQ5sXhjb0v9Yz/A=",
      "requires": {
        "@types/node": "9.4.6"
      }
    },
    "@types/tapable": {
      "version": "0.2.4",
      "resolved": "https://registry.npmjs.org/@types/tapable/-/tapable-0.2.4.tgz",
      "integrity": "sha512-pclMAvhPnXJcJu1ZZ8bQthuUcdDWzDuxDdbSf6l1U6s4fP6EBiZpPsOZYqFOrbqDV97sXGFSsb6AUpiLfv4xIA=="
    },
    "@types/uglify-js": {
      "version": "2.6.30",
      "resolved": "https://registry.npmjs.org/@types/uglify-js/-/uglify-js-2.6.30.tgz",
      "integrity": "sha512-NjiBNGFl58vHJeijl63w1fWRIjLnrfOvimsXF5b3lTzEzkTV1BnVsbqQeLejg54upsHPWIF63aiub5TEwH619A==",
      "requires": {
        "source-map": "0.6.1"
      },
      "dependencies": {
        "source-map": {
          "version": "0.6.1",
          "resolved": "https://registry.npmjs.org/source-map/-/source-map-0.6.1.tgz",
          "integrity": "sha512-UjgapumWlbMhkBgzT7Ykc5YXUT46F0iKu8SGXq0bcwP5dz/h0Plj6enJqjz1Zbq2l5WaqYnrVbwWOWMyF3F47g=="
        }
      }
    },
    "@types/webpack": {
      "version": "3.8.9",
      "resolved": "https://registry.npmjs.org/@types/webpack/-/webpack-3.8.9.tgz",
      "integrity": "sha512-KfkmKP3bWQLW/nsB6yB/YVNGxAk3TcthPZf5nItCCw3iPjcrIxjWDPgbVg3ggccAyc8I2DhlgU3XYcqTa8jyjA==",
      "requires": {
        "@types/node": "9.4.6",
        "@types/tapable": "0.2.4",
        "@types/uglify-js": "2.6.30",
        "source-map": "0.6.1"
      },
      "dependencies": {
        "source-map": {
          "version": "0.6.1",
          "resolved": "https://registry.npmjs.org/source-map/-/source-map-0.6.1.tgz",
          "integrity": "sha512-UjgapumWlbMhkBgzT7Ykc5YXUT46F0iKu8SGXq0bcwP5dz/h0Plj6enJqjz1Zbq2l5WaqYnrVbwWOWMyF3F47g=="
        }
      }
    },
    "accepts": {
      "version": "1.3.5",
      "resolved": "https://registry.npmjs.org/accepts/-/accepts-1.3.5.tgz",
      "integrity": "sha1-63d99gEXI6OxTopywIBcjoZ0a9I=",
      "requires": {
        "mime-types": "2.1.18",
        "negotiator": "0.6.1"
      }
    },
    "acorn": {
      "version": "5.5.1",
      "resolved": "https://registry.npmjs.org/acorn/-/acorn-5.5.1.tgz",
      "integrity": "sha512-D/KGiCpM/VOtTMDS+wfjywEth926WUrArrzYov4N4SI7t+3y8747dPpCmmAvrm/Z3ygqMHnyPxvYYO0yTdn/nQ=="
    },
    "acorn-dynamic-import": {
      "version": "2.0.2",
      "resolved": "https://registry.npmjs.org/acorn-dynamic-import/-/acorn-dynamic-import-2.0.2.tgz",
      "integrity": "sha1-x1K9IQvvZ5UBtsbLf8hPj0cVjMQ=",
      "requires": {
        "acorn": "4.0.13"
      },
      "dependencies": {
        "acorn": {
          "version": "4.0.13",
          "resolved": "https://registry.npmjs.org/acorn/-/acorn-4.0.13.tgz",
          "integrity": "sha1-EFSVrlNh1pe9GVyCUZLhrX8lN4c="
        }
      }
    },
    "ajv": {
      "version": "5.5.2",
      "resolved": "https://registry.npmjs.org/ajv/-/ajv-5.5.2.tgz",
      "integrity": "sha1-c7Xuyj+rZT49P5Qis0GtQiBdyWU=",
      "requires": {
        "co": "4.6.0",
        "fast-deep-equal": "1.1.0",
        "fast-json-stable-stringify": "2.0.0",
        "json-schema-traverse": "0.3.1"
      }
    },
    "ajv-keywords": {
      "version": "3.1.0",
      "resolved": "https://registry.npmjs.org/ajv-keywords/-/ajv-keywords-3.1.0.tgz",
      "integrity": "sha1-rCsnk5xUPpXSwG5/f1wnvkqlQ74="
    },
    "align-text": {
      "version": "0.1.4",
      "resolved": "https://registry.npmjs.org/align-text/-/align-text-0.1.4.tgz",
      "integrity": "sha1-DNkKVhCT810KmSVsIrcGlDP60Rc=",
      "requires": {
        "kind-of": "3.2.2",
        "longest": "1.0.1",
        "repeat-string": "1.6.1"
      }
    },
    "amdefine": {
      "version": "1.0.1",
      "resolved": "https://registry.npmjs.org/amdefine/-/amdefine-1.0.1.tgz",
      "integrity": "sha1-SlKCrBZHKek2Gbz9OtFR+BfOkfU="
    },
    "ansi-colors": {
      "version": "1.1.0",
      "resolved": "https://registry.npmjs.org/ansi-colors/-/ansi-colors-1.1.0.tgz",
      "integrity": "sha512-SFKX67auSNoVR38N3L+nvsPjOE0bybKTYbkf5tRvushrAPQ9V75huw0ZxBkKVeRU9kqH3d6HA4xTckbwZ4ixmA==",
      "requires": {
        "ansi-wrap": "0.1.0"
      }
    },
    "ansi-gray": {
      "version": "0.1.1",
      "resolved": "https://registry.npmjs.org/ansi-gray/-/ansi-gray-0.1.1.tgz",
      "integrity": "sha1-KWLPVOyXksSFEKPetSRDaGHvclE=",
      "requires": {
        "ansi-wrap": "0.1.0"
      }
    },
    "ansi-regex": {
      "version": "2.1.1",
      "resolved": "https://registry.npmjs.org/ansi-regex/-/ansi-regex-2.1.1.tgz",
      "integrity": "sha1-w7M6te42DYbg5ijwRorn7yfWVN8="
    },
    "ansi-styles": {
      "version": "3.2.1",
      "resolved": "https://registry.npmjs.org/ansi-styles/-/ansi-styles-3.2.1.tgz",
      "integrity": "sha512-VT0ZI6kZRdTh8YyJw3SMbYm/u+NqfsAxEpWO0Pf9sq8/e94WxxOpPKx9FR1FlyCtOVDNOQ+8ntlqFxiRc+r5qA==",
      "requires": {
        "color-convert": "1.9.1"
      }
    },
    "ansi-wrap": {
      "version": "0.1.0",
      "resolved": "https://registry.npmjs.org/ansi-wrap/-/ansi-wrap-0.1.0.tgz",
      "integrity": "sha1-qCJQ3bABXponyoLoLqYDu/pF768="
    },
    "anymatch": {
      "version": "1.3.2",
      "resolved": "https://registry.npmjs.org/anymatch/-/anymatch-1.3.2.tgz",
      "integrity": "sha512-0XNayC8lTHQ2OI8aljNCN3sSx6hsr/1+rlcDAotXJR7C1oZZHCNsfpbKwMjRA3Uqb5tF1Rae2oloTr4xpq+WjA==",
      "requires": {
        "micromatch": "2.3.11",
        "normalize-path": "2.1.1"
      }
    },
    "argparse": {
      "version": "1.0.10",
      "resolved": "https://registry.npmjs.org/argparse/-/argparse-1.0.10.tgz",
      "integrity": "sha512-o5Roy6tNG4SL/FOkCAN6RzjiakZS25RLYFrcMttJqbdd8BWrnA+fGz57iN5Pb06pvBGvl5gQ0B48dJlslXvoTg==",
      "requires": {
        "sprintf-js": "1.0.3"
      }
    },
    "arr-diff": {
      "version": "2.0.0",
      "resolved": "https://registry.npmjs.org/arr-diff/-/arr-diff-2.0.0.tgz",
      "integrity": "sha1-jzuCf5Vai9ZpaX5KQlasPOrjVs8=",
      "requires": {
        "arr-flatten": "1.1.0"
      }
    },
    "arr-flatten": {
      "version": "1.1.0",
      "resolved": "https://registry.npmjs.org/arr-flatten/-/arr-flatten-1.1.0.tgz",
      "integrity": "sha512-L3hKV5R/p5o81R7O02IGnwpDmkp6E982XhtbuwSe3O4qOtMMMtodicASA1Cny2U+aCXcNpml+m4dPsvsJ3jatg=="
    },
    "arr-union": {
      "version": "3.1.0",
      "resolved": "https://registry.npmjs.org/arr-union/-/arr-union-3.1.0.tgz",
      "integrity": "sha1-45sJrqne+Gao8gbiiK9jkZuuOcQ="
    },
    "array-filter": {
      "version": "0.0.1",
      "resolved": "https://registry.npmjs.org/array-filter/-/array-filter-0.0.1.tgz",
      "integrity": "sha1-fajPLiZijtcygDWB/SH2fKzS7uw="
    },
    "array-find-index": {
      "version": "1.0.2",
      "resolved": "https://registry.npmjs.org/array-find-index/-/array-find-index-1.0.2.tgz",
      "integrity": "sha1-3wEKoSh+Fku9pvlyOwqWoexBh6E="
    },
    "array-flatten": {
      "version": "1.1.1",
      "resolved": "https://registry.npmjs.org/array-flatten/-/array-flatten-1.1.1.tgz",
      "integrity": "sha1-ml9pkFGx5wczKPKgCJaLZOopVdI="
    },
    "array-map": {
      "version": "0.0.0",
      "resolved": "https://registry.npmjs.org/array-map/-/array-map-0.0.0.tgz",
      "integrity": "sha1-iKK6tz0c97zVwbEYoAP2b2ZfpmI="
    },
    "array-reduce": {
      "version": "0.0.0",
      "resolved": "https://registry.npmjs.org/array-reduce/-/array-reduce-0.0.0.tgz",
      "integrity": "sha1-FziZ0//Rx9k4PkR5Ul2+J4yrXys="
    },
    "array-unique": {
      "version": "0.2.1",
      "resolved": "https://registry.npmjs.org/array-unique/-/array-unique-0.2.1.tgz",
      "integrity": "sha1-odl8yvy8JiXMcPrc6zalDFiwGlM="
    },
    "arrify": {
      "version": "1.0.1",
      "resolved": "https://registry.npmjs.org/arrify/-/arrify-1.0.1.tgz",
      "integrity": "sha1-iYUI2iIm84DfkEcoRWhJwVAaSw0="
    },
    "asn1": {
      "version": "0.2.3",
      "resolved": "https://registry.npmjs.org/asn1/-/asn1-0.2.3.tgz",
      "integrity": "sha1-2sh4dxPJlmhJ/IGAd36+nB3fO4Y="
    },
    "asn1.js": {
      "version": "4.10.1",
      "resolved": "https://registry.npmjs.org/asn1.js/-/asn1.js-4.10.1.tgz",
      "integrity": "sha512-p32cOF5q0Zqs9uBiONKYLm6BClCoBCM5O9JfeUSlnQLBTxYdTK+pW+nXflm8UkKd2UYlEbYz5qEi0JuZR9ckSw==",
      "requires": {
        "bn.js": "4.11.8",
        "inherits": "2.0.3",
        "minimalistic-assert": "1.0.0"
      }
    },
    "assert": {
      "version": "1.4.1",
      "resolved": "https://registry.npmjs.org/assert/-/assert-1.4.1.tgz",
      "integrity": "sha1-mZEtWRg2tab1s0XA8H7vwI/GXZE=",
      "requires": {
        "util": "0.10.3"
      }
    },
    "assert-plus": {
      "version": "1.0.0",
      "resolved": "https://registry.npmjs.org/assert-plus/-/assert-plus-1.0.0.tgz",
      "integrity": "sha1-8S4PPF13sLHN2RRpQuTpbB5N1SU="
    },
    "assertion-error": {
      "version": "1.1.0",
      "resolved": "https://registry.npmjs.org/assertion-error/-/assertion-error-1.1.0.tgz",
      "integrity": "sha512-jgsaNduz+ndvGyFt3uSuWqvy4lCnIJiovtouQN5JZHOKCS2QuhEdbcQHFhVksz2N2U9hXJo8odG7ETyWlEeuDw=="
    },
    "assign-symbols": {
      "version": "1.0.0",
      "resolved": "https://registry.npmjs.org/assign-symbols/-/assign-symbols-1.0.0.tgz",
      "integrity": "sha1-WWZ/QfrdTyDMvCu5a41Pf3jsA2c="
    },
    "async": {
      "version": "1.5.2",
      "resolved": "https://registry.npmjs.org/async/-/async-1.5.2.tgz",
      "integrity": "sha1-7GphrlZIDAw8skHJVhjiCJL5Zyo="
    },
    "async-each": {
      "version": "1.0.1",
      "resolved": "https://registry.npmjs.org/async-each/-/async-each-1.0.1.tgz",
      "integrity": "sha1-GdOGodntxufByF04iu28xW0zYC0="
    },
    "asynckit": {
      "version": "0.4.0",
      "resolved": "https://registry.npmjs.org/asynckit/-/asynckit-0.4.0.tgz",
      "integrity": "sha1-x57Zf380y48robyXkLzDZkdLS3k="
    },
    "atob": {
      "version": "2.0.3",
      "resolved": "https://registry.npmjs.org/atob/-/atob-2.0.3.tgz",
      "integrity": "sha1-GcenYEc3dEaPILLS0DNyrX1Mv10="
    },
    "aws-sign2": {
      "version": "0.7.0",
      "resolved": "https://registry.npmjs.org/aws-sign2/-/aws-sign2-0.7.0.tgz",
      "integrity": "sha1-tG6JCTSpWR8tL2+G1+ap8bP+dqg="
    },
    "aws4": {
      "version": "1.6.0",
      "resolved": "https://registry.npmjs.org/aws4/-/aws4-1.6.0.tgz",
      "integrity": "sha1-g+9cqGCysy5KDe7e6MdxudtXRx4="
    },
    "azure-storage": {
      "version": "2.8.1",
      "resolved": "https://registry.npmjs.org/azure-storage/-/azure-storage-2.8.1.tgz",
      "integrity": "sha1-7LnQUO8Tleef+7ZSwC/mQ2h77GM=",
      "requires": {
        "browserify-mime": "1.2.9",
        "extend": "1.2.1",
        "json-edm-parser": "0.1.2",
        "md5.js": "1.3.4",
        "readable-stream": "2.0.6",
        "request": "2.83.0",
        "underscore": "1.8.3",
        "uuid": "3.2.1",
        "validator": "9.4.1",
        "xml2js": "0.2.8",
        "xmlbuilder": "0.4.3"
      },
      "dependencies": {
        "process-nextick-args": {
          "version": "1.0.7",
          "resolved": "https://registry.npmjs.org/process-nextick-args/-/process-nextick-args-1.0.7.tgz",
          "integrity": "sha1-FQ4gt1ZZCtP5EJPyWk8q2L/zC6M="
        },
        "readable-stream": {
          "version": "2.0.6",
          "resolved": "https://registry.npmjs.org/readable-stream/-/readable-stream-2.0.6.tgz",
          "integrity": "sha1-j5A0HmilPMySh4jaz80Rs265t44=",
          "requires": {
            "core-util-is": "1.0.2",
            "inherits": "2.0.3",
            "isarray": "1.0.0",
            "process-nextick-args": "1.0.7",
            "string_decoder": "0.10.31",
            "util-deprecate": "1.0.2"
          }
        },
        "string_decoder": {
          "version": "0.10.31",
          "resolved": "https://registry.npmjs.org/string_decoder/-/string_decoder-0.10.31.tgz",
          "integrity": "sha1-YuIDvEF2bGwoyfyEMB2rHFMQ+pQ="
        }
      }
    },
    "babel-code-frame": {
      "version": "6.26.0",
      "resolved": "https://registry.npmjs.org/babel-code-frame/-/babel-code-frame-6.26.0.tgz",
      "integrity": "sha1-Y/1D99weO7fONZR9uP42mj9Yx0s=",
      "requires": {
        "chalk": "1.1.3",
        "esutils": "2.0.2",
        "js-tokens": "3.0.2"
      },
      "dependencies": {
        "ansi-styles": {
          "version": "2.2.1",
          "resolved": "https://registry.npmjs.org/ansi-styles/-/ansi-styles-2.2.1.tgz",
          "integrity": "sha1-tDLdM1i2NM914eRmQ2gkBTPB3b4="
        },
        "chalk": {
          "version": "1.1.3",
          "resolved": "https://registry.npmjs.org/chalk/-/chalk-1.1.3.tgz",
          "integrity": "sha1-qBFcVeSnAv5NFQq9OHKCKn4J/Jg=",
          "requires": {
            "ansi-styles": "2.2.1",
            "escape-string-regexp": "1.0.5",
            "has-ansi": "2.0.0",
            "strip-ansi": "3.0.1",
            "supports-color": "2.0.0"
          }
        },
        "supports-color": {
          "version": "2.0.0",
          "resolved": "https://registry.npmjs.org/supports-color/-/supports-color-2.0.0.tgz",
          "integrity": "sha1-U10EXOa2Nj+kARcIRimZXp3zJMc="
        }
      }
    },
    "babel-core": {
      "version": "6.26.0",
      "resolved": "https://registry.npmjs.org/babel-core/-/babel-core-6.26.0.tgz",
      "integrity": "sha1-rzL3izGm/O8RnIew/Y2XU/A6C7g=",
      "requires": {
        "babel-code-frame": "6.26.0",
        "babel-generator": "6.26.1",
        "babel-helpers": "6.24.1",
        "babel-messages": "6.23.0",
        "babel-register": "6.26.0",
        "babel-runtime": "6.26.0",
        "babel-template": "6.26.0",
        "babel-traverse": "6.26.0",
        "babel-types": "6.26.0",
        "babylon": "6.18.0",
        "convert-source-map": "1.5.1",
        "debug": "2.6.9",
        "json5": "0.5.1",
        "lodash": "4.17.5",
        "minimatch": "3.0.4",
        "path-is-absolute": "1.0.1",
        "private": "0.1.8",
        "slash": "1.0.0",
        "source-map": "0.5.7"
      }
    },
    "babel-generator": {
      "version": "6.26.1",
      "resolved": "https://registry.npmjs.org/babel-generator/-/babel-generator-6.26.1.tgz",
      "integrity": "sha512-HyfwY6ApZj7BYTcJURpM5tznulaBvyio7/0d4zFOeMPUmfxkCjHocCuoLa2SAGzBI8AREcH3eP3758F672DppA==",
      "requires": {
        "babel-messages": "6.23.0",
        "babel-runtime": "6.26.0",
        "babel-types": "6.26.0",
        "detect-indent": "4.0.0",
        "jsesc": "1.3.0",
        "lodash": "4.17.5",
        "source-map": "0.5.7",
        "trim-right": "1.0.1"
      }
    },
    "babel-helper-bindify-decorators": {
      "version": "6.24.1",
      "resolved": "https://registry.npmjs.org/babel-helper-bindify-decorators/-/babel-helper-bindify-decorators-6.24.1.tgz",
      "integrity": "sha1-FMGeXxQte0fxmlJDHlKxzLxAozA=",
      "requires": {
        "babel-runtime": "6.26.0",
        "babel-traverse": "6.26.0",
        "babel-types": "6.26.0"
      }
    },
    "babel-helper-builder-binary-assignment-operator-visitor": {
      "version": "6.24.1",
      "resolved": "https://registry.npmjs.org/babel-helper-builder-binary-assignment-operator-visitor/-/babel-helper-builder-binary-assignment-operator-visitor-6.24.1.tgz",
      "integrity": "sha1-zORReto1b0IgvK6KAsKzRvmlZmQ=",
      "requires": {
        "babel-helper-explode-assignable-expression": "6.24.1",
        "babel-runtime": "6.26.0",
        "babel-types": "6.26.0"
      }
    },
    "babel-helper-call-delegate": {
      "version": "6.24.1",
      "resolved": "https://registry.npmjs.org/babel-helper-call-delegate/-/babel-helper-call-delegate-6.24.1.tgz",
      "integrity": "sha1-7Oaqzdx25Bw0YfiL/Fdb0Nqi340=",
      "requires": {
        "babel-helper-hoist-variables": "6.24.1",
        "babel-runtime": "6.26.0",
        "babel-traverse": "6.26.0",
        "babel-types": "6.26.0"
      }
    },
    "babel-helper-define-map": {
      "version": "6.26.0",
      "resolved": "https://registry.npmjs.org/babel-helper-define-map/-/babel-helper-define-map-6.26.0.tgz",
      "integrity": "sha1-pfVtq0GiX5fstJjH66ypgZ+Vvl8=",
      "requires": {
        "babel-helper-function-name": "6.24.1",
        "babel-runtime": "6.26.0",
        "babel-types": "6.26.0",
        "lodash": "4.17.5"
      }
    },
    "babel-helper-explode-assignable-expression": {
      "version": "6.24.1",
      "resolved": "https://registry.npmjs.org/babel-helper-explode-assignable-expression/-/babel-helper-explode-assignable-expression-6.24.1.tgz",
      "integrity": "sha1-8luCz33BBDPFX3BZLVdGQArCLKo=",
      "requires": {
        "babel-runtime": "6.26.0",
        "babel-traverse": "6.26.0",
        "babel-types": "6.26.0"
      }
    },
    "babel-helper-explode-class": {
      "version": "6.24.1",
      "resolved": "https://registry.npmjs.org/babel-helper-explode-class/-/babel-helper-explode-class-6.24.1.tgz",
      "integrity": "sha1-fcKjkQ3uAHBW4eMdZAztPVTqqes=",
      "requires": {
        "babel-helper-bindify-decorators": "6.24.1",
        "babel-runtime": "6.26.0",
        "babel-traverse": "6.26.0",
        "babel-types": "6.26.0"
      }
    },
    "babel-helper-function-name": {
      "version": "6.24.1",
      "resolved": "https://registry.npmjs.org/babel-helper-function-name/-/babel-helper-function-name-6.24.1.tgz",
      "integrity": "sha1-00dbjAPtmCQqJbSDUasYOZ01gKk=",
      "requires": {
        "babel-helper-get-function-arity": "6.24.1",
        "babel-runtime": "6.26.0",
        "babel-template": "6.26.0",
        "babel-traverse": "6.26.0",
        "babel-types": "6.26.0"
      }
    },
    "babel-helper-get-function-arity": {
      "version": "6.24.1",
      "resolved": "https://registry.npmjs.org/babel-helper-get-function-arity/-/babel-helper-get-function-arity-6.24.1.tgz",
      "integrity": "sha1-j3eCqpNAfEHTqlCQj4mwMbG2hT0=",
      "requires": {
        "babel-runtime": "6.26.0",
        "babel-types": "6.26.0"
      }
    },
    "babel-helper-hoist-variables": {
      "version": "6.24.1",
      "resolved": "https://registry.npmjs.org/babel-helper-hoist-variables/-/babel-helper-hoist-variables-6.24.1.tgz",
      "integrity": "sha1-HssnaJydJVE+rbyZFKc/VAi+enY=",
      "requires": {
        "babel-runtime": "6.26.0",
        "babel-types": "6.26.0"
      }
    },
    "babel-helper-optimise-call-expression": {
      "version": "6.24.1",
      "resolved": "https://registry.npmjs.org/babel-helper-optimise-call-expression/-/babel-helper-optimise-call-expression-6.24.1.tgz",
      "integrity": "sha1-96E0J7qfc/j0+pk8VKl4gtEkQlc=",
      "requires": {
        "babel-runtime": "6.26.0",
        "babel-types": "6.26.0"
      }
    },
    "babel-helper-regex": {
      "version": "6.26.0",
      "resolved": "https://registry.npmjs.org/babel-helper-regex/-/babel-helper-regex-6.26.0.tgz",
      "integrity": "sha1-MlxZ+QL4LyS3T6zu0DY5VPZJXnI=",
      "requires": {
        "babel-runtime": "6.26.0",
        "babel-types": "6.26.0",
        "lodash": "4.17.5"
      }
    },
    "babel-helper-remap-async-to-generator": {
      "version": "6.24.1",
      "resolved": "https://registry.npmjs.org/babel-helper-remap-async-to-generator/-/babel-helper-remap-async-to-generator-6.24.1.tgz",
      "integrity": "sha1-XsWBgnrXI/7N04HxySg5BnbkVRs=",
      "requires": {
        "babel-helper-function-name": "6.24.1",
        "babel-runtime": "6.26.0",
        "babel-template": "6.26.0",
        "babel-traverse": "6.26.0",
        "babel-types": "6.26.0"
      }
    },
    "babel-helper-replace-supers": {
      "version": "6.24.1",
      "resolved": "https://registry.npmjs.org/babel-helper-replace-supers/-/babel-helper-replace-supers-6.24.1.tgz",
      "integrity": "sha1-v22/5Dk40XNpohPKiov3S2qQqxo=",
      "requires": {
        "babel-helper-optimise-call-expression": "6.24.1",
        "babel-messages": "6.23.0",
        "babel-runtime": "6.26.0",
        "babel-template": "6.26.0",
        "babel-traverse": "6.26.0",
        "babel-types": "6.26.0"
      }
    },
    "babel-helpers": {
      "version": "6.24.1",
      "resolved": "https://registry.npmjs.org/babel-helpers/-/babel-helpers-6.24.1.tgz",
      "integrity": "sha1-NHHenK7DiOXIUOWX5Yom3fN2ArI=",
      "requires": {
        "babel-runtime": "6.26.0",
        "babel-template": "6.26.0"
      }
    },
    "babel-messages": {
      "version": "6.23.0",
      "resolved": "https://registry.npmjs.org/babel-messages/-/babel-messages-6.23.0.tgz",
      "integrity": "sha1-8830cDhYA1sqKVHG7F7fbGLyYw4=",
      "requires": {
        "babel-runtime": "6.26.0"
      }
    },
    "babel-plugin-check-es2015-constants": {
      "version": "6.22.0",
      "resolved": "https://registry.npmjs.org/babel-plugin-check-es2015-constants/-/babel-plugin-check-es2015-constants-6.22.0.tgz",
      "integrity": "sha1-NRV7EBQm/S/9PaP3XH0ekYNbv4o=",
      "requires": {
        "babel-runtime": "6.26.0"
      }
    },
    "babel-plugin-syntax-async-functions": {
      "version": "6.13.0",
      "resolved": "https://registry.npmjs.org/babel-plugin-syntax-async-functions/-/babel-plugin-syntax-async-functions-6.13.0.tgz",
      "integrity": "sha1-ytnK0RkbWtY0vzCuCHI5HgZHvpU="
    },
    "babel-plugin-syntax-async-generators": {
      "version": "6.13.0",
      "resolved": "https://registry.npmjs.org/babel-plugin-syntax-async-generators/-/babel-plugin-syntax-async-generators-6.13.0.tgz",
      "integrity": "sha1-a8lj67FuzLrmuStZbrfzXDQqi5o="
    },
    "babel-plugin-syntax-class-constructor-call": {
      "version": "6.18.0",
      "resolved": "https://registry.npmjs.org/babel-plugin-syntax-class-constructor-call/-/babel-plugin-syntax-class-constructor-call-6.18.0.tgz",
      "integrity": "sha1-nLnTn+Q8hgC+yBRkVt3L1OGnZBY="
    },
    "babel-plugin-syntax-class-properties": {
      "version": "6.13.0",
      "resolved": "https://registry.npmjs.org/babel-plugin-syntax-class-properties/-/babel-plugin-syntax-class-properties-6.13.0.tgz",
      "integrity": "sha1-1+sjt5oxf4VDlixQW4J8fWysJ94="
    },
    "babel-plugin-syntax-decorators": {
      "version": "6.13.0",
      "resolved": "https://registry.npmjs.org/babel-plugin-syntax-decorators/-/babel-plugin-syntax-decorators-6.13.0.tgz",
      "integrity": "sha1-MSVjtNvePMgGzuPkFszurd0RrAs="
    },
    "babel-plugin-syntax-do-expressions": {
      "version": "6.13.0",
      "resolved": "https://registry.npmjs.org/babel-plugin-syntax-do-expressions/-/babel-plugin-syntax-do-expressions-6.13.0.tgz",
      "integrity": "sha1-V0d1YTmqJtOQ0JQQsDdEugfkeW0="
    },
    "babel-plugin-syntax-dynamic-import": {
      "version": "6.18.0",
      "resolved": "https://registry.npmjs.org/babel-plugin-syntax-dynamic-import/-/babel-plugin-syntax-dynamic-import-6.18.0.tgz",
      "integrity": "sha1-jWomIpyDdFqZgqRBBRVyyqF5sdo="
    },
    "babel-plugin-syntax-exponentiation-operator": {
      "version": "6.13.0",
      "resolved": "https://registry.npmjs.org/babel-plugin-syntax-exponentiation-operator/-/babel-plugin-syntax-exponentiation-operator-6.13.0.tgz",
      "integrity": "sha1-nufoM3KQ2pUoggGmpX9BcDF4MN4="
    },
    "babel-plugin-syntax-export-extensions": {
      "version": "6.13.0",
      "resolved": "https://registry.npmjs.org/babel-plugin-syntax-export-extensions/-/babel-plugin-syntax-export-extensions-6.13.0.tgz",
      "integrity": "sha1-cKFITw+QiaToStRLrDU8lbmxJyE="
    },
    "babel-plugin-syntax-function-bind": {
      "version": "6.13.0",
      "resolved": "https://registry.npmjs.org/babel-plugin-syntax-function-bind/-/babel-plugin-syntax-function-bind-6.13.0.tgz",
      "integrity": "sha1-SMSV8Xe98xqYHnMvVa3AvdJgH0Y="
    },
    "babel-plugin-syntax-object-rest-spread": {
      "version": "6.13.0",
      "resolved": "https://registry.npmjs.org/babel-plugin-syntax-object-rest-spread/-/babel-plugin-syntax-object-rest-spread-6.13.0.tgz",
      "integrity": "sha1-/WU28rzhODb/o6VFjEkDpZe7O/U="
    },
    "babel-plugin-syntax-trailing-function-commas": {
      "version": "6.22.0",
      "resolved": "https://registry.npmjs.org/babel-plugin-syntax-trailing-function-commas/-/babel-plugin-syntax-trailing-function-commas-6.22.0.tgz",
      "integrity": "sha1-ugNgk3+NBuQBgKQ/4NVhb/9TLPM="
    },
    "babel-plugin-transform-async-generator-functions": {
      "version": "6.24.1",
      "resolved": "https://registry.npmjs.org/babel-plugin-transform-async-generator-functions/-/babel-plugin-transform-async-generator-functions-6.24.1.tgz",
      "integrity": "sha1-8FiQAUX9PpkHpt3yjaWfIVJYpds=",
      "requires": {
        "babel-helper-remap-async-to-generator": "6.24.1",
        "babel-plugin-syntax-async-generators": "6.13.0",
        "babel-runtime": "6.26.0"
      }
    },
    "babel-plugin-transform-async-to-generator": {
      "version": "6.24.1",
      "resolved": "https://registry.npmjs.org/babel-plugin-transform-async-to-generator/-/babel-plugin-transform-async-to-generator-6.24.1.tgz",
      "integrity": "sha1-ZTbjeK/2yx1VF6wOQOs+n8jQh2E=",
      "requires": {
        "babel-helper-remap-async-to-generator": "6.24.1",
        "babel-plugin-syntax-async-functions": "6.13.0",
        "babel-runtime": "6.26.0"
      }
    },
    "babel-plugin-transform-class-constructor-call": {
      "version": "6.24.1",
      "resolved": "https://registry.npmjs.org/babel-plugin-transform-class-constructor-call/-/babel-plugin-transform-class-constructor-call-6.24.1.tgz",
      "integrity": "sha1-gNwoVQWsBn3LjWxl4vbxGrd2Xvk=",
      "requires": {
        "babel-plugin-syntax-class-constructor-call": "6.18.0",
        "babel-runtime": "6.26.0",
        "babel-template": "6.26.0"
      }
    },
    "babel-plugin-transform-class-properties": {
      "version": "6.24.1",
      "resolved": "https://registry.npmjs.org/babel-plugin-transform-class-properties/-/babel-plugin-transform-class-properties-6.24.1.tgz",
      "integrity": "sha1-anl2PqYdM9NvN7YRqp3vgagbRqw=",
      "requires": {
        "babel-helper-function-name": "6.24.1",
        "babel-plugin-syntax-class-properties": "6.13.0",
        "babel-runtime": "6.26.0",
        "babel-template": "6.26.0"
      }
    },
    "babel-plugin-transform-decorators": {
      "version": "6.24.1",
      "resolved": "https://registry.npmjs.org/babel-plugin-transform-decorators/-/babel-plugin-transform-decorators-6.24.1.tgz",
      "integrity": "sha1-eIAT2PjGtSIr33s0Q5Df13Vp4k0=",
      "requires": {
        "babel-helper-explode-class": "6.24.1",
        "babel-plugin-syntax-decorators": "6.13.0",
        "babel-runtime": "6.26.0",
        "babel-template": "6.26.0",
        "babel-types": "6.26.0"
      }
    },
    "babel-plugin-transform-do-expressions": {
      "version": "6.22.0",
      "resolved": "https://registry.npmjs.org/babel-plugin-transform-do-expressions/-/babel-plugin-transform-do-expressions-6.22.0.tgz",
      "integrity": "sha1-KMyvkoEtlJws0SgfaQyP3EaK6bs=",
      "requires": {
        "babel-plugin-syntax-do-expressions": "6.13.0",
        "babel-runtime": "6.26.0"
      }
    },
    "babel-plugin-transform-es2015-arrow-functions": {
      "version": "6.22.0",
      "resolved": "https://registry.npmjs.org/babel-plugin-transform-es2015-arrow-functions/-/babel-plugin-transform-es2015-arrow-functions-6.22.0.tgz",
      "integrity": "sha1-RSaSy3EdX3ncf4XkQM5BufJE0iE=",
      "requires": {
        "babel-runtime": "6.26.0"
      }
    },
    "babel-plugin-transform-es2015-block-scoped-functions": {
      "version": "6.22.0",
      "resolved": "https://registry.npmjs.org/babel-plugin-transform-es2015-block-scoped-functions/-/babel-plugin-transform-es2015-block-scoped-functions-6.22.0.tgz",
      "integrity": "sha1-u8UbSflk1wy42OC5ToICRs46YUE=",
      "requires": {
        "babel-runtime": "6.26.0"
      }
    },
    "babel-plugin-transform-es2015-block-scoping": {
      "version": "6.26.0",
      "resolved": "https://registry.npmjs.org/babel-plugin-transform-es2015-block-scoping/-/babel-plugin-transform-es2015-block-scoping-6.26.0.tgz",
      "integrity": "sha1-1w9SmcEwjQXBL0Y4E7CgnnOxiV8=",
      "requires": {
        "babel-runtime": "6.26.0",
        "babel-template": "6.26.0",
        "babel-traverse": "6.26.0",
        "babel-types": "6.26.0",
        "lodash": "4.17.5"
      }
    },
    "babel-plugin-transform-es2015-classes": {
      "version": "6.24.1",
      "resolved": "https://registry.npmjs.org/babel-plugin-transform-es2015-classes/-/babel-plugin-transform-es2015-classes-6.24.1.tgz",
      "integrity": "sha1-WkxYpQyclGHlZLSyo7+ryXolhNs=",
      "requires": {
        "babel-helper-define-map": "6.26.0",
        "babel-helper-function-name": "6.24.1",
        "babel-helper-optimise-call-expression": "6.24.1",
        "babel-helper-replace-supers": "6.24.1",
        "babel-messages": "6.23.0",
        "babel-runtime": "6.26.0",
        "babel-template": "6.26.0",
        "babel-traverse": "6.26.0",
        "babel-types": "6.26.0"
      }
    },
    "babel-plugin-transform-es2015-computed-properties": {
      "version": "6.24.1",
      "resolved": "https://registry.npmjs.org/babel-plugin-transform-es2015-computed-properties/-/babel-plugin-transform-es2015-computed-properties-6.24.1.tgz",
      "integrity": "sha1-b+Ko0WiV1WNPTNmZttNICjCBWbM=",
      "requires": {
        "babel-runtime": "6.26.0",
        "babel-template": "6.26.0"
      }
    },
    "babel-plugin-transform-es2015-destructuring": {
      "version": "6.23.0",
      "resolved": "https://registry.npmjs.org/babel-plugin-transform-es2015-destructuring/-/babel-plugin-transform-es2015-destructuring-6.23.0.tgz",
      "integrity": "sha1-mXux8auWf2gtKwh2/jWNYOdlxW0=",
      "requires": {
        "babel-runtime": "6.26.0"
      }
    },
    "babel-plugin-transform-es2015-duplicate-keys": {
      "version": "6.24.1",
      "resolved": "https://registry.npmjs.org/babel-plugin-transform-es2015-duplicate-keys/-/babel-plugin-transform-es2015-duplicate-keys-6.24.1.tgz",
      "integrity": "sha1-c+s9MQypaePvnskcU3QabxV2Qj4=",
      "requires": {
        "babel-runtime": "6.26.0",
        "babel-types": "6.26.0"
      }
    },
    "babel-plugin-transform-es2015-for-of": {
      "version": "6.23.0",
      "resolved": "https://registry.npmjs.org/babel-plugin-transform-es2015-for-of/-/babel-plugin-transform-es2015-for-of-6.23.0.tgz",
      "integrity": "sha1-9HyVsrYT3x0+zC/bdXNiPHUkhpE=",
      "requires": {
        "babel-runtime": "6.26.0"
      }
    },
    "babel-plugin-transform-es2015-function-name": {
      "version": "6.24.1",
      "resolved": "https://registry.npmjs.org/babel-plugin-transform-es2015-function-name/-/babel-plugin-transform-es2015-function-name-6.24.1.tgz",
      "integrity": "sha1-g0yJhTvDaxrw86TF26qU/Y6sqos=",
      "requires": {
        "babel-helper-function-name": "6.24.1",
        "babel-runtime": "6.26.0",
        "babel-types": "6.26.0"
      }
    },
    "babel-plugin-transform-es2015-literals": {
      "version": "6.22.0",
      "resolved": "https://registry.npmjs.org/babel-plugin-transform-es2015-literals/-/babel-plugin-transform-es2015-literals-6.22.0.tgz",
      "integrity": "sha1-T1SgLWzWbPkVKAAZox0xklN3yi4=",
      "requires": {
        "babel-runtime": "6.26.0"
      }
    },
    "babel-plugin-transform-es2015-modules-amd": {
      "version": "6.24.1",
      "resolved": "https://registry.npmjs.org/babel-plugin-transform-es2015-modules-amd/-/babel-plugin-transform-es2015-modules-amd-6.24.1.tgz",
      "integrity": "sha1-Oz5UAXI5hC1tGcMBHEvS8AoA0VQ=",
      "requires": {
        "babel-plugin-transform-es2015-modules-commonjs": "6.26.0",
        "babel-runtime": "6.26.0",
        "babel-template": "6.26.0"
      }
    },
    "babel-plugin-transform-es2015-modules-commonjs": {
      "version": "6.26.0",
      "resolved": "https://registry.npmjs.org/babel-plugin-transform-es2015-modules-commonjs/-/babel-plugin-transform-es2015-modules-commonjs-6.26.0.tgz",
      "integrity": "sha1-DYOUApt9xqvhqX7xgeAHWN0uXYo=",
      "requires": {
        "babel-plugin-transform-strict-mode": "6.24.1",
        "babel-runtime": "6.26.0",
        "babel-template": "6.26.0",
        "babel-types": "6.26.0"
      }
    },
    "babel-plugin-transform-es2015-modules-systemjs": {
      "version": "6.24.1",
      "resolved": "https://registry.npmjs.org/babel-plugin-transform-es2015-modules-systemjs/-/babel-plugin-transform-es2015-modules-systemjs-6.24.1.tgz",
      "integrity": "sha1-/4mhQrkRmpBhlfXxBuzzBdlAfSM=",
      "requires": {
        "babel-helper-hoist-variables": "6.24.1",
        "babel-runtime": "6.26.0",
        "babel-template": "6.26.0"
      }
    },
    "babel-plugin-transform-es2015-modules-umd": {
      "version": "6.24.1",
      "resolved": "https://registry.npmjs.org/babel-plugin-transform-es2015-modules-umd/-/babel-plugin-transform-es2015-modules-umd-6.24.1.tgz",
      "integrity": "sha1-rJl+YoXNGO1hdq22B9YCNErThGg=",
      "requires": {
        "babel-plugin-transform-es2015-modules-amd": "6.24.1",
        "babel-runtime": "6.26.0",
        "babel-template": "6.26.0"
      }
    },
    "babel-plugin-transform-es2015-object-super": {
      "version": "6.24.1",
      "resolved": "https://registry.npmjs.org/babel-plugin-transform-es2015-object-super/-/babel-plugin-transform-es2015-object-super-6.24.1.tgz",
      "integrity": "sha1-JM72muIcuDp/hgPa0CH1cusnj40=",
      "requires": {
        "babel-helper-replace-supers": "6.24.1",
        "babel-runtime": "6.26.0"
      }
    },
    "babel-plugin-transform-es2015-parameters": {
      "version": "6.24.1",
      "resolved": "https://registry.npmjs.org/babel-plugin-transform-es2015-parameters/-/babel-plugin-transform-es2015-parameters-6.24.1.tgz",
      "integrity": "sha1-V6w1GrScrxSpfNE7CfZv3wpiXys=",
      "requires": {
        "babel-helper-call-delegate": "6.24.1",
        "babel-helper-get-function-arity": "6.24.1",
        "babel-runtime": "6.26.0",
        "babel-template": "6.26.0",
        "babel-traverse": "6.26.0",
        "babel-types": "6.26.0"
      }
    },
    "babel-plugin-transform-es2015-shorthand-properties": {
      "version": "6.24.1",
      "resolved": "https://registry.npmjs.org/babel-plugin-transform-es2015-shorthand-properties/-/babel-plugin-transform-es2015-shorthand-properties-6.24.1.tgz",
      "integrity": "sha1-JPh11nIch2YbvZmkYi5R8U3jiqA=",
      "requires": {
        "babel-runtime": "6.26.0",
        "babel-types": "6.26.0"
      }
    },
    "babel-plugin-transform-es2015-spread": {
      "version": "6.22.0",
      "resolved": "https://registry.npmjs.org/babel-plugin-transform-es2015-spread/-/babel-plugin-transform-es2015-spread-6.22.0.tgz",
      "integrity": "sha1-1taKmfia7cRTbIGlQujdnxdG+NE=",
      "requires": {
        "babel-runtime": "6.26.0"
      }
    },
    "babel-plugin-transform-es2015-sticky-regex": {
      "version": "6.24.1",
      "resolved": "https://registry.npmjs.org/babel-plugin-transform-es2015-sticky-regex/-/babel-plugin-transform-es2015-sticky-regex-6.24.1.tgz",
      "integrity": "sha1-AMHNsaynERLN8M9hJsLta0V8zbw=",
      "requires": {
        "babel-helper-regex": "6.26.0",
        "babel-runtime": "6.26.0",
        "babel-types": "6.26.0"
      }
    },
    "babel-plugin-transform-es2015-template-literals": {
      "version": "6.22.0",
      "resolved": "https://registry.npmjs.org/babel-plugin-transform-es2015-template-literals/-/babel-plugin-transform-es2015-template-literals-6.22.0.tgz",
      "integrity": "sha1-qEs0UPfp+PH2g51taH2oS7EjbY0=",
      "requires": {
        "babel-runtime": "6.26.0"
      }
    },
    "babel-plugin-transform-es2015-typeof-symbol": {
      "version": "6.23.0",
      "resolved": "https://registry.npmjs.org/babel-plugin-transform-es2015-typeof-symbol/-/babel-plugin-transform-es2015-typeof-symbol-6.23.0.tgz",
      "integrity": "sha1-3sCfHN3/lLUqxz1QXITfWdzOs3I=",
      "requires": {
        "babel-runtime": "6.26.0"
      }
    },
    "babel-plugin-transform-es2015-unicode-regex": {
      "version": "6.24.1",
      "resolved": "https://registry.npmjs.org/babel-plugin-transform-es2015-unicode-regex/-/babel-plugin-transform-es2015-unicode-regex-6.24.1.tgz",
      "integrity": "sha1-04sS9C6nMj9yk4fxinxa4frrNek=",
      "requires": {
        "babel-helper-regex": "6.26.0",
        "babel-runtime": "6.26.0",
        "regexpu-core": "2.0.0"
      }
    },
    "babel-plugin-transform-exponentiation-operator": {
      "version": "6.24.1",
      "resolved": "https://registry.npmjs.org/babel-plugin-transform-exponentiation-operator/-/babel-plugin-transform-exponentiation-operator-6.24.1.tgz",
      "integrity": "sha1-KrDJx/MJj6SJB3cruBP+QejeOg4=",
      "requires": {
        "babel-helper-builder-binary-assignment-operator-visitor": "6.24.1",
        "babel-plugin-syntax-exponentiation-operator": "6.13.0",
        "babel-runtime": "6.26.0"
      }
    },
    "babel-plugin-transform-export-extensions": {
      "version": "6.22.0",
      "resolved": "https://registry.npmjs.org/babel-plugin-transform-export-extensions/-/babel-plugin-transform-export-extensions-6.22.0.tgz",
      "integrity": "sha1-U3OLR+deghhYnuqUbLvTkQm75lM=",
      "requires": {
        "babel-plugin-syntax-export-extensions": "6.13.0",
        "babel-runtime": "6.26.0"
      }
    },
    "babel-plugin-transform-function-bind": {
      "version": "6.22.0",
      "resolved": "https://registry.npmjs.org/babel-plugin-transform-function-bind/-/babel-plugin-transform-function-bind-6.22.0.tgz",
      "integrity": "sha1-xvuOlqwpajELjPjqQBRiQH3fapc=",
      "requires": {
        "babel-plugin-syntax-function-bind": "6.13.0",
        "babel-runtime": "6.26.0"
      }
    },
    "babel-plugin-transform-object-rest-spread": {
      "version": "6.26.0",
      "resolved": "https://registry.npmjs.org/babel-plugin-transform-object-rest-spread/-/babel-plugin-transform-object-rest-spread-6.26.0.tgz",
      "integrity": "sha1-DzZpLVD+9rfi1LOsFHgTepY7ewY=",
      "requires": {
        "babel-plugin-syntax-object-rest-spread": "6.13.0",
        "babel-runtime": "6.26.0"
      }
    },
    "babel-plugin-transform-regenerator": {
      "version": "6.26.0",
      "resolved": "https://registry.npmjs.org/babel-plugin-transform-regenerator/-/babel-plugin-transform-regenerator-6.26.0.tgz",
      "integrity": "sha1-4HA2lvveJ/Cj78rPi03KL3s6jy8=",
      "requires": {
        "regenerator-transform": "0.10.1"
      }
    },
    "babel-plugin-transform-strict-mode": {
      "version": "6.24.1",
      "resolved": "https://registry.npmjs.org/babel-plugin-transform-strict-mode/-/babel-plugin-transform-strict-mode-6.24.1.tgz",
      "integrity": "sha1-1fr3qleKZbvlkc9e2uBKDGcCB1g=",
      "requires": {
        "babel-runtime": "6.26.0",
        "babel-types": "6.26.0"
      }
    },
    "babel-preset-es2015": {
      "version": "6.24.1",
      "resolved": "https://registry.npmjs.org/babel-preset-es2015/-/babel-preset-es2015-6.24.1.tgz",
      "integrity": "sha1-1EBQ1rwsn+6nAqrzjXJ6AhBTiTk=",
      "requires": {
        "babel-plugin-check-es2015-constants": "6.22.0",
        "babel-plugin-transform-es2015-arrow-functions": "6.22.0",
        "babel-plugin-transform-es2015-block-scoped-functions": "6.22.0",
        "babel-plugin-transform-es2015-block-scoping": "6.26.0",
        "babel-plugin-transform-es2015-classes": "6.24.1",
        "babel-plugin-transform-es2015-computed-properties": "6.24.1",
        "babel-plugin-transform-es2015-destructuring": "6.23.0",
        "babel-plugin-transform-es2015-duplicate-keys": "6.24.1",
        "babel-plugin-transform-es2015-for-of": "6.23.0",
        "babel-plugin-transform-es2015-function-name": "6.24.1",
        "babel-plugin-transform-es2015-literals": "6.22.0",
        "babel-plugin-transform-es2015-modules-amd": "6.24.1",
        "babel-plugin-transform-es2015-modules-commonjs": "6.26.0",
        "babel-plugin-transform-es2015-modules-systemjs": "6.24.1",
        "babel-plugin-transform-es2015-modules-umd": "6.24.1",
        "babel-plugin-transform-es2015-object-super": "6.24.1",
        "babel-plugin-transform-es2015-parameters": "6.24.1",
        "babel-plugin-transform-es2015-shorthand-properties": "6.24.1",
        "babel-plugin-transform-es2015-spread": "6.22.0",
        "babel-plugin-transform-es2015-sticky-regex": "6.24.1",
        "babel-plugin-transform-es2015-template-literals": "6.22.0",
        "babel-plugin-transform-es2015-typeof-symbol": "6.23.0",
        "babel-plugin-transform-es2015-unicode-regex": "6.24.1",
        "babel-plugin-transform-regenerator": "6.26.0"
      }
    },
    "babel-preset-stage-0": {
      "version": "6.24.1",
      "resolved": "https://registry.npmjs.org/babel-preset-stage-0/-/babel-preset-stage-0-6.24.1.tgz",
      "integrity": "sha1-VkLRUEL5E4TX5a+LyIsduVsDnmo=",
      "requires": {
        "babel-plugin-transform-do-expressions": "6.22.0",
        "babel-plugin-transform-function-bind": "6.22.0",
        "babel-preset-stage-1": "6.24.1"
      }
    },
    "babel-preset-stage-1": {
      "version": "6.24.1",
      "resolved": "https://registry.npmjs.org/babel-preset-stage-1/-/babel-preset-stage-1-6.24.1.tgz",
      "integrity": "sha1-dpLNfc1oSZB+auSgqFWJz7niv7A=",
      "requires": {
        "babel-plugin-transform-class-constructor-call": "6.24.1",
        "babel-plugin-transform-export-extensions": "6.22.0",
        "babel-preset-stage-2": "6.24.1"
      }
    },
    "babel-preset-stage-2": {
      "version": "6.24.1",
      "resolved": "https://registry.npmjs.org/babel-preset-stage-2/-/babel-preset-stage-2-6.24.1.tgz",
      "integrity": "sha1-2eKWD7PXEYfw5k7sYrwHdnIZvcE=",
      "requires": {
        "babel-plugin-syntax-dynamic-import": "6.18.0",
        "babel-plugin-transform-class-properties": "6.24.1",
        "babel-plugin-transform-decorators": "6.24.1",
        "babel-preset-stage-3": "6.24.1"
      }
    },
    "babel-preset-stage-3": {
      "version": "6.24.1",
      "resolved": "https://registry.npmjs.org/babel-preset-stage-3/-/babel-preset-stage-3-6.24.1.tgz",
      "integrity": "sha1-g2raCp56f6N8sTj7kyb4eTSkg5U=",
      "requires": {
        "babel-plugin-syntax-trailing-function-commas": "6.22.0",
        "babel-plugin-transform-async-generator-functions": "6.24.1",
        "babel-plugin-transform-async-to-generator": "6.24.1",
        "babel-plugin-transform-exponentiation-operator": "6.24.1",
        "babel-plugin-transform-object-rest-spread": "6.26.0"
      }
    },
    "babel-register": {
      "version": "6.26.0",
      "resolved": "https://registry.npmjs.org/babel-register/-/babel-register-6.26.0.tgz",
      "integrity": "sha1-btAhFz4vy0htestFxgCahW9kcHE=",
      "requires": {
        "babel-core": "6.26.0",
        "babel-runtime": "6.26.0",
        "core-js": "2.5.3",
        "home-or-tmp": "2.0.0",
        "lodash": "4.17.5",
        "mkdirp": "0.5.1",
        "source-map-support": "0.4.18"
      },
      "dependencies": {
        "source-map-support": {
          "version": "0.4.18",
          "resolved": "https://registry.npmjs.org/source-map-support/-/source-map-support-0.4.18.tgz",
          "integrity": "sha512-try0/JqxPLF9nOjvSta7tVondkP5dwgyLDjVoyMDlmjugT2lRZ1OfsrYTkCd2hkDnJTKRbO/Rl3orm8vlsUzbA==",
          "requires": {
            "source-map": "0.5.7"
          }
        }
      }
    },
    "babel-runtime": {
      "version": "6.26.0",
      "resolved": "https://registry.npmjs.org/babel-runtime/-/babel-runtime-6.26.0.tgz",
      "integrity": "sha1-llxwWGaOgrVde/4E/yM3vItWR/4=",
      "requires": {
        "core-js": "2.5.3",
        "regenerator-runtime": "0.11.1"
      }
    },
    "babel-template": {
      "version": "6.26.0",
      "resolved": "https://registry.npmjs.org/babel-template/-/babel-template-6.26.0.tgz",
      "integrity": "sha1-3gPi0WOWsGn0bdn/+FIfsaDjXgI=",
      "requires": {
        "babel-runtime": "6.26.0",
        "babel-traverse": "6.26.0",
        "babel-types": "6.26.0",
        "babylon": "6.18.0",
        "lodash": "4.17.5"
      }
    },
    "babel-traverse": {
      "version": "6.26.0",
      "resolved": "https://registry.npmjs.org/babel-traverse/-/babel-traverse-6.26.0.tgz",
      "integrity": "sha1-RqnL1+3MYsjlwGTi0tjQ9ANXZu4=",
      "requires": {
        "babel-code-frame": "6.26.0",
        "babel-messages": "6.23.0",
        "babel-runtime": "6.26.0",
        "babel-types": "6.26.0",
        "babylon": "6.18.0",
        "debug": "2.6.9",
        "globals": "9.18.0",
        "invariant": "2.2.3",
        "lodash": "4.17.5"
      }
    },
    "babel-types": {
      "version": "6.26.0",
      "resolved": "https://registry.npmjs.org/babel-types/-/babel-types-6.26.0.tgz",
      "integrity": "sha1-o7Bz+Uq0nrb6Vc1lInozQ4BjJJc=",
      "requires": {
        "babel-runtime": "6.26.0",
        "esutils": "2.0.2",
        "lodash": "4.17.5",
        "to-fast-properties": "1.0.3"
      }
    },
    "babylon": {
      "version": "6.18.0",
      "resolved": "https://registry.npmjs.org/babylon/-/babylon-6.18.0.tgz",
      "integrity": "sha512-q/UEjfGJ2Cm3oKV71DJz9d25TPnq5rhBVL2Q4fA5wcC3jcrdn7+SssEybFIxwAvvP+YCsCYNKughoF33GxgycQ=="
    },
    "balanced-match": {
      "version": "1.0.0",
      "resolved": "https://registry.npmjs.org/balanced-match/-/balanced-match-1.0.0.tgz",
      "integrity": "sha1-ibTRmasr7kneFk6gK4nORi1xt2c="
    },
    "base": {
      "version": "0.11.2",
      "resolved": "https://registry.npmjs.org/base/-/base-0.11.2.tgz",
      "integrity": "sha512-5T6P4xPgpp0YDFvSWwEZ4NoE3aM4QBQXDzmVbraCkFj8zHM+mba8SyqB5DbZWyR7mYHo6Y7BdQo3MoA4m0TeQg==",
      "requires": {
        "cache-base": "1.0.1",
        "class-utils": "0.3.6",
        "component-emitter": "1.2.1",
        "define-property": "1.0.0",
        "isobject": "3.0.1",
        "mixin-deep": "1.3.1",
        "pascalcase": "0.1.1"
      },
      "dependencies": {
        "define-property": {
          "version": "1.0.0",
          "resolved": "https://registry.npmjs.org/define-property/-/define-property-1.0.0.tgz",
          "integrity": "sha1-dp66rz9KY6rTr56NMEybvnm/sOY=",
          "requires": {
            "is-descriptor": "1.0.2"
          }
        },
        "isobject": {
          "version": "3.0.1",
          "resolved": "https://registry.npmjs.org/isobject/-/isobject-3.0.1.tgz",
          "integrity": "sha1-TkMekrEalzFjaqH5yNHMvP2reN8="
        }
      }
    },
    "base64-js": {
      "version": "1.2.3",
      "resolved": "https://registry.npmjs.org/base64-js/-/base64-js-1.2.3.tgz",
      "integrity": "sha512-MsAhsUW1GxCdgYSO6tAfZrNapmUKk7mWx/k5mFY/A1gBtkaCaNapTg+FExCw1r9yeaZhqx/xPg43xgTFH6KL5w=="
    },
    "big.js": {
      "version": "3.2.0",
      "resolved": "https://registry.npmjs.org/big.js/-/big.js-3.2.0.tgz",
      "integrity": "sha512-+hN/Zh2D08Mx65pZ/4g5bsmNiZUuChDiQfTUQ7qJr4/kuopCr88xZsAXv6mBoZEsUI4OuGHlX59qE94K2mMW8Q=="
    },
    "binary-extensions": {
      "version": "1.11.0",
      "resolved": "https://registry.npmjs.org/binary-extensions/-/binary-extensions-1.11.0.tgz",
      "integrity": "sha1-RqoXUftqL5PuXmibsQh9SxTGwgU="
    },
    "bn.js": {
      "version": "4.11.8",
      "resolved": "https://registry.npmjs.org/bn.js/-/bn.js-4.11.8.tgz",
      "integrity": "sha512-ItfYfPLkWHUjckQCk8xC+LwxgK8NYcXywGigJgSwOP8Y2iyWT4f2vsZnoOXTTbo+o5yXmIUJ4gn5538SO5S3gA=="
    },
    "body-parser": {
      "version": "1.18.2",
      "resolved": "https://registry.npmjs.org/body-parser/-/body-parser-1.18.2.tgz",
      "integrity": "sha1-h2eKGdhLR9hZuDGZvVm84iKxBFQ=",
      "requires": {
        "bytes": "3.0.0",
        "content-type": "1.0.4",
        "debug": "2.6.9",
        "depd": "1.1.2",
        "http-errors": "1.6.2",
        "iconv-lite": "0.4.19",
        "on-finished": "2.3.0",
        "qs": "6.5.1",
        "raw-body": "2.3.2",
        "type-is": "1.6.16"
      }
    },
    "boom": {
      "version": "4.3.1",
      "resolved": "https://registry.npmjs.org/boom/-/boom-4.3.1.tgz",
      "integrity": "sha1-T4owBctKfjiJ90kDD9JbluAdLjE=",
      "requires": {
        "hoek": "4.2.1"
      }
    },
    "brace-expansion": {
      "version": "1.1.11",
      "resolved": "https://registry.npmjs.org/brace-expansion/-/brace-expansion-1.1.11.tgz",
      "integrity": "sha512-iCuPHDFgrHX7H2vEI/5xpz07zSHB00TpugqhmYtVmMO6518mCuRMoOYFldEBl0g187ufozdaHgWKcYFb61qGiA==",
      "requires": {
        "balanced-match": "1.0.0",
        "concat-map": "0.0.1"
      }
    },
    "braces": {
      "version": "1.8.5",
      "resolved": "https://registry.npmjs.org/braces/-/braces-1.8.5.tgz",
      "integrity": "sha1-uneWLhLf+WnWt2cR6RS3N4V79qc=",
      "requires": {
        "expand-range": "1.8.2",
        "preserve": "0.2.0",
        "repeat-element": "1.1.2"
      }
    },
    "brorand": {
      "version": "1.1.0",
      "resolved": "https://registry.npmjs.org/brorand/-/brorand-1.1.0.tgz",
      "integrity": "sha1-EsJe/kCkXjwyPrhnWgoM5XsiNx8="
    },
    "browser-stdout": {
      "version": "1.3.0",
      "resolved": "https://registry.npmjs.org/browser-stdout/-/browser-stdout-1.3.0.tgz",
      "integrity": "sha1-81HTKWnTL6XXpVZxVCY9korjvR8="
    },
    "browserify-aes": {
      "version": "1.1.1",
      "resolved": "https://registry.npmjs.org/browserify-aes/-/browserify-aes-1.1.1.tgz",
      "integrity": "sha512-UGnTYAnB2a3YuYKIRy1/4FB2HdM866E0qC46JXvVTYKlBlZlnvfpSfY6OKfXZAkv70eJ2a1SqzpAo5CRhZGDFg==",
      "requires": {
        "buffer-xor": "1.0.3",
        "cipher-base": "1.0.4",
        "create-hash": "1.1.3",
        "evp_bytestokey": "1.0.3",
        "inherits": "2.0.3",
        "safe-buffer": "5.1.1"
      }
    },
    "browserify-cipher": {
      "version": "1.0.0",
      "resolved": "https://registry.npmjs.org/browserify-cipher/-/browserify-cipher-1.0.0.tgz",
      "integrity": "sha1-mYgkSHS/XtTijalWZtzWasj8Njo=",
      "requires": {
        "browserify-aes": "1.1.1",
        "browserify-des": "1.0.0",
        "evp_bytestokey": "1.0.3"
      }
    },
    "browserify-des": {
      "version": "1.0.0",
      "resolved": "https://registry.npmjs.org/browserify-des/-/browserify-des-1.0.0.tgz",
      "integrity": "sha1-2qJ3cXRwki7S/hhZQRihdUOXId0=",
      "requires": {
        "cipher-base": "1.0.4",
        "des.js": "1.0.0",
        "inherits": "2.0.3"
      }
    },
    "browserify-mime": {
      "version": "1.2.9",
      "resolved": "https://registry.npmjs.org/browserify-mime/-/browserify-mime-1.2.9.tgz",
      "integrity": "sha1-rrGvKN5sDXpqLOQK22j/GEIq8x8="
    },
    "browserify-rsa": {
      "version": "4.0.1",
      "resolved": "https://registry.npmjs.org/browserify-rsa/-/browserify-rsa-4.0.1.tgz",
      "integrity": "sha1-IeCr+vbyApzy+vsTNWenAdQTVSQ=",
      "requires": {
        "bn.js": "4.11.8",
        "randombytes": "2.0.6"
      }
    },
    "browserify-sign": {
      "version": "4.0.4",
      "resolved": "https://registry.npmjs.org/browserify-sign/-/browserify-sign-4.0.4.tgz",
      "integrity": "sha1-qk62jl17ZYuqa/alfmMMvXqT0pg=",
      "requires": {
        "bn.js": "4.11.8",
        "browserify-rsa": "4.0.1",
        "create-hash": "1.1.3",
        "create-hmac": "1.1.6",
        "elliptic": "6.4.0",
        "inherits": "2.0.3",
        "parse-asn1": "5.1.0"
      }
    },
    "browserify-zlib": {
      "version": "0.2.0",
      "resolved": "https://registry.npmjs.org/browserify-zlib/-/browserify-zlib-0.2.0.tgz",
      "integrity": "sha512-Z942RysHXmJrhqk88FmKBVq/v5tqmSkDz7p54G/MGyjMnCFFnC79XWNbg+Vta8W6Wb2qtSZTSxIGkJrRpCFEiA==",
      "requires": {
        "pako": "1.0.6"
      }
    },
    "buffer": {
      "version": "4.9.1",
      "resolved": "https://registry.npmjs.org/buffer/-/buffer-4.9.1.tgz",
      "integrity": "sha1-bRu2AbB6TvztlwlBMgkwJ8lbwpg=",
      "requires": {
        "base64-js": "1.2.3",
        "ieee754": "1.1.8",
        "isarray": "1.0.0"
      }
    },
    "buffer-xor": {
      "version": "1.0.3",
      "resolved": "https://registry.npmjs.org/buffer-xor/-/buffer-xor-1.0.3.tgz",
      "integrity": "sha1-JuYe0UIvtw3ULm42cp7VHYVf6Nk="
    },
    "builtin-modules": {
      "version": "1.1.1",
      "resolved": "https://registry.npmjs.org/builtin-modules/-/builtin-modules-1.1.1.tgz",
      "integrity": "sha1-Jw8HbFpywC9bZaR9+Uxf46J4iS8="
    },
    "builtin-status-codes": {
      "version": "3.0.0",
      "resolved": "https://registry.npmjs.org/builtin-status-codes/-/builtin-status-codes-3.0.0.tgz",
      "integrity": "sha1-hZgoeOIbmOHGZCXgPQF0eI9Wnug="
    },
    "bytes": {
      "version": "3.0.0",
      "resolved": "https://registry.npmjs.org/bytes/-/bytes-3.0.0.tgz",
      "integrity": "sha1-0ygVQE1olpn4Wk6k+odV3ROpYEg="
    },
    "cache-base": {
      "version": "1.0.1",
      "resolved": "https://registry.npmjs.org/cache-base/-/cache-base-1.0.1.tgz",
      "integrity": "sha512-AKcdTnFSWATd5/GCPRxr2ChwIJ85CeyrEyjRHlKxQ56d4XJMGym0uAiKn0xbLOGOl3+yRpOTi484dVCEc5AUzQ==",
      "requires": {
        "collection-visit": "1.0.0",
        "component-emitter": "1.2.1",
        "get-value": "2.0.6",
        "has-value": "1.0.0",
        "isobject": "3.0.1",
        "set-value": "2.0.0",
        "to-object-path": "0.3.0",
        "union-value": "1.0.0",
        "unset-value": "1.0.0"
      },
      "dependencies": {
        "isobject": {
          "version": "3.0.1",
          "resolved": "https://registry.npmjs.org/isobject/-/isobject-3.0.1.tgz",
          "integrity": "sha1-TkMekrEalzFjaqH5yNHMvP2reN8="
        }
      }
    },
    "camelcase": {
      "version": "4.1.0",
      "resolved": "https://registry.npmjs.org/camelcase/-/camelcase-4.1.0.tgz",
      "integrity": "sha1-1UVjW+HjPFQmScaRc+Xeas+uNN0="
    },
    "camelcase-keys": {
      "version": "2.1.0",
      "resolved": "https://registry.npmjs.org/camelcase-keys/-/camelcase-keys-2.1.0.tgz",
      "integrity": "sha1-MIvur/3ygRkFHvodkyITyRuPkuc=",
      "requires": {
        "camelcase": "2.1.1",
        "map-obj": "1.0.1"
      },
      "dependencies": {
        "camelcase": {
          "version": "2.1.1",
          "resolved": "https://registry.npmjs.org/camelcase/-/camelcase-2.1.1.tgz",
          "integrity": "sha1-fB0W1nmhu+WcoCys7PsBHiAfWh8="
        }
      }
    },
    "caseless": {
      "version": "0.12.0",
      "resolved": "https://registry.npmjs.org/caseless/-/caseless-0.12.0.tgz",
      "integrity": "sha1-G2gcIf+EAzyCZUMJBolCDRhxUdw="
    },
    "center-align": {
      "version": "0.1.3",
      "resolved": "https://registry.npmjs.org/center-align/-/center-align-0.1.3.tgz",
      "integrity": "sha1-qg0yYptu6XIgBBHL1EYckHvCt60=",
      "requires": {
        "align-text": "0.1.4",
        "lazy-cache": "1.0.4"
      }
    },
    "chai": {
      "version": "4.1.2",
      "resolved": "https://registry.npmjs.org/chai/-/chai-4.1.2.tgz",
      "integrity": "sha1-D2RYS6ZC8PKs4oBiefTwbKI61zw=",
      "requires": {
        "assertion-error": "1.1.0",
        "check-error": "1.0.2",
        "deep-eql": "3.0.1",
        "get-func-name": "2.0.0",
        "pathval": "1.1.0",
        "type-detect": "4.0.8"
      }
    },
    "chalk": {
      "version": "2.3.2",
      "resolved": "https://registry.npmjs.org/chalk/-/chalk-2.3.2.tgz",
      "integrity": "sha512-ZM4j2/ld/YZDc3Ma8PgN7gyAk+kHMMMyzLNryCPGhWrsfAuDVeuid5bpRFTDgMH9JBK2lA4dyyAkkZYF/WcqDQ==",
      "requires": {
        "ansi-styles": "3.2.1",
        "escape-string-regexp": "1.0.5",
        "supports-color": "5.3.0"
      }
    },
    "charenc": {
      "version": "0.0.2",
      "resolved": "https://registry.npmjs.org/charenc/-/charenc-0.0.2.tgz",
      "integrity": "sha1-wKHS86cJLgN3S/qD8UwPxXkKhmc="
    },
    "check-error": {
      "version": "1.0.2",
      "resolved": "https://registry.npmjs.org/check-error/-/check-error-1.0.2.tgz",
      "integrity": "sha1-V00xLt2Iu13YkS6Sht1sCu1KrII="
    },
    "chokidar": {
      "version": "1.7.0",
      "resolved": "https://registry.npmjs.org/chokidar/-/chokidar-1.7.0.tgz",
      "integrity": "sha1-eY5ol3gVHIB2tLNg5e3SjNortGg=",
      "requires": {
        "anymatch": "1.3.2",
        "async-each": "1.0.1",
        "glob-parent": "2.0.0",
        "inherits": "2.0.3",
        "is-binary-path": "1.0.1",
        "is-glob": "2.0.1",
        "path-is-absolute": "1.0.1",
        "readdirp": "2.1.0"
      }
    },
    "cipher-base": {
      "version": "1.0.4",
      "resolved": "https://registry.npmjs.org/cipher-base/-/cipher-base-1.0.4.tgz",
      "integrity": "sha512-Kkht5ye6ZGmwv40uUDZztayT2ThLQGfnj/T71N/XzeZeo3nf8foyW7zGTsPYkEya3m5f3cAypH+qe7YOrM1U2Q==",
      "requires": {
        "inherits": "2.0.3",
        "safe-buffer": "5.1.1"
      }
    },
    "class-utils": {
      "version": "0.3.6",
      "resolved": "https://registry.npmjs.org/class-utils/-/class-utils-0.3.6.tgz",
      "integrity": "sha512-qOhPa/Fj7s6TY8H8esGu5QNpMMQxz79h+urzrNYN6mn+9BnxlDGf5QZ+XeCDsxSjPqsSR56XOZOJmpeurnLMeg==",
      "requires": {
        "arr-union": "3.1.0",
        "define-property": "0.2.5",
        "isobject": "3.0.1",
        "static-extend": "0.1.2"
      },
      "dependencies": {
        "define-property": {
          "version": "0.2.5",
          "resolved": "https://registry.npmjs.org/define-property/-/define-property-0.2.5.tgz",
          "integrity": "sha1-w1se+RjsPJkPmlvFe+BKrOxcgRY=",
          "requires": {
            "is-descriptor": "0.1.6"
          }
        },
        "is-accessor-descriptor": {
          "version": "0.1.6",
          "resolved": "https://registry.npmjs.org/is-accessor-descriptor/-/is-accessor-descriptor-0.1.6.tgz",
          "integrity": "sha1-qeEss66Nh2cn7u84Q/igiXtcmNY=",
          "requires": {
            "kind-of": "3.2.2"
          },
          "dependencies": {
            "kind-of": {
              "version": "3.2.2",
              "resolved": "https://registry.npmjs.org/kind-of/-/kind-of-3.2.2.tgz",
              "integrity": "sha1-MeohpzS6ubuw8yRm2JOupR5KPGQ=",
              "requires": {
                "is-buffer": "1.1.6"
              }
            }
          }
        },
        "is-data-descriptor": {
          "version": "0.1.4",
          "resolved": "https://registry.npmjs.org/is-data-descriptor/-/is-data-descriptor-0.1.4.tgz",
          "integrity": "sha1-C17mSDiOLIYCgueT8YVv7D8wG1Y=",
          "requires": {
            "kind-of": "3.2.2"
          },
          "dependencies": {
            "kind-of": {
              "version": "3.2.2",
              "resolved": "https://registry.npmjs.org/kind-of/-/kind-of-3.2.2.tgz",
              "integrity": "sha1-MeohpzS6ubuw8yRm2JOupR5KPGQ=",
              "requires": {
                "is-buffer": "1.1.6"
              }
            }
          }
        },
        "is-descriptor": {
          "version": "0.1.6",
          "resolved": "https://registry.npmjs.org/is-descriptor/-/is-descriptor-0.1.6.tgz",
          "integrity": "sha512-avDYr0SB3DwO9zsMov0gKCESFYqCnE4hq/4z3TdUlukEy5t9C0YRq7HLrsN52NAcqXKaepeCD0n+B0arnVG3Hg==",
          "requires": {
            "is-accessor-descriptor": "0.1.6",
            "is-data-descriptor": "0.1.4",
            "kind-of": "5.1.0"
          }
        },
        "isobject": {
          "version": "3.0.1",
          "resolved": "https://registry.npmjs.org/isobject/-/isobject-3.0.1.tgz",
          "integrity": "sha1-TkMekrEalzFjaqH5yNHMvP2reN8="
        },
        "kind-of": {
          "version": "5.1.0",
          "resolved": "https://registry.npmjs.org/kind-of/-/kind-of-5.1.0.tgz",
          "integrity": "sha512-NGEErnH6F2vUuXDh+OlbcKW7/wOcfdRHaZ7VWtqCztfHri/++YKmP51OdWeGPuqCOba6kk2OTe5d02VmTB80Pw=="
        }
      }
    },
    "cliui": {
      "version": "3.2.0",
      "resolved": "https://registry.npmjs.org/cliui/-/cliui-3.2.0.tgz",
      "integrity": "sha1-EgYBU3qRbSmUD5NNo7SNWFo5IT0=",
      "requires": {
        "string-width": "1.0.2",
        "strip-ansi": "3.0.1",
        "wrap-ansi": "2.1.0"
      },
      "dependencies": {
        "string-width": {
          "version": "1.0.2",
          "resolved": "https://registry.npmjs.org/string-width/-/string-width-1.0.2.tgz",
          "integrity": "sha1-EYvfW4zcUaKn5w0hHgfisLmxB9M=",
          "requires": {
            "code-point-at": "1.1.0",
            "is-fullwidth-code-point": "1.0.0",
            "strip-ansi": "3.0.1"
          }
        }
      }
    },
    "clone": {
      "version": "2.1.1",
      "resolved": "https://registry.npmjs.org/clone/-/clone-2.1.1.tgz",
      "integrity": "sha1-0hfR6WERjjrJpLi7oyhVU79kfNs="
    },
    "clone-buffer": {
      "version": "1.0.0",
      "resolved": "https://registry.npmjs.org/clone-buffer/-/clone-buffer-1.0.0.tgz",
      "integrity": "sha1-4+JbIHrE5wGvch4staFnksrD3Fg="
    },
    "clone-stats": {
      "version": "1.0.0",
      "resolved": "https://registry.npmjs.org/clone-stats/-/clone-stats-1.0.0.tgz",
      "integrity": "sha1-s3gt/4u1R04Yuba/D9/ngvh3doA="
    },
    "cloneable-readable": {
      "version": "1.0.0",
      "resolved": "https://registry.npmjs.org/cloneable-readable/-/cloneable-readable-1.0.0.tgz",
      "integrity": "sha1-pikNQT8hemEjL5XkWP84QYz7ARc=",
      "requires": {
        "inherits": "2.0.3",
        "process-nextick-args": "1.0.7",
        "through2": "2.0.3"
      },
      "dependencies": {
        "process-nextick-args": {
          "version": "1.0.7",
          "resolved": "https://registry.npmjs.org/process-nextick-args/-/process-nextick-args-1.0.7.tgz",
          "integrity": "sha1-FQ4gt1ZZCtP5EJPyWk8q2L/zC6M="
        }
      }
    },
    "co": {
      "version": "4.6.0",
      "resolved": "https://registry.npmjs.org/co/-/co-4.6.0.tgz",
      "integrity": "sha1-bqa989hTrlTMuOR7+gvz+QMfsYQ="
    },
    "code-point-at": {
      "version": "1.1.0",
      "resolved": "https://registry.npmjs.org/code-point-at/-/code-point-at-1.1.0.tgz",
      "integrity": "sha1-DQcLTQQ6W+ozovGkDi7bPZpMz3c="
    },
    "collection-visit": {
      "version": "1.0.0",
      "resolved": "https://registry.npmjs.org/collection-visit/-/collection-visit-1.0.0.tgz",
      "integrity": "sha1-S8A3PBZLwykbTTaMgpzxqApZ3KA=",
      "requires": {
        "map-visit": "1.0.0",
        "object-visit": "1.0.1"
      }
    },
    "color-convert": {
      "version": "1.9.1",
      "resolved": "https://registry.npmjs.org/color-convert/-/color-convert-1.9.1.tgz",
      "integrity": "sha512-mjGanIiwQJskCC18rPR6OmrZ6fm2Lc7PeGFYwCmy5J34wC6F1PzdGL6xeMfmgicfYcNLGuVFA3WzXtIDCQSZxQ==",
      "requires": {
        "color-name": "1.1.3"
      }
    },
    "color-name": {
      "version": "1.1.3",
      "resolved": "https://registry.npmjs.org/color-name/-/color-name-1.1.3.tgz",
      "integrity": "sha1-p9BVi9icQveV3UIyj3QIMcpTvCU="
    },
    "color-support": {
      "version": "1.1.3",
      "resolved": "https://registry.npmjs.org/color-support/-/color-support-1.1.3.tgz",
      "integrity": "sha512-qiBjkpbMLO/HL68y+lh4q0/O1MZFj2RX6X/KmMa3+gJD3z+WwI1ZzDHysvqHGS3mP6mznPckpXmw1nI9cJjyRg=="
    },
    "colors": {
      "version": "1.1.2",
      "resolved": "https://registry.npmjs.org/colors/-/colors-1.1.2.tgz",
      "integrity": "sha1-FopHAXVran9RoSzgyXv6KMCE7WM="
    },
    "combined-stream": {
      "version": "1.0.6",
      "resolved": "https://registry.npmjs.org/combined-stream/-/combined-stream-1.0.6.tgz",
      "integrity": "sha1-cj599ugBrFYTETp+RFqbactjKBg=",
      "requires": {
        "delayed-stream": "1.0.0"
      }
    },
    "commander": {
      "version": "2.14.1",
      "resolved": "https://registry.npmjs.org/commander/-/commander-2.14.1.tgz",
      "integrity": "sha512-+YR16o3rK53SmWHU3rEM3tPAh2rwb1yPcQX5irVn7mb0gXbwuCCrnkbV5+PBfETdfg1vui07nM6PCG1zndcjQw=="
    },
    "comment-json": {
      "version": "1.1.3",
      "resolved": "https://registry.npmjs.org/comment-json/-/comment-json-1.1.3.tgz",
      "integrity": "sha1-aYbDMw/uDEyeAMI5jNYa+l2PI54=",
      "requires": {
        "json-parser": "1.1.5"
      }
    },
    "component-emitter": {
      "version": "1.2.1",
      "resolved": "https://registry.npmjs.org/component-emitter/-/component-emitter-1.2.1.tgz",
      "integrity": "sha1-E3kY1teCg/ffemt8WmPhQOaUJeY="
    },
    "concat-map": {
      "version": "0.0.1",
      "resolved": "https://registry.npmjs.org/concat-map/-/concat-map-0.0.1.tgz",
      "integrity": "sha1-2Klr13/Wjfd5OnMDajug1UBdR3s="
    },
    "concat-stream": {
      "version": "1.6.0",
      "resolved": "https://registry.npmjs.org/concat-stream/-/concat-stream-1.6.0.tgz",
      "integrity": "sha1-CqxmL9Ur54lk1VMvaUeE5wEQrPc=",
      "requires": {
        "inherits": "2.0.3",
        "readable-stream": "2.3.5",
        "typedarray": "0.0.6"
      }
    },
    "concurrently": {
      "version": "3.5.1",
      "resolved": "https://registry.npmjs.org/concurrently/-/concurrently-3.5.1.tgz",
      "integrity": "sha512-689HrwGw8Rbk1xtV9C4dY6TPJAvIYZbRbnKSAtfJ7tHqICFGoZ0PCWYjxfmerRyxBG0o3sbG3pe7N8vqPwIHuQ==",
      "requires": {
        "chalk": "0.5.1",
        "commander": "2.6.0",
        "date-fns": "1.29.0",
        "lodash": "4.17.5",
        "rx": "2.3.24",
        "spawn-command": "0.0.2-1",
        "supports-color": "3.2.3",
        "tree-kill": "1.2.0"
      },
      "dependencies": {
        "ansi-regex": {
          "version": "0.2.1",
          "resolved": "https://registry.npmjs.org/ansi-regex/-/ansi-regex-0.2.1.tgz",
          "integrity": "sha1-DY6UaWej2BQ/k+JOKYUl/BsiNfk="
        },
        "ansi-styles": {
          "version": "1.1.0",
          "resolved": "https://registry.npmjs.org/ansi-styles/-/ansi-styles-1.1.0.tgz",
          "integrity": "sha1-6uy/Zs1waIJ2Cy9GkVgrj1XXp94="
        },
        "chalk": {
          "version": "0.5.1",
          "resolved": "https://registry.npmjs.org/chalk/-/chalk-0.5.1.tgz",
          "integrity": "sha1-Zjs6ZItotV0EaQ1JFnqoN4WPIXQ=",
          "requires": {
            "ansi-styles": "1.1.0",
            "escape-string-regexp": "1.0.5",
            "has-ansi": "0.1.0",
            "strip-ansi": "0.3.0",
            "supports-color": "0.2.0"
          },
          "dependencies": {
            "supports-color": {
              "version": "0.2.0",
              "resolved": "https://registry.npmjs.org/supports-color/-/supports-color-0.2.0.tgz",
              "integrity": "sha1-2S3iaU6z9nMjlz1649i1W0wiGQo="
            }
          }
        },
        "commander": {
          "version": "2.6.0",
          "resolved": "https://registry.npmjs.org/commander/-/commander-2.6.0.tgz",
          "integrity": "sha1-nfflL7Kgyw+4kFjugMMQQiXzfh0="
        },
        "has-ansi": {
          "version": "0.1.0",
          "resolved": "https://registry.npmjs.org/has-ansi/-/has-ansi-0.1.0.tgz",
          "integrity": "sha1-hPJlqujA5qiKEtcCKJS3VoiUxi4=",
          "requires": {
            "ansi-regex": "0.2.1"
          }
        },
        "has-flag": {
          "version": "1.0.0",
          "resolved": "https://registry.npmjs.org/has-flag/-/has-flag-1.0.0.tgz",
          "integrity": "sha1-nZ55MWXOAXoA8AQYxD+UKnsdEfo="
        },
        "strip-ansi": {
          "version": "0.3.0",
          "resolved": "https://registry.npmjs.org/strip-ansi/-/strip-ansi-0.3.0.tgz",
          "integrity": "sha1-JfSOoiynkYfzF0pNuHWTR7sSYiA=",
          "requires": {
            "ansi-regex": "0.2.1"
          }
        },
        "supports-color": {
          "version": "3.2.3",
          "resolved": "https://registry.npmjs.org/supports-color/-/supports-color-3.2.3.tgz",
          "integrity": "sha1-ZawFBLOVQXHYpklGsq48u4pfVPY=",
          "requires": {
            "has-flag": "1.0.0"
          }
        }
      }
    },
    "console-browserify": {
      "version": "1.1.0",
      "resolved": "https://registry.npmjs.org/console-browserify/-/console-browserify-1.1.0.tgz",
      "integrity": "sha1-8CQcRXMKn8YyOyBtvzjtx0HQuxA=",
      "requires": {
        "date-now": "0.1.4"
      }
    },
    "constants-browserify": {
      "version": "1.0.0",
      "resolved": "https://registry.npmjs.org/constants-browserify/-/constants-browserify-1.0.0.tgz",
      "integrity": "sha1-wguW2MYXdIqvHBYCF2DNJ/y4y3U="
    },
    "content-disposition": {
      "version": "0.5.2",
      "resolved": "https://registry.npmjs.org/content-disposition/-/content-disposition-0.5.2.tgz",
      "integrity": "sha1-DPaLud318r55YcOoUXjLhdunjLQ="
    },
    "content-type": {
      "version": "1.0.4",
      "resolved": "https://registry.npmjs.org/content-type/-/content-type-1.0.4.tgz",
      "integrity": "sha512-hIP3EEPs8tB9AT1L+NUqtwOAps4mk2Zob89MWXMHjHWg9milF/j4osnnQLXBCBFBk/tvIG/tUc9mOUJiPBhPXA=="
    },
    "convert-source-map": {
      "version": "1.5.1",
      "resolved": "https://registry.npmjs.org/convert-source-map/-/convert-source-map-1.5.1.tgz",
      "integrity": "sha1-uCeAl7m8IpNl3lxiz1/K7YtVmeU="
    },
    "cookie": {
      "version": "0.3.1",
      "resolved": "https://registry.npmjs.org/cookie/-/cookie-0.3.1.tgz",
      "integrity": "sha1-5+Ch+e9DtMi6klxcWpboBtFoc7s="
    },
    "cookie-signature": {
      "version": "1.0.6",
      "resolved": "https://registry.npmjs.org/cookie-signature/-/cookie-signature-1.0.6.tgz",
      "integrity": "sha1-4wOogrNCzD7oylE6eZmXNNqzriw="
    },
    "cookiejar": {
      "version": "2.1.1",
      "resolved": "https://registry.npmjs.org/cookiejar/-/cookiejar-2.1.1.tgz",
      "integrity": "sha1-Qa1XsbVVlR7BcUEqgZQrHoIA00o="
    },
    "copy-descriptor": {
      "version": "0.1.1",
      "resolved": "https://registry.npmjs.org/copy-descriptor/-/copy-descriptor-0.1.1.tgz",
      "integrity": "sha1-Z29us8OZl8LuGsOpJP1hJHSPV40="
    },
    "core-js": {
      "version": "2.5.3",
      "resolved": "https://registry.npmjs.org/core-js/-/core-js-2.5.3.tgz",
      "integrity": "sha1-isw4NFgk8W2DZbfJtCWRaOjtYD4="
    },
    "core-util-is": {
      "version": "1.0.2",
      "resolved": "https://registry.npmjs.org/core-util-is/-/core-util-is-1.0.2.tgz",
      "integrity": "sha1-tf1UIgqivFq1eqtxQMlAdUUDwac="
    },
    "cpx": {
      "version": "1.5.0",
      "resolved": "https://registry.npmjs.org/cpx/-/cpx-1.5.0.tgz",
      "integrity": "sha1-GFvgGFEdhycN7czCkxceN2VauI8=",
      "requires": {
        "babel-runtime": "6.26.0",
        "chokidar": "1.7.0",
        "duplexer": "0.1.1",
        "glob": "7.1.2",
        "glob2base": "0.0.12",
        "minimatch": "3.0.4",
        "mkdirp": "0.5.1",
        "resolve": "1.5.0",
        "safe-buffer": "5.1.1",
        "shell-quote": "1.6.1",
        "subarg": "1.0.0"
      }
    },
    "create-ecdh": {
      "version": "4.0.0",
      "resolved": "https://registry.npmjs.org/create-ecdh/-/create-ecdh-4.0.0.tgz",
      "integrity": "sha1-iIxyNZbN92EvZJgjPuvXo1MBc30=",
      "requires": {
        "bn.js": "4.11.8",
        "elliptic": "6.4.0"
      }
    },
    "create-hash": {
      "version": "1.1.3",
      "resolved": "https://registry.npmjs.org/create-hash/-/create-hash-1.1.3.tgz",
      "integrity": "sha1-YGBCrIuSYnUPSDyt2rD1gZFy2P0=",
      "requires": {
        "cipher-base": "1.0.4",
        "inherits": "2.0.3",
        "ripemd160": "2.0.1",
        "sha.js": "2.4.10"
      }
    },
    "create-hmac": {
      "version": "1.1.6",
      "resolved": "https://registry.npmjs.org/create-hmac/-/create-hmac-1.1.6.tgz",
      "integrity": "sha1-rLniIaThe9sHbpBlfEK5PjcmzwY=",
      "requires": {
        "cipher-base": "1.0.4",
        "create-hash": "1.1.3",
        "inherits": "2.0.3",
        "ripemd160": "2.0.1",
        "safe-buffer": "5.1.1",
        "sha.js": "2.4.10"
      }
    },
    "cross-spawn": {
      "version": "5.1.0",
      "resolved": "https://registry.npmjs.org/cross-spawn/-/cross-spawn-5.1.0.tgz",
      "integrity": "sha1-6L0O/uWPz/b4+UUQoKVUu/ojVEk=",
      "requires": {
        "lru-cache": "4.1.1",
        "shebang-command": "1.2.0",
        "which": "1.3.0"
      }
    },
    "crypt": {
      "version": "0.0.2",
      "resolved": "https://registry.npmjs.org/crypt/-/crypt-0.0.2.tgz",
      "integrity": "sha1-iNf/fsDfuG9xPch7u0LQRNPmxBs="
    },
    "cryptiles": {
      "version": "3.1.2",
      "resolved": "https://registry.npmjs.org/cryptiles/-/cryptiles-3.1.2.tgz",
      "integrity": "sha1-qJ+7Ig9c4l7FboxKqKT9e1sNKf4=",
      "requires": {
        "boom": "5.2.0"
      },
      "dependencies": {
        "boom": {
          "version": "5.2.0",
          "resolved": "https://registry.npmjs.org/boom/-/boom-5.2.0.tgz",
          "integrity": "sha512-Z5BTk6ZRe4tXXQlkqftmsAUANpXmuwlsF5Oov8ThoMbQRzdGTA1ngYRW160GexgOgjsFOKJz0LYhoNi+2AMBUw==",
          "requires": {
            "hoek": "4.2.1"
          }
        }
      }
    },
    "crypto-browserify": {
      "version": "3.12.0",
      "resolved": "https://registry.npmjs.org/crypto-browserify/-/crypto-browserify-3.12.0.tgz",
      "integrity": "sha512-fz4spIh+znjO2VjL+IdhEpRJ3YN6sMzITSBijk6FK2UvTqruSQW+/cCZTSNsMiZNvUeq0CqurF+dAbyiGOY6Wg==",
      "requires": {
        "browserify-cipher": "1.0.0",
        "browserify-sign": "4.0.4",
        "create-ecdh": "4.0.0",
        "create-hash": "1.1.3",
        "create-hmac": "1.1.6",
        "diffie-hellman": "5.0.2",
        "inherits": "2.0.3",
        "pbkdf2": "3.0.14",
        "public-encrypt": "4.0.0",
        "randombytes": "2.0.6",
        "randomfill": "1.0.4"
      }
    },
    "currently-unhandled": {
      "version": "0.4.1",
      "resolved": "https://registry.npmjs.org/currently-unhandled/-/currently-unhandled-0.4.1.tgz",
      "integrity": "sha1-mI3zP+qxke95mmE2nddsF635V+o=",
      "requires": {
        "array-find-index": "1.0.2"
      }
    },
    "d": {
      "version": "1.0.0",
      "resolved": "https://registry.npmjs.org/d/-/d-1.0.0.tgz",
      "integrity": "sha1-dUu1v+VUUdpppYuU1F9MWwRi1Y8=",
      "requires": {
        "es5-ext": "0.10.39"
      }
    },
    "dashdash": {
      "version": "1.14.1",
      "resolved": "https://registry.npmjs.org/dashdash/-/dashdash-1.14.1.tgz",
      "integrity": "sha1-hTz6D3y+L+1d4gMmuN1YEDX24vA=",
      "requires": {
        "assert-plus": "1.0.0"
      }
    },
    "date-fns": {
      "version": "1.29.0",
      "resolved": "https://registry.npmjs.org/date-fns/-/date-fns-1.29.0.tgz",
      "integrity": "sha512-lbTXWZ6M20cWH8N9S6afb0SBm6tMk+uUg6z3MqHPKE9atmsY3kJkTm8vKe93izJ2B2+q5MV990sM2CHgtAZaOw=="
    },
    "date-now": {
      "version": "0.1.4",
      "resolved": "https://registry.npmjs.org/date-now/-/date-now-0.1.4.tgz",
      "integrity": "sha1-6vQ5/U1ISK105cx9vvIAZyueNFs="
    },
    "debug": {
      "version": "2.6.9",
      "resolved": "https://registry.npmjs.org/debug/-/debug-2.6.9.tgz",
      "integrity": "sha512-bC7ElrdJaJnPbAP+1EotYvqZsb3ecl5wi6Bfi6BJTUcNowp6cvspg0jXznRTKDjm/E7AdgFBVeAPVMNcKGsHMA==",
      "requires": {
        "ms": "2.0.0"
      }
    },
    "debug-fabulous": {
      "version": "0.1.2",
      "resolved": "https://registry.npmjs.org/debug-fabulous/-/debug-fabulous-0.1.2.tgz",
      "integrity": "sha512-7f5cKUu19x1/E1piQCVeRSjJ/YW6se26OKr9GFVj7wOONqdCuhkAsKvgtJpq5gL8HSiMEuohM5hNwDN4SIOblg==",
      "requires": {
        "debug": "2.6.9",
        "memoizee": "0.4.12",
        "object-assign": "4.1.1"
      }
    },
    "decamelize": {
      "version": "1.2.0",
      "resolved": "https://registry.npmjs.org/decamelize/-/decamelize-1.2.0.tgz",
      "integrity": "sha1-9lNNFRSCabIDUue+4m9QH5oZEpA="
    },
    "decode-uri-component": {
      "version": "0.2.0",
      "resolved": "https://registry.npmjs.org/decode-uri-component/-/decode-uri-component-0.2.0.tgz",
      "integrity": "sha1-6zkTMzRYd1y4TNGh+uBiEGu4dUU="
    },
    "deep-assign": {
      "version": "2.0.0",
      "resolved": "https://registry.npmjs.org/deep-assign/-/deep-assign-2.0.0.tgz",
      "integrity": "sha1-6+BrHwfwja5ZdiDj3RYi83GhxXI=",
      "requires": {
        "is-obj": "1.0.1"
      }
    },
    "deep-eql": {
      "version": "3.0.1",
      "resolved": "https://registry.npmjs.org/deep-eql/-/deep-eql-3.0.1.tgz",
      "integrity": "sha512-+QeIQyN5ZuO+3Uk5DYh6/1eKO0m0YmJFGNmFHGACpf1ClL1nmlV/p4gNgbl2pJGxgXb4faqo6UE+M5ACEMyVcw==",
      "requires": {
        "type-detect": "4.0.8"
      }
    },
    "deep-extend": {
      "version": "0.4.2",
      "resolved": "https://registry.npmjs.org/deep-extend/-/deep-extend-0.4.2.tgz",
      "integrity": "sha1-SLaZwn4zS/ifEIkr5DL25MfTSn8="
    },
    "deepmerge": {
      "version": "2.0.1",
      "resolved": "https://registry.npmjs.org/deepmerge/-/deepmerge-2.0.1.tgz",
      "integrity": "sha512-VIPwiMJqJ13ZQfaCsIFnp5Me9tnjURiaIFxfz7EH0Ci0dTSQpZtSLrqOicXqEd/z2r+z+Klk9GzmnRsgpgbOsQ=="
    },
    "define-property": {
      "version": "2.0.2",
      "resolved": "https://registry.npmjs.org/define-property/-/define-property-2.0.2.tgz",
      "integrity": "sha512-jwK2UV4cnPpbcG7+VRARKTZPUWowwXA8bzH5NP6ud0oeAxyYPuGZUAC7hMugpCdz4BeSZl2Dl9k66CHJ/46ZYQ==",
      "requires": {
        "is-descriptor": "1.0.2",
        "isobject": "3.0.1"
      },
      "dependencies": {
        "isobject": {
          "version": "3.0.1",
          "resolved": "https://registry.npmjs.org/isobject/-/isobject-3.0.1.tgz",
          "integrity": "sha1-TkMekrEalzFjaqH5yNHMvP2reN8="
        }
      }
    },
    "delayed-stream": {
      "version": "1.0.0",
      "resolved": "https://registry.npmjs.org/delayed-stream/-/delayed-stream-1.0.0.tgz",
      "integrity": "sha1-3zrhmayt+31ECqrgsp4icrJOxhk="
    },
    "depd": {
      "version": "1.1.2",
      "resolved": "https://registry.npmjs.org/depd/-/depd-1.1.2.tgz",
      "integrity": "sha1-m81S4UwJd2PnSbJ0xDRu0uVgtak="
    },
    "des.js": {
      "version": "1.0.0",
      "resolved": "https://registry.npmjs.org/des.js/-/des.js-1.0.0.tgz",
      "integrity": "sha1-wHTS4qpqipoH29YfmhXCzYPsjsw=",
      "requires": {
        "inherits": "2.0.3",
        "minimalistic-assert": "1.0.0"
      }
    },
    "destroy": {
      "version": "1.0.4",
      "resolved": "https://registry.npmjs.org/destroy/-/destroy-1.0.4.tgz",
      "integrity": "sha1-l4hXRCxEdJ5CBmE+N5RiBYJqvYA="
    },
    "detect-indent": {
      "version": "4.0.0",
      "resolved": "https://registry.npmjs.org/detect-indent/-/detect-indent-4.0.0.tgz",
      "integrity": "sha1-920GQ1LN9Docts5hnE7jqUdd4gg=",
      "requires": {
        "repeating": "2.0.1"
      }
    },
    "diff": {
      "version": "3.5.0",
      "resolved": "https://registry.npmjs.org/diff/-/diff-3.5.0.tgz",
      "integrity": "sha512-A46qtFgd+g7pDZinpnwiRJtxbC1hpgf0uzP3iG89scHk0AUC7A1TGxf5OiiOUv/JMZR8GOt8hL900hV0bOy5xA=="
    },
    "diffie-hellman": {
      "version": "5.0.2",
      "resolved": "https://registry.npmjs.org/diffie-hellman/-/diffie-hellman-5.0.2.tgz",
      "integrity": "sha1-tYNXOScM/ias9jIJn97SoH8gnl4=",
      "requires": {
        "bn.js": "4.11.8",
        "miller-rabin": "4.0.1",
        "randombytes": "2.0.6"
      }
    },
    "domain-browser": {
      "version": "1.2.0",
      "resolved": "https://registry.npmjs.org/domain-browser/-/domain-browser-1.2.0.tgz",
      "integrity": "sha512-jnjyiM6eRyZl2H+W8Q/zLMA481hzi0eszAaBUzIVnmYVDBbnLxVNnfu1HgEBvCbL+71FrxMl3E6lpKH7Ge3OXA=="
    },
    "duplexer": {
      "version": "0.1.1",
      "resolved": "https://registry.npmjs.org/duplexer/-/duplexer-0.1.1.tgz",
      "integrity": "sha1-rOb/gIwc5mtX0ev5eXessCM0z8E="
    },
    "duplexify": {
      "version": "3.5.4",
      "resolved": "https://registry.npmjs.org/duplexify/-/duplexify-3.5.4.tgz",
      "integrity": "sha512-JzYSLYMhoVVBe8+mbHQ4KgpvHpm0DZpJuL8PY93Vyv1fW7jYJ90LoXa1di/CVbJM+TgMs91rbDapE/RNIfnJsA==",
      "requires": {
        "end-of-stream": "1.4.1",
        "inherits": "2.0.3",
        "readable-stream": "2.3.5",
        "stream-shift": "1.0.0"
      }
    },
    "ee-first": {
      "version": "1.1.1",
      "resolved": "https://registry.npmjs.org/ee-first/-/ee-first-1.1.1.tgz",
      "integrity": "sha1-WQxhFWsK4vTwJVcyoViyZrxWsh0="
    },
    "electron": {
      "version": "1.6.11",
      "resolved": "https://registry.npmjs.org/electron/-/electron-1.6.11.tgz",
      "integrity": "sha1-vnnA69zv7bW/KBF0CYAPpTus7/o=",
      "requires": {
        "@types/node": "7.0.55",
        "electron-download": "3.3.0",
        "extract-zip": "1.6.6"
      },
      "dependencies": {
        "@types/node": {
          "version": "7.0.55",
          "resolved": "https://registry.npmjs.org/@types/node/-/node-7.0.55.tgz",
          "integrity": "sha512-diCxfWNT4g2UM9Y+BPgy4s3egcZ2qOXc0mXLauvbsBUq9SBKQfh0SmuEUEhJVFZt/p6UDsjg1s2EgfM6OSlp4g=="
        }
      }
    },
    "electron-download": {
      "version": "3.3.0",
      "resolved": "https://registry.npmjs.org/electron-download/-/electron-download-3.3.0.tgz",
      "integrity": "sha1-LP1U1pZsAZxNSa1l++Zcyc3vaMg=",
      "requires": {
        "debug": "2.6.9",
        "fs-extra": "0.30.0",
        "home-path": "1.0.5",
        "minimist": "1.2.0",
        "nugget": "2.0.1",
        "path-exists": "2.1.0",
        "rc": "1.2.5",
        "semver": "5.5.0",
        "sumchecker": "1.3.1"
      },
      "dependencies": {
        "fs-extra": {
          "version": "0.30.0",
          "resolved": "https://registry.npmjs.org/fs-extra/-/fs-extra-0.30.0.tgz",
          "integrity": "sha1-8jP/zAjU2n1DLapEl3aYnbHfk/A=",
          "requires": {
            "graceful-fs": "4.1.11",
            "jsonfile": "2.4.0",
            "klaw": "1.3.1",
            "path-is-absolute": "1.0.1",
            "rimraf": "2.6.2"
          }
        },
        "jsonfile": {
          "version": "2.4.0",
          "resolved": "https://registry.npmjs.org/jsonfile/-/jsonfile-2.4.0.tgz",
          "integrity": "sha1-NzaitCi4e72gzIO1P6PWM6NcKug=",
          "requires": {
            "graceful-fs": "4.1.11"
          }
        },
        "minimist": {
          "version": "1.2.0",
          "resolved": "https://registry.npmjs.org/minimist/-/minimist-1.2.0.tgz",
          "integrity": "sha1-o1AIsg9BOD7sH7kU9M1d95omQoQ="
        },
        "path-exists": {
          "version": "2.1.0",
          "resolved": "https://registry.npmjs.org/path-exists/-/path-exists-2.1.0.tgz",
          "integrity": "sha1-D+tsZPD8UY2adU3V77YscCJ2H0s=",
          "requires": {
            "pinkie-promise": "2.0.1"
          }
        }
      }
    },
    "elliptic": {
      "version": "6.4.0",
      "resolved": "https://registry.npmjs.org/elliptic/-/elliptic-6.4.0.tgz",
      "integrity": "sha1-ysmvh2LIWDYYcAPI3+GT5eLq5d8=",
      "requires": {
        "bn.js": "4.11.8",
        "brorand": "1.1.0",
        "hash.js": "1.1.3",
        "hmac-drbg": "1.0.1",
        "inherits": "2.0.3",
        "minimalistic-assert": "1.0.0",
        "minimalistic-crypto-utils": "1.0.1"
      }
    },
    "emojis-list": {
      "version": "2.1.0",
      "resolved": "https://registry.npmjs.org/emojis-list/-/emojis-list-2.1.0.tgz",
      "integrity": "sha1-TapNnbAPmBmIDHn6RXrlsJof04k="
    },
    "encodeurl": {
      "version": "1.0.2",
      "resolved": "https://registry.npmjs.org/encodeurl/-/encodeurl-1.0.2.tgz",
      "integrity": "sha1-rT/0yG7C0CkyL1oCw6mmBslbP1k="
    },
    "end-of-stream": {
      "version": "1.4.1",
      "resolved": "https://registry.npmjs.org/end-of-stream/-/end-of-stream-1.4.1.tgz",
      "integrity": "sha512-1MkrZNvWTKCaigbn+W15elq2BB/L22nqrSY5DKlo3X6+vclJm8Bb5djXJBmEX6fS3+zCh/F4VBK5Z2KxJt4s2Q==",
      "requires": {
        "once": "1.4.0"
      }
    },
    "enhanced-resolve": {
      "version": "3.4.1",
      "resolved": "https://registry.npmjs.org/enhanced-resolve/-/enhanced-resolve-3.4.1.tgz",
      "integrity": "sha1-BCHjOf1xQZs9oT0Smzl5BAIwR24=",
      "requires": {
        "graceful-fs": "4.1.11",
        "memory-fs": "0.4.1",
        "object-assign": "4.1.1",
        "tapable": "0.2.8"
      }
    },
    "errno": {
      "version": "0.1.7",
      "resolved": "https://registry.npmjs.org/errno/-/errno-0.1.7.tgz",
      "integrity": "sha512-MfrRBDWzIWifgq6tJj60gkAwtLNb6sQPlcFrSOflcP1aFmmruKQ2wRnze/8V6kgyz7H3FF8Npzv78mZ7XLLflg==",
      "requires": {
        "prr": "1.0.1"
      }
    },
    "error-ex": {
      "version": "1.3.1",
      "resolved": "https://registry.npmjs.org/error-ex/-/error-ex-1.3.1.tgz",
      "integrity": "sha1-+FWobOYa3E6GIcPNoh56dhLDqNw=",
      "requires": {
        "is-arrayish": "0.2.1"
      }
    },
    "es5-ext": {
      "version": "0.10.39",
      "resolved": "https://registry.npmjs.org/es5-ext/-/es5-ext-0.10.39.tgz",
      "integrity": "sha512-AlaXZhPHl0po/uxMx1tyrlt1O86M6D5iVaDH8UgLfgek4kXTX6vzsRfJQWC2Ku+aG8pkw1XWzh9eTkwfVrsD5g==",
      "requires": {
        "es6-iterator": "2.0.3",
        "es6-symbol": "3.1.1"
      }
    },
    "es6-iterator": {
      "version": "2.0.3",
      "resolved": "https://registry.npmjs.org/es6-iterator/-/es6-iterator-2.0.3.tgz",
      "integrity": "sha1-p96IkUGgWpSwhUQDstCg+/qY87c=",
      "requires": {
        "d": "1.0.0",
        "es5-ext": "0.10.39",
        "es6-symbol": "3.1.1"
      }
    },
    "es6-map": {
      "version": "0.1.5",
      "resolved": "https://registry.npmjs.org/es6-map/-/es6-map-0.1.5.tgz",
      "integrity": "sha1-kTbgUD3MBqMBaQ8LsU/042TpSfA=",
      "requires": {
        "d": "1.0.0",
        "es5-ext": "0.10.39",
        "es6-iterator": "2.0.3",
        "es6-set": "0.1.5",
        "es6-symbol": "3.1.1",
        "event-emitter": "0.3.5"
      }
    },
    "es6-promise": {
      "version": "4.2.4",
      "resolved": "https://registry.npmjs.org/es6-promise/-/es6-promise-4.2.4.tgz",
      "integrity": "sha512-/NdNZVJg+uZgtm9eS3O6lrOLYmQag2DjdEXuPaHlZ6RuVqgqaVZfgYCepEIKsLqwdQArOPtC3XzRLqGGfT8KQQ=="
    },
    "es6-set": {
      "version": "0.1.5",
      "resolved": "https://registry.npmjs.org/es6-set/-/es6-set-0.1.5.tgz",
      "integrity": "sha1-0rPsXU2ADO2BjbU40ol02wpzzLE=",
      "requires": {
        "d": "1.0.0",
        "es5-ext": "0.10.39",
        "es6-iterator": "2.0.3",
        "es6-symbol": "3.1.1",
        "event-emitter": "0.3.5"
      }
    },
    "es6-symbol": {
      "version": "3.1.1",
      "resolved": "https://registry.npmjs.org/es6-symbol/-/es6-symbol-3.1.1.tgz",
      "integrity": "sha1-vwDvT9q2uhtG7Le2KbTH7VcVzHc=",
      "requires": {
        "d": "1.0.0",
        "es5-ext": "0.10.39"
      }
    },
    "es6-weak-map": {
      "version": "2.0.2",
      "resolved": "https://registry.npmjs.org/es6-weak-map/-/es6-weak-map-2.0.2.tgz",
      "integrity": "sha1-XjqzIlH/0VOKH45f+hNXdy+S2W8=",
      "requires": {
        "d": "1.0.0",
        "es5-ext": "0.10.39",
        "es6-iterator": "2.0.3",
        "es6-symbol": "3.1.1"
      }
    },
    "escape-html": {
      "version": "1.0.3",
      "resolved": "https://registry.npmjs.org/escape-html/-/escape-html-1.0.3.tgz",
      "integrity": "sha1-Aljq5NPQwJdN4cFpGI7wBR0dGYg="
    },
    "escape-string-regexp": {
      "version": "1.0.5",
      "resolved": "https://registry.npmjs.org/escape-string-regexp/-/escape-string-regexp-1.0.5.tgz",
      "integrity": "sha1-G2HAViGQqN/2rjuyzwIAyhMLhtQ="
    },
    "escope": {
      "version": "3.6.0",
      "resolved": "https://registry.npmjs.org/escope/-/escope-3.6.0.tgz",
      "integrity": "sha1-4Bl16BJ4GhY6ba392AOY3GTIicM=",
      "requires": {
        "es6-map": "0.1.5",
        "es6-weak-map": "2.0.2",
        "esrecurse": "4.2.1",
        "estraverse": "4.2.0"
      }
    },
    "esprima": {
      "version": "2.7.3",
      "resolved": "https://registry.npmjs.org/esprima/-/esprima-2.7.3.tgz",
      "integrity": "sha1-luO3DVd59q1JzQMmc9HDEnZ7pYE="
    },
    "esrecurse": {
      "version": "4.2.1",
      "resolved": "https://registry.npmjs.org/esrecurse/-/esrecurse-4.2.1.tgz",
      "integrity": "sha512-64RBB++fIOAXPw3P9cy89qfMlvZEXZkqqJkjqqXIvzP5ezRZjW+lPWjw35UX/3EhUPFYbg5ER4JYgDw4007/DQ==",
      "requires": {
        "estraverse": "4.2.0"
      }
    },
    "estraverse": {
      "version": "4.2.0",
      "resolved": "https://registry.npmjs.org/estraverse/-/estraverse-4.2.0.tgz",
      "integrity": "sha1-De4/7TH81GlhjOc0IJn8GvoL2xM="
    },
    "esutils": {
      "version": "2.0.2",
      "resolved": "https://registry.npmjs.org/esutils/-/esutils-2.0.2.tgz",
      "integrity": "sha1-Cr9PHKpbyx96nYrMbepPqqBLrJs="
    },
    "etag": {
      "version": "1.8.1",
      "resolved": "https://registry.npmjs.org/etag/-/etag-1.8.1.tgz",
      "integrity": "sha1-Qa4u62XvpiJorr/qg6x9eSmbCIc="
    },
    "event-emitter": {
      "version": "0.3.5",
      "resolved": "https://registry.npmjs.org/event-emitter/-/event-emitter-0.3.5.tgz",
      "integrity": "sha1-34xp7vFkeSPHFXuc6DhAYQsCzDk=",
      "requires": {
        "d": "1.0.0",
        "es5-ext": "0.10.39"
      }
    },
    "event-stream": {
      "version": "3.3.4",
      "resolved": "https://registry.npmjs.org/event-stream/-/event-stream-3.3.4.tgz",
      "integrity": "sha1-SrTJoPWlTbkzi0w02Gv86PSzVXE=",
      "requires": {
        "duplexer": "0.1.1",
        "from": "0.1.7",
        "map-stream": "0.1.0",
        "pause-stream": "0.0.11",
        "split": "0.3.3",
        "stream-combiner": "0.0.4",
        "through": "2.3.8"
      }
    },
    "events": {
      "version": "1.1.1",
      "resolved": "https://registry.npmjs.org/events/-/events-1.1.1.tgz",
      "integrity": "sha1-nr23Y1rQmccNzEwqH1AEKI6L2SQ="
    },
    "evp_bytestokey": {
      "version": "1.0.3",
      "resolved": "https://registry.npmjs.org/evp_bytestokey/-/evp_bytestokey-1.0.3.tgz",
      "integrity": "sha512-/f2Go4TognH/KvCISP7OUsHn85hT9nUkxxA9BEWxFn+Oj9o8ZNLm/40hdlgSLyuOimsrTKLUMEorQexp/aPQeA==",
      "requires": {
        "md5.js": "1.3.4",
        "safe-buffer": "5.1.1"
      }
    },
    "execa": {
      "version": "0.7.0",
      "resolved": "https://registry.npmjs.org/execa/-/execa-0.7.0.tgz",
      "integrity": "sha1-lEvs00zEHuMqY6n68nrVpl/Fl3c=",
      "requires": {
        "cross-spawn": "5.1.0",
        "get-stream": "3.0.0",
        "is-stream": "1.1.0",
        "npm-run-path": "2.0.2",
        "p-finally": "1.0.0",
        "signal-exit": "3.0.2",
        "strip-eof": "1.0.0"
      }
    },
    "expand-brackets": {
      "version": "0.1.5",
      "resolved": "https://registry.npmjs.org/expand-brackets/-/expand-brackets-0.1.5.tgz",
      "integrity": "sha1-3wcoTjQqgHzXM6xa9yQR5YHRF3s=",
      "requires": {
        "is-posix-bracket": "0.1.1"
      }
    },
    "expand-range": {
      "version": "1.8.2",
      "resolved": "https://registry.npmjs.org/expand-range/-/expand-range-1.8.2.tgz",
      "integrity": "sha1-opnv/TNf4nIeuujiV+x5ZE/IUzc=",
      "requires": {
        "fill-range": "2.2.3"
      }
    },
    "express": {
      "version": "4.16.2",
      "resolved": "https://registry.npmjs.org/express/-/express-4.16.2.tgz",
      "integrity": "sha1-41xt/i1kt9ygpc1PIXgb4ymeB2w=",
      "requires": {
        "accepts": "1.3.5",
        "array-flatten": "1.1.1",
        "body-parser": "1.18.2",
        "content-disposition": "0.5.2",
        "content-type": "1.0.4",
        "cookie": "0.3.1",
        "cookie-signature": "1.0.6",
        "debug": "2.6.9",
        "depd": "1.1.2",
        "encodeurl": "1.0.2",
        "escape-html": "1.0.3",
        "etag": "1.8.1",
        "finalhandler": "1.1.0",
        "fresh": "0.5.2",
        "merge-descriptors": "1.0.1",
        "methods": "1.1.2",
        "on-finished": "2.3.0",
        "parseurl": "1.3.2",
        "path-to-regexp": "0.1.7",
        "proxy-addr": "2.0.3",
        "qs": "6.5.1",
        "range-parser": "1.2.0",
        "safe-buffer": "5.1.1",
        "send": "0.16.1",
        "serve-static": "1.13.1",
        "setprototypeof": "1.1.0",
        "statuses": "1.3.1",
        "type-is": "1.6.16",
        "utils-merge": "1.0.1",
        "vary": "1.1.2"
      },
      "dependencies": {
        "setprototypeof": {
          "version": "1.1.0",
          "resolved": "https://registry.npmjs.org/setprototypeof/-/setprototypeof-1.1.0.tgz",
          "integrity": "sha512-BvE/TwpZX4FXExxOxZyRGQQv651MSwmWKZGqvmPcRIjDqWub67kTKuIMx43cZZrS/cBBzwBcNDWoFxt2XEFIpQ=="
        },
        "statuses": {
          "version": "1.3.1",
          "resolved": "https://registry.npmjs.org/statuses/-/statuses-1.3.1.tgz",
          "integrity": "sha1-+vUbnrdKrvOzrPStX2Gr8ky3uT4="
        }
      }
    },
    "extend": {
      "version": "1.2.1",
      "resolved": "https://registry.npmjs.org/extend/-/extend-1.2.1.tgz",
      "integrity": "sha1-oPX9bPyDpf5J72mNYOyKYk3UV2w="
    },
    "extend-shallow": {
      "version": "3.0.2",
      "resolved": "https://registry.npmjs.org/extend-shallow/-/extend-shallow-3.0.2.tgz",
      "integrity": "sha1-Jqcarwc7OfshJxcnRhMcJwQCjbg=",
      "requires": {
        "assign-symbols": "1.0.0",
        "is-extendable": "1.0.1"
      },
      "dependencies": {
        "is-extendable": {
          "version": "1.0.1",
          "resolved": "https://registry.npmjs.org/is-extendable/-/is-extendable-1.0.1.tgz",
          "integrity": "sha512-arnXMxT1hhoKo9k1LZdmlNyJdDDfy2v0fXjFlmok4+i8ul/6WlbVge9bhM74OpNPQPMGUToDtz+KXa1PneJxOA==",
          "requires": {
            "is-plain-object": "2.0.4"
          }
        }
      }
    },
    "extglob": {
      "version": "0.3.2",
      "resolved": "https://registry.npmjs.org/extglob/-/extglob-0.3.2.tgz",
      "integrity": "sha1-Lhj/PS9JqydlzskCPwEdqo2DSaE=",
      "requires": {
        "is-extglob": "1.0.0"
      }
    },
    "extract-zip": {
      "version": "1.6.6",
      "resolved": "https://registry.npmjs.org/extract-zip/-/extract-zip-1.6.6.tgz",
      "integrity": "sha1-EpDt6NINCHK0Kf0/NRyhKOxe+Fw=",
      "requires": {
        "concat-stream": "1.6.0",
        "debug": "2.6.9",
        "mkdirp": "0.5.0",
        "yauzl": "2.4.1"
      },
      "dependencies": {
        "mkdirp": {
          "version": "0.5.0",
          "resolved": "https://registry.npmjs.org/mkdirp/-/mkdirp-0.5.0.tgz",
          "integrity": "sha1-HXMHam35hs2TROFecfzAWkyavxI=",
          "requires": {
            "minimist": "0.0.8"
          }
        }
      }
    },
    "extsprintf": {
      "version": "1.3.0",
      "resolved": "https://registry.npmjs.org/extsprintf/-/extsprintf-1.3.0.tgz",
      "integrity": "sha1-lpGEQOMEGnpBT4xS48V06zw+HgU="
    },
    "fancy-log": {
      "version": "1.3.2",
      "resolved": "https://registry.npmjs.org/fancy-log/-/fancy-log-1.3.2.tgz",
      "integrity": "sha1-9BEl49hPLn2JpD0G2VjI94vha+E=",
      "requires": {
        "ansi-gray": "0.1.1",
        "color-support": "1.1.3",
        "time-stamp": "1.1.0"
      }
    },
    "fast-deep-equal": {
      "version": "1.1.0",
      "resolved": "https://registry.npmjs.org/fast-deep-equal/-/fast-deep-equal-1.1.0.tgz",
      "integrity": "sha1-wFNHeBfIa1HaqFPIHgWbcz0CNhQ="
    },
    "fast-json-stable-stringify": {
      "version": "2.0.0",
      "resolved": "https://registry.npmjs.org/fast-json-stable-stringify/-/fast-json-stable-stringify-2.0.0.tgz",
      "integrity": "sha1-1RQsDK7msRifh9OnYREGT4bIu/I="
    },
    "fd-slicer": {
      "version": "1.0.1",
      "resolved": "https://registry.npmjs.org/fd-slicer/-/fd-slicer-1.0.1.tgz",
      "integrity": "sha1-i1vL2ewyfFBBv5qwI/1nUPEXfmU=",
      "requires": {
        "pend": "1.2.0"
      }
    },
    "filename-regex": {
      "version": "2.0.1",
      "resolved": "https://registry.npmjs.org/filename-regex/-/filename-regex-2.0.1.tgz",
      "integrity": "sha1-wcS5vuPglyXdsQa3XB4wH+LxiyY="
    },
    "fill-range": {
      "version": "2.2.3",
      "resolved": "https://registry.npmjs.org/fill-range/-/fill-range-2.2.3.tgz",
      "integrity": "sha1-ULd9/X5Gm8dJJHCWNpn+eoSFpyM=",
      "requires": {
        "is-number": "2.1.0",
        "isobject": "2.1.0",
        "randomatic": "1.1.7",
        "repeat-element": "1.1.2",
        "repeat-string": "1.6.1"
      }
    },
    "finalhandler": {
      "version": "1.1.0",
      "resolved": "https://registry.npmjs.org/finalhandler/-/finalhandler-1.1.0.tgz",
      "integrity": "sha1-zgtoVbRYU+eRsvzGgARtiCU91/U=",
      "requires": {
        "debug": "2.6.9",
        "encodeurl": "1.0.2",
        "escape-html": "1.0.3",
        "on-finished": "2.3.0",
        "parseurl": "1.3.2",
        "statuses": "1.3.1",
        "unpipe": "1.0.0"
      },
      "dependencies": {
        "statuses": {
          "version": "1.3.1",
          "resolved": "https://registry.npmjs.org/statuses/-/statuses-1.3.1.tgz",
          "integrity": "sha1-+vUbnrdKrvOzrPStX2Gr8ky3uT4="
        }
      }
    },
    "find-imports": {
      "version": "0.5.2",
      "resolved": "https://registry.npmjs.org/find-imports/-/find-imports-0.5.2.tgz",
      "integrity": "sha1-8XORASiY/OCrRTdt1+z92fach3E=",
      "requires": {
        "babel-core": "6.26.0",
        "babel-preset-es2015": "6.24.1",
        "babel-preset-stage-0": "6.24.1",
        "esprima": "3.1.3",
        "glob": "7.1.2",
        "lodash": "4.17.5"
      },
      "dependencies": {
        "esprima": {
          "version": "3.1.3",
          "resolved": "https://registry.npmjs.org/esprima/-/esprima-3.1.3.tgz",
          "integrity": "sha1-/cpRzuYTOJXjyI1TXOSdv/YqRjM="
        }
      }
    },
    "find-index": {
      "version": "0.1.1",
      "resolved": "https://registry.npmjs.org/find-index/-/find-index-0.1.1.tgz",
      "integrity": "sha1-Z101iyyjiS15Whq0cjL4tuLg3eQ="
    },
    "find-up": {
      "version": "2.1.0",
      "resolved": "https://registry.npmjs.org/find-up/-/find-up-2.1.0.tgz",
      "integrity": "sha1-RdG35QbHF93UgndaK3eSCjwMV6c=",
      "requires": {
        "locate-path": "2.0.0"
      }
    },
    "flatbuffers": {
      "version": "1.8.0",
      "resolved": "https://registry.npmjs.org/flatbuffers/-/flatbuffers-1.8.0.tgz",
      "integrity": "sha1-SnCxbYQ9cL8IIvwNcTe3Vanogao="
    },
    "for-in": {
      "version": "1.0.2",
      "resolved": "https://registry.npmjs.org/for-in/-/for-in-1.0.2.tgz",
      "integrity": "sha1-gQaNKVqBQuwKxybG4iAMMPttXoA="
    },
    "for-own": {
      "version": "0.1.5",
      "resolved": "https://registry.npmjs.org/for-own/-/for-own-0.1.5.tgz",
      "integrity": "sha1-UmXGgaTylNq78XyVCbZ2OqhFEM4=",
      "requires": {
        "for-in": "1.0.2"
      }
    },
    "forever-agent": {
      "version": "0.6.1",
      "resolved": "https://registry.npmjs.org/forever-agent/-/forever-agent-0.6.1.tgz",
      "integrity": "sha1-+8cfDEGt6zf5bFd60e1C2P2sypE="
    },
    "form-data": {
      "version": "2.3.2",
      "resolved": "https://registry.npmjs.org/form-data/-/form-data-2.3.2.tgz",
      "integrity": "sha1-SXBJi+YEwgwAXU9cI67NIda0kJk=",
      "requires": {
        "asynckit": "0.4.0",
        "combined-stream": "1.0.6",
        "mime-types": "2.1.18"
      }
    },
    "formidable": {
      "version": "1.1.1",
      "resolved": "https://registry.npmjs.org/formidable/-/formidable-1.1.1.tgz",
      "integrity": "sha1-lriIb3w8NQi5Mta9cMTTqI818ak="
    },
    "forwarded": {
      "version": "0.1.2",
      "resolved": "https://registry.npmjs.org/forwarded/-/forwarded-0.1.2.tgz",
      "integrity": "sha1-mMI9qxF1ZXuMBXPozszZGw/xjIQ="
    },
    "fragment-cache": {
      "version": "0.2.1",
      "resolved": "https://registry.npmjs.org/fragment-cache/-/fragment-cache-0.2.1.tgz",
      "integrity": "sha1-QpD60n8T6Jvn8zeZxrxaCr//DRk=",
      "requires": {
        "map-cache": "0.2.2"
      }
    },
    "fresh": {
      "version": "0.5.2",
      "resolved": "https://registry.npmjs.org/fresh/-/fresh-0.5.2.tgz",
      "integrity": "sha1-PYyt2Q2XZWn6g1qx+OSyOhBWBac="
    },
    "from": {
      "version": "0.1.7",
      "resolved": "https://registry.npmjs.org/from/-/from-0.1.7.tgz",
      "integrity": "sha1-g8YK/Fi5xWmXAH7Rp2izqzA6RP4="
    },
    "fs-extra": {
      "version": "5.0.0",
      "resolved": "https://registry.npmjs.org/fs-extra/-/fs-extra-5.0.0.tgz",
      "integrity": "sha512-66Pm4RYbjzdyeuqudYqhFiNBbCIuI9kgRqLPSHIlXHidW8NIQtVdkM1yeZ4lXwuhbTETv3EUGMNHAAw6hiundQ==",
      "requires": {
        "graceful-fs": "4.1.11",
        "jsonfile": "4.0.0",
        "universalify": "0.1.1"
      },
      "dependencies": {
        "jsonfile": {
          "version": "4.0.0",
          "resolved": "https://registry.npmjs.org/jsonfile/-/jsonfile-4.0.0.tgz",
          "integrity": "sha1-h3Gq4HmbZAdrdmQPygWPnBDjPss=",
          "requires": {
            "graceful-fs": "4.1.11"
          }
        }
      }
    },
    "fs.realpath": {
      "version": "1.0.0",
      "resolved": "https://registry.npmjs.org/fs.realpath/-/fs.realpath-1.0.0.tgz",
      "integrity": "sha1-FQStJSMVjKpA20onh8sBQRmU6k8="
    },
    "fuse.js": {
      "version": "3.2.0",
      "resolved": "https://registry.npmjs.org/fuse.js/-/fuse.js-3.2.0.tgz",
      "integrity": "sha1-8ESOgGmFW/Kj5oPNwdMg5+KgfvQ="
    },
    "get-caller-file": {
      "version": "1.0.2",
      "resolved": "https://registry.npmjs.org/get-caller-file/-/get-caller-file-1.0.2.tgz",
      "integrity": "sha1-9wLmMSfn4jHBYKgMFVSstw1QR+U="
    },
    "get-func-name": {
      "version": "2.0.0",
      "resolved": "https://registry.npmjs.org/get-func-name/-/get-func-name-2.0.0.tgz",
      "integrity": "sha1-6td0q+5y4gQJQzoGY2YCPdaIekE="
    },
    "get-stdin": {
      "version": "4.0.1",
      "resolved": "https://registry.npmjs.org/get-stdin/-/get-stdin-4.0.1.tgz",
      "integrity": "sha1-uWjGsKBDhDJJAui/Gl3zJXmkUP4="
    },
    "get-stream": {
      "version": "3.0.0",
      "resolved": "https://registry.npmjs.org/get-stream/-/get-stream-3.0.0.tgz",
      "integrity": "sha1-jpQ9E1jcN1VQVOy+LtsFqhdO3hQ="
    },
    "get-value": {
      "version": "2.0.6",
      "resolved": "https://registry.npmjs.org/get-value/-/get-value-2.0.6.tgz",
      "integrity": "sha1-3BXKHGcjh8p2vTesCjlbogQqLCg="
    },
    "getpass": {
      "version": "0.1.7",
      "resolved": "https://registry.npmjs.org/getpass/-/getpass-0.1.7.tgz",
      "integrity": "sha1-Xv+OPmhNVprkyysSgmBOi6YhSfo=",
      "requires": {
        "assert-plus": "1.0.0"
      }
    },
    "glob": {
      "version": "7.1.2",
      "resolved": "https://registry.npmjs.org/glob/-/glob-7.1.2.tgz",
      "integrity": "sha512-MJTUg1kjuLeQCJ+ccE4Vpa6kKVXkPYJ2mOCQyUuKLcLQsdrMCpBPUi8qVE6+YuaJkozeA9NusTAw3hLr8Xe5EQ==",
      "requires": {
        "fs.realpath": "1.0.0",
        "inflight": "1.0.6",
        "inherits": "2.0.3",
        "minimatch": "3.0.4",
        "once": "1.4.0",
        "path-is-absolute": "1.0.1"
      }
    },
    "glob-base": {
      "version": "0.3.0",
      "resolved": "https://registry.npmjs.org/glob-base/-/glob-base-0.3.0.tgz",
      "integrity": "sha1-27Fk9iIbHAscz4Kuoyi0l98Oo8Q=",
      "requires": {
        "glob-parent": "2.0.0",
        "is-glob": "2.0.1"
      }
    },
    "glob-parent": {
      "version": "2.0.0",
      "resolved": "https://registry.npmjs.org/glob-parent/-/glob-parent-2.0.0.tgz",
      "integrity": "sha1-gTg9ctsFT8zPUzbaqQLxgvbtuyg=",
      "requires": {
        "is-glob": "2.0.1"
      }
    },
    "glob2base": {
      "version": "0.0.12",
      "resolved": "https://registry.npmjs.org/glob2base/-/glob2base-0.0.12.tgz",
      "integrity": "sha1-nUGbPijxLoOjYhZKJ3BVkiycDVY=",
      "requires": {
        "find-index": "0.1.1"
      }
    },
    "globals": {
      "version": "9.18.0",
      "resolved": "https://registry.npmjs.org/globals/-/globals-9.18.0.tgz",
      "integrity": "sha512-S0nG3CLEQiY/ILxqtztTWH/3iRRdyBLw6KMDxnKMchrtbj2OFmehVh0WUCfW3DUrIgx/qFrJPICrq4Z4sTR9UQ=="
    },
    "graceful-fs": {
      "version": "4.1.11",
      "resolved": "https://registry.npmjs.org/graceful-fs/-/graceful-fs-4.1.11.tgz",
      "integrity": "sha1-Dovf5NHduIVNZOBOp8AOKgJuVlg="
    },
    "graceful-readlink": {
      "version": "1.0.1",
      "resolved": "https://registry.npmjs.org/graceful-readlink/-/graceful-readlink-1.0.1.tgz",
      "integrity": "sha1-TK+tdrxi8C+gObL5Tpo906ORpyU="
    },
    "growl": {
      "version": "1.9.2",
      "resolved": "https://registry.npmjs.org/growl/-/growl-1.9.2.tgz",
      "integrity": "sha1-Dqd0NxXbjY3ixe3hd14bRayFwC8="
    },
    "handlebars": {
      "version": "4.0.11",
      "resolved": "https://registry.npmjs.org/handlebars/-/handlebars-4.0.11.tgz",
      "integrity": "sha1-Ywo13+ApS8KB7a5v/F0yn8eYLcw=",
      "requires": {
        "async": "1.5.2",
        "optimist": "0.6.1",
        "source-map": "0.4.4",
        "uglify-js": "2.8.29"
      },
      "dependencies": {
        "source-map": {
          "version": "0.4.4",
          "resolved": "https://registry.npmjs.org/source-map/-/source-map-0.4.4.tgz",
          "integrity": "sha1-66T12pwNyZneaAMti092FzZSA2s=",
          "requires": {
            "amdefine": "1.0.1"
          }
        }
      }
    },
    "har-schema": {
      "version": "2.0.0",
      "resolved": "https://registry.npmjs.org/har-schema/-/har-schema-2.0.0.tgz",
      "integrity": "sha1-qUwiJOvKwEeCoNkDVSHyRzW37JI="
    },
    "har-validator": {
      "version": "5.0.3",
      "resolved": "https://registry.npmjs.org/har-validator/-/har-validator-5.0.3.tgz",
      "integrity": "sha1-ukAsJmGU8VlW7xXg/PJCmT9qff0=",
      "requires": {
        "ajv": "5.5.2",
        "har-schema": "2.0.0"
      }
    },
    "has-ansi": {
      "version": "2.0.0",
      "resolved": "https://registry.npmjs.org/has-ansi/-/has-ansi-2.0.0.tgz",
      "integrity": "sha1-NPUEnOHs3ysGSa8+8k5F7TVBbZE=",
      "requires": {
        "ansi-regex": "2.1.1"
      }
    },
    "has-color": {
      "version": "0.1.7",
      "resolved": "https://registry.npmjs.org/has-color/-/has-color-0.1.7.tgz",
      "integrity": "sha1-ZxRKUmDDT8PMpnfQQdr1L+e3iy8="
    },
    "has-flag": {
      "version": "3.0.0",
      "resolved": "https://registry.npmjs.org/has-flag/-/has-flag-3.0.0.tgz",
      "integrity": "sha1-tdRU3CGZriJWmfNGfloH87lVuv0="
    },
    "has-value": {
      "version": "1.0.0",
      "resolved": "https://registry.npmjs.org/has-value/-/has-value-1.0.0.tgz",
      "integrity": "sha1-GLKB2lhbHFxR3vJMkw7SmgvmsXc=",
      "requires": {
        "get-value": "2.0.6",
        "has-values": "1.0.0",
        "isobject": "3.0.1"
      },
      "dependencies": {
        "isobject": {
          "version": "3.0.1",
          "resolved": "https://registry.npmjs.org/isobject/-/isobject-3.0.1.tgz",
          "integrity": "sha1-TkMekrEalzFjaqH5yNHMvP2reN8="
        }
      }
    },
    "has-values": {
      "version": "1.0.0",
      "resolved": "https://registry.npmjs.org/has-values/-/has-values-1.0.0.tgz",
      "integrity": "sha1-lbC2P+whRmGab+V/51Yo1aOe/k8=",
      "requires": {
        "is-number": "3.0.0",
        "kind-of": "4.0.0"
      },
      "dependencies": {
        "is-number": {
          "version": "3.0.0",
          "resolved": "https://registry.npmjs.org/is-number/-/is-number-3.0.0.tgz",
          "integrity": "sha1-JP1iAaR4LPUFYcgQJ2r8fRLXEZU=",
          "requires": {
            "kind-of": "3.2.2"
          },
          "dependencies": {
            "kind-of": {
              "version": "3.2.2",
              "resolved": "https://registry.npmjs.org/kind-of/-/kind-of-3.2.2.tgz",
              "integrity": "sha1-MeohpzS6ubuw8yRm2JOupR5KPGQ=",
              "requires": {
                "is-buffer": "1.1.6"
              }
            }
          }
        },
        "kind-of": {
          "version": "4.0.0",
          "resolved": "https://registry.npmjs.org/kind-of/-/kind-of-4.0.0.tgz",
          "integrity": "sha1-IIE989cSkosgc3hpGkUGb65y3Vc=",
          "requires": {
            "is-buffer": "1.1.6"
          }
        }
      }
    },
    "hash-base": {
      "version": "3.0.4",
      "resolved": "https://registry.npmjs.org/hash-base/-/hash-base-3.0.4.tgz",
      "integrity": "sha1-X8hoaEfs1zSZQDMZprCj8/auSRg=",
      "requires": {
        "inherits": "2.0.3",
        "safe-buffer": "5.1.1"
      }
    },
    "hash.js": {
      "version": "1.1.3",
      "resolved": "https://registry.npmjs.org/hash.js/-/hash.js-1.1.3.tgz",
      "integrity": "sha512-/UETyP0W22QILqS+6HowevwhEFJ3MBJnwTf75Qob9Wz9t0DPuisL8kW8YZMK62dHAKE1c1p+gY1TtOLY+USEHA==",
      "requires": {
        "inherits": "2.0.3",
        "minimalistic-assert": "1.0.0"
      }
    },
    "hawk": {
      "version": "6.0.2",
      "resolved": "https://registry.npmjs.org/hawk/-/hawk-6.0.2.tgz",
      "integrity": "sha512-miowhl2+U7Qle4vdLqDdPt9m09K6yZhkLDTWGoUiUzrQCn+mHHSmfJgAyGaLRZbPmTqfFFjRV1QWCW0VWUJBbQ==",
      "requires": {
        "boom": "4.3.1",
        "cryptiles": "3.1.2",
        "hoek": "4.2.1",
        "sntp": "2.1.0"
      }
    },
    "he": {
      "version": "1.1.1",
      "resolved": "https://registry.npmjs.org/he/-/he-1.1.1.tgz",
      "integrity": "sha1-k0EP0hsAlzUVH4howvJx80J+I/0="
    },
    "highlight.js": {
      "version": "9.12.0",
      "resolved": "https://registry.npmjs.org/highlight.js/-/highlight.js-9.12.0.tgz",
      "integrity": "sha1-5tnb5Xy+/mB1HwKvM2GVhwyQwB4="
    },
    "hmac-drbg": {
      "version": "1.0.1",
      "resolved": "https://registry.npmjs.org/hmac-drbg/-/hmac-drbg-1.0.1.tgz",
      "integrity": "sha1-0nRXAQJabHdabFRXk+1QL8DGSaE=",
      "requires": {
        "hash.js": "1.1.3",
        "minimalistic-assert": "1.0.0",
        "minimalistic-crypto-utils": "1.0.1"
      }
    },
    "hoek": {
      "version": "4.2.1",
      "resolved": "https://registry.npmjs.org/hoek/-/hoek-4.2.1.tgz",
      "integrity": "sha512-QLg82fGkfnJ/4iy1xZ81/9SIJiq1NGFUMGs6ParyjBZr6jW2Ufj/snDqTHixNlHdPNwN2RLVD0Pi3igeK9+JfA=="
    },
    "home-or-tmp": {
      "version": "2.0.0",
      "resolved": "https://registry.npmjs.org/home-or-tmp/-/home-or-tmp-2.0.0.tgz",
      "integrity": "sha1-42w/LSyufXRqhX440Y1fMqeILbg=",
      "requires": {
        "os-homedir": "1.0.2",
        "os-tmpdir": "1.0.2"
      }
    },
    "home-path": {
      "version": "1.0.5",
      "resolved": "https://registry.npmjs.org/home-path/-/home-path-1.0.5.tgz",
      "integrity": "sha1-eIspgVsS1Tus9XVkhHbm+QQdEz8="
    },
    "homedir-polyfill": {
      "version": "1.0.1",
      "resolved": "https://registry.npmjs.org/homedir-polyfill/-/homedir-polyfill-1.0.1.tgz",
      "integrity": "sha1-TCu8inWJmP7r9e1oWA921GdotLw=",
      "requires": {
        "parse-passwd": "1.0.0"
      }
    },
    "hosted-git-info": {
      "version": "2.5.0",
      "resolved": "https://registry.npmjs.org/hosted-git-info/-/hosted-git-info-2.5.0.tgz",
      "integrity": "sha512-pNgbURSuab90KbTqvRPsseaTxOJCZBD0a7t+haSN33piP9cCM4l0CqdzAif2hUqm716UovKB2ROmiabGAKVXyg=="
    },
    "http-errors": {
      "version": "1.6.2",
      "resolved": "https://registry.npmjs.org/http-errors/-/http-errors-1.6.2.tgz",
      "integrity": "sha1-CgAsyFcHGSp+eUbO7cERVfYOxzY=",
      "requires": {
        "depd": "1.1.1",
        "inherits": "2.0.3",
        "setprototypeof": "1.0.3",
        "statuses": "1.4.0"
      },
      "dependencies": {
        "depd": {
          "version": "1.1.1",
          "resolved": "https://registry.npmjs.org/depd/-/depd-1.1.1.tgz",
          "integrity": "sha1-V4O04cRZ8G+lyif5kfPQbnoxA1k="
        }
      }
    },
    "http-signature": {
      "version": "1.2.0",
      "resolved": "https://registry.npmjs.org/http-signature/-/http-signature-1.2.0.tgz",
      "integrity": "sha1-muzZJRFHcvPZW2WmCruPfBj7rOE=",
      "requires": {
        "assert-plus": "1.0.0",
        "jsprim": "1.4.1",
        "sshpk": "1.13.1"
      }
    },
    "https-browserify": {
      "version": "1.0.0",
      "resolved": "https://registry.npmjs.org/https-browserify/-/https-browserify-1.0.0.tgz",
      "integrity": "sha1-7AbBDgo0wPL68Zn3/X/Hj//QPHM="
    },
    "i18next": {
      "version": "10.5.0",
      "resolved": "https://registry.npmjs.org/i18next/-/i18next-10.5.0.tgz",
      "integrity": "sha512-soHpHN/J8fpkt6z3mEsvO5Uf4huBLk1gYpwK7GwRJOBCJz6Zq4LgMjJ5pr8Lz0+lVwyzKW3zun7+C4pS4LZJ6Q=="
    },
    "i18next-browser-languagedetector": {
      "version": "2.1.0",
      "resolved": "https://registry.npmjs.org/i18next-browser-languagedetector/-/i18next-browser-languagedetector-2.1.0.tgz",
      "integrity": "sha1-Gw4XsJUH+E56H6dhU5oHVE+SoN8="
    },
    "i18next-xhr-backend": {
      "version": "1.5.1",
      "resolved": "https://registry.npmjs.org/i18next-xhr-backend/-/i18next-xhr-backend-1.5.1.tgz",
      "integrity": "sha512-9OLdC/9YxDvTFcgsH5t2BHCODHEotHCa6h7Ly0EUlUC7Y2GS09UeoHOGj3gWKQ3HCqXz8NlH4gOrK3NNc9vPuw=="
    },
    "iconv-lite": {
      "version": "0.4.19",
      "resolved": "https://registry.npmjs.org/iconv-lite/-/iconv-lite-0.4.19.tgz",
      "integrity": "sha512-oTZqweIP51xaGPI4uPa56/Pri/480R+mo7SeU+YETByQNhDG55ycFyNLIgta9vXhILrxXDmF7ZGhqZIcuN0gJQ=="
    },
    "ieee754": {
      "version": "1.1.8",
      "resolved": "https://registry.npmjs.org/ieee754/-/ieee754-1.1.8.tgz",
      "integrity": "sha1-vjPUCsEO8ZJnAfbwii2G+/0a0+Q="
    },
    "indent-string": {
      "version": "2.1.0",
      "resolved": "https://registry.npmjs.org/indent-string/-/indent-string-2.1.0.tgz",
      "integrity": "sha1-ji1INIdCEhtKghi3oTfppSBJ3IA=",
      "requires": {
        "repeating": "2.0.1"
      }
    },
    "indexof": {
      "version": "0.0.1",
      "resolved": "https://registry.npmjs.org/indexof/-/indexof-0.0.1.tgz",
      "integrity": "sha1-gtwzbSMrkGIXnQWrMpOmYFn9Q10="
    },
    "inflight": {
      "version": "1.0.6",
      "resolved": "https://registry.npmjs.org/inflight/-/inflight-1.0.6.tgz",
      "integrity": "sha1-Sb1jMdfQLQwJvJEKEHW6gWW1bfk=",
      "requires": {
        "once": "1.4.0",
        "wrappy": "1.0.2"
      }
    },
    "inherits": {
      "version": "2.0.3",
      "resolved": "https://registry.npmjs.org/inherits/-/inherits-2.0.3.tgz",
      "integrity": "sha1-Yzwsg+PaQqUC9SRmAiSA9CCCYd4="
    },
    "ini": {
      "version": "1.3.5",
      "resolved": "https://registry.npmjs.org/ini/-/ini-1.3.5.tgz",
      "integrity": "sha512-RZY5huIKCMRWDUqZlEi72f/lmXKMvuszcMBduliQ3nnWbx9X/ZBQO7DijMEYS9EhHBb2qacRUMtC7svLwe0lcw=="
    },
    "interpret": {
      "version": "1.1.0",
      "resolved": "https://registry.npmjs.org/interpret/-/interpret-1.1.0.tgz",
      "integrity": "sha1-ftGxQQxqDg94z5XTuEQMY/eLhhQ="
    },
    "invariant": {
      "version": "2.2.3",
      "resolved": "https://registry.npmjs.org/invariant/-/invariant-2.2.3.tgz",
      "integrity": "sha512-7Z5PPegwDTyjbaeCnV0efcyS6vdKAU51kpEmS7QFib3P4822l8ICYyMn7qvJnc+WzLoDsuI9gPMKbJ8pCu8XtA==",
      "requires": {
        "loose-envify": "1.3.1"
      }
    },
    "invert-kv": {
      "version": "1.0.0",
      "resolved": "https://registry.npmjs.org/invert-kv/-/invert-kv-1.0.0.tgz",
      "integrity": "sha1-EEqOSqym09jNFXqO+L+rLXo//bY="
    },
    "ipaddr.js": {
      "version": "1.6.0",
      "resolved": "https://registry.npmjs.org/ipaddr.js/-/ipaddr.js-1.6.0.tgz",
      "integrity": "sha1-4/o1e3c9phnybpXwSdBVxyeW+Gs="
    },
    "is-accessor-descriptor": {
      "version": "1.0.0",
      "resolved": "https://registry.npmjs.org/is-accessor-descriptor/-/is-accessor-descriptor-1.0.0.tgz",
      "integrity": "sha512-m5hnHTkcVsPfqx3AKlyttIPb7J+XykHvJP2B9bZDjlhLIoEq4XoK64Vg7boZlVWYK6LUY94dYPEE7Lh0ZkZKcQ==",
      "requires": {
        "kind-of": "6.0.2"
      },
      "dependencies": {
        "kind-of": {
          "version": "6.0.2",
          "resolved": "https://registry.npmjs.org/kind-of/-/kind-of-6.0.2.tgz",
          "integrity": "sha512-s5kLOcnH0XqDO+FvuaLX8DDjZ18CGFk7VygH40QoKPUQhW4e2rvM0rwUq0t8IQDOwYSeLK01U90OjzBTme2QqA=="
        }
      }
    },
    "is-arrayish": {
      "version": "0.2.1",
      "resolved": "https://registry.npmjs.org/is-arrayish/-/is-arrayish-0.2.1.tgz",
      "integrity": "sha1-d8mYQFJ6qOyxqLppe4BkWnqSap0="
    },
    "is-binary-path": {
      "version": "1.0.1",
      "resolved": "https://registry.npmjs.org/is-binary-path/-/is-binary-path-1.0.1.tgz",
      "integrity": "sha1-dfFmQrSA8YenEcgUFh/TpKdlWJg=",
      "requires": {
        "binary-extensions": "1.11.0"
      }
    },
    "is-buffer": {
      "version": "1.1.6",
      "resolved": "https://registry.npmjs.org/is-buffer/-/is-buffer-1.1.6.tgz",
      "integrity": "sha512-NcdALwpXkTm5Zvvbk7owOUSvVvBKDgKP5/ewfXEznmQFfs4ZRmanOeKBTjRVjka3QFoN6XJ+9F3USqfHqTaU5w=="
    },
    "is-builtin-module": {
      "version": "1.0.0",
      "resolved": "https://registry.npmjs.org/is-builtin-module/-/is-builtin-module-1.0.0.tgz",
      "integrity": "sha1-VAVy0096wxGfj3bDDLwbHgN6/74=",
      "requires": {
        "builtin-modules": "1.1.1"
      }
    },
    "is-data-descriptor": {
      "version": "1.0.0",
      "resolved": "https://registry.npmjs.org/is-data-descriptor/-/is-data-descriptor-1.0.0.tgz",
      "integrity": "sha512-jbRXy1FmtAoCjQkVmIVYwuuqDFUbaOeDjmed1tOGPrsMhtJA4rD9tkgA0F1qJ3gRFRXcHYVkdeaP50Q5rE/jLQ==",
      "requires": {
        "kind-of": "6.0.2"
      },
      "dependencies": {
        "kind-of": {
          "version": "6.0.2",
          "resolved": "https://registry.npmjs.org/kind-of/-/kind-of-6.0.2.tgz",
          "integrity": "sha512-s5kLOcnH0XqDO+FvuaLX8DDjZ18CGFk7VygH40QoKPUQhW4e2rvM0rwUq0t8IQDOwYSeLK01U90OjzBTme2QqA=="
        }
      }
    },
    "is-descriptor": {
      "version": "1.0.2",
      "resolved": "https://registry.npmjs.org/is-descriptor/-/is-descriptor-1.0.2.tgz",
      "integrity": "sha512-2eis5WqQGV7peooDyLmNEPUrps9+SXX5c9pL3xEB+4e9HnGuDa7mB7kHxHw4CbqS9k1T2hOH3miL8n8WtiYVtg==",
      "requires": {
        "is-accessor-descriptor": "1.0.0",
        "is-data-descriptor": "1.0.0",
        "kind-of": "6.0.2"
      },
      "dependencies": {
        "kind-of": {
          "version": "6.0.2",
          "resolved": "https://registry.npmjs.org/kind-of/-/kind-of-6.0.2.tgz",
          "integrity": "sha512-s5kLOcnH0XqDO+FvuaLX8DDjZ18CGFk7VygH40QoKPUQhW4e2rvM0rwUq0t8IQDOwYSeLK01U90OjzBTme2QqA=="
        }
      }
    },
    "is-dotfile": {
      "version": "1.0.3",
      "resolved": "https://registry.npmjs.org/is-dotfile/-/is-dotfile-1.0.3.tgz",
      "integrity": "sha1-pqLzL/0t+wT1yiXs0Pa4PPeYoeE="
    },
    "is-equal-shallow": {
      "version": "0.1.3",
      "resolved": "https://registry.npmjs.org/is-equal-shallow/-/is-equal-shallow-0.1.3.tgz",
      "integrity": "sha1-IjgJj8Ih3gvPpdnqxMRdY4qhxTQ=",
      "requires": {
        "is-primitive": "2.0.0"
      }
    },
    "is-extendable": {
      "version": "0.1.1",
      "resolved": "https://registry.npmjs.org/is-extendable/-/is-extendable-0.1.1.tgz",
      "integrity": "sha1-YrEQ4omkcUGOPsNqYX1HLjAd/Ik="
    },
    "is-extglob": {
      "version": "1.0.0",
      "resolved": "https://registry.npmjs.org/is-extglob/-/is-extglob-1.0.0.tgz",
      "integrity": "sha1-rEaBd8SUNAWgkvyPKXYMb/xiBsA="
    },
    "is-finite": {
      "version": "1.0.2",
      "resolved": "https://registry.npmjs.org/is-finite/-/is-finite-1.0.2.tgz",
      "integrity": "sha1-zGZ3aVYCvlUO8R6LSqYwU0K20Ko=",
      "requires": {
        "number-is-nan": "1.0.1"
      }
    },
    "is-fullwidth-code-point": {
      "version": "1.0.0",
      "resolved": "https://registry.npmjs.org/is-fullwidth-code-point/-/is-fullwidth-code-point-1.0.0.tgz",
      "integrity": "sha1-754xOG8DGn8NZDr4L95QxFfvAMs=",
      "requires": {
        "number-is-nan": "1.0.1"
      }
    },
    "is-glob": {
      "version": "2.0.1",
      "resolved": "https://registry.npmjs.org/is-glob/-/is-glob-2.0.1.tgz",
      "integrity": "sha1-0Jb5JqPe1WAPP9/ZEZjLCIjC2GM=",
      "requires": {
        "is-extglob": "1.0.0"
      }
    },
    "is-number": {
      "version": "2.1.0",
      "resolved": "https://registry.npmjs.org/is-number/-/is-number-2.1.0.tgz",
      "integrity": "sha1-Afy7s5NGOlSPL0ZszhbezknbkI8=",
      "requires": {
        "kind-of": "3.2.2"
      }
    },
    "is-obj": {
      "version": "1.0.1",
      "resolved": "https://registry.npmjs.org/is-obj/-/is-obj-1.0.1.tgz",
      "integrity": "sha1-PkcprB9f3gJc19g6iW2rn09n2w8="
    },
    "is-odd": {
      "version": "2.0.0",
      "resolved": "https://registry.npmjs.org/is-odd/-/is-odd-2.0.0.tgz",
      "integrity": "sha512-OTiixgpZAT1M4NHgS5IguFp/Vz2VI3U7Goh4/HA1adtwyLtSBrxYlcSYkhpAE07s4fKEcjrFxyvtQBND4vFQyQ==",
      "requires": {
        "is-number": "4.0.0"
      },
      "dependencies": {
        "is-number": {
          "version": "4.0.0",
          "resolved": "https://registry.npmjs.org/is-number/-/is-number-4.0.0.tgz",
          "integrity": "sha512-rSklcAIlf1OmFdyAqbnWTLVelsQ58uvZ66S/ZyawjWqIviTWCjg2PzVGw8WUA+nNuPTqb4wgA+NszrJ+08LlgQ=="
        }
      }
    },
    "is-plain-object": {
      "version": "2.0.4",
      "resolved": "https://registry.npmjs.org/is-plain-object/-/is-plain-object-2.0.4.tgz",
      "integrity": "sha512-h5PpgXkWitc38BBMYawTYMWJHFZJVnBquFE57xFpjB8pJFiF6gZ+bU+WyI/yqXiFR5mdLsgYNaPe8uao6Uv9Og==",
      "requires": {
        "isobject": "3.0.1"
      },
      "dependencies": {
        "isobject": {
          "version": "3.0.1",
          "resolved": "https://registry.npmjs.org/isobject/-/isobject-3.0.1.tgz",
          "integrity": "sha1-TkMekrEalzFjaqH5yNHMvP2reN8="
        }
      }
    },
    "is-posix-bracket": {
      "version": "0.1.1",
      "resolved": "https://registry.npmjs.org/is-posix-bracket/-/is-posix-bracket-0.1.1.tgz",
      "integrity": "sha1-MzTceXdDaOkvAW5vvAqI9c1ua8Q="
    },
    "is-primitive": {
      "version": "2.0.0",
      "resolved": "https://registry.npmjs.org/is-primitive/-/is-primitive-2.0.0.tgz",
      "integrity": "sha1-IHurkWOEmcB7Kt8kCkGochADRXU="
    },
    "is-promise": {
      "version": "2.1.0",
      "resolved": "https://registry.npmjs.org/is-promise/-/is-promise-2.1.0.tgz",
      "integrity": "sha1-eaKp7OfwlugPNtKy87wWwf9L8/o="
    },
    "is-stream": {
      "version": "1.1.0",
      "resolved": "https://registry.npmjs.org/is-stream/-/is-stream-1.1.0.tgz",
      "integrity": "sha1-EtSj3U5o4Lec6428hBc66A2RykQ="
    },
    "is-typedarray": {
      "version": "1.0.0",
      "resolved": "https://registry.npmjs.org/is-typedarray/-/is-typedarray-1.0.0.tgz",
      "integrity": "sha1-5HnICFjfDBsR3dppQPlgEfzaSpo="
    },
    "is-utf8": {
      "version": "0.2.1",
      "resolved": "https://registry.npmjs.org/is-utf8/-/is-utf8-0.2.1.tgz",
      "integrity": "sha1-Sw2hRCEE0bM2NA6AeX6GXPOffXI="
    },
    "is-windows": {
      "version": "1.0.2",
      "resolved": "https://registry.npmjs.org/is-windows/-/is-windows-1.0.2.tgz",
      "integrity": "sha512-eXK1UInq2bPmjyX6e3VHIzMLobc4J94i4AWn+Hpq3OU5KkrRC96OAcR3PRJ/pGu6m8TRnBHP9dkXQVsT/COVIA=="
    },
    "isarray": {
      "version": "1.0.0",
      "resolved": "https://registry.npmjs.org/isarray/-/isarray-1.0.0.tgz",
      "integrity": "sha1-u5NdSFgsuhaMBoNJV6VKPgcSTxE="
    },
    "isexe": {
      "version": "2.0.0",
      "resolved": "https://registry.npmjs.org/isexe/-/isexe-2.0.0.tgz",
      "integrity": "sha1-6PvzdNxVb/iUehDcsFctYz8s+hA="
    },
    "isobject": {
      "version": "2.1.0",
      "resolved": "https://registry.npmjs.org/isobject/-/isobject-2.1.0.tgz",
      "integrity": "sha1-8GVWEJaj8dou9GJy+BXIQNh+DIk=",
      "requires": {
        "isarray": "1.0.0"
      }
    },
    "isstream": {
      "version": "0.1.2",
      "resolved": "https://registry.npmjs.org/isstream/-/isstream-0.1.2.tgz",
      "integrity": "sha1-R+Y/evVa+m+S4VAOaQ64uFKcCZo="
    },
    "js-base64": {
      "version": "2.4.3",
      "resolved": "https://registry.npmjs.org/js-base64/-/js-base64-2.4.3.tgz",
      "integrity": "sha512-H7ErYLM34CvDMto3GbD6xD0JLUGYXR3QTcH6B/tr4Hi/QpSThnCsIp+Sy5FRTw3B0d6py4HcNkW7nO/wdtGWEw=="
    },
    "js-tokens": {
      "version": "3.0.2",
      "resolved": "https://registry.npmjs.org/js-tokens/-/js-tokens-3.0.2.tgz",
      "integrity": "sha1-mGbfOVECEw449/mWvOtlRDIJwls="
    },
    "js-yaml": {
      "version": "3.11.0",
      "resolved": "https://registry.npmjs.org/js-yaml/-/js-yaml-3.11.0.tgz",
      "integrity": "sha512-saJstZWv7oNeOyBh3+Dx1qWzhW0+e6/8eDzo7p5rDFqxntSztloLtuKu+Ejhtq82jsilwOIZYsCz+lIjthg1Hw==",
      "requires": {
        "argparse": "1.0.10",
        "esprima": "4.0.0"
      },
      "dependencies": {
        "esprima": {
          "version": "4.0.0",
          "resolved": "https://registry.npmjs.org/esprima/-/esprima-4.0.0.tgz",
          "integrity": "sha512-oftTcaMu/EGrEIu904mWteKIv8vMuOgGYo7EhVJJN00R/EED9DCua/xxHRdYnKtcECzVg7xOWhflvJMnqcFZjw=="
        }
      }
    },
    "jsesc": {
      "version": "1.3.0",
      "resolved": "https://registry.npmjs.org/jsesc/-/jsesc-1.3.0.tgz",
      "integrity": "sha1-RsP+yMGJKxKwgz25vHYiF226s0s="
    },
    "json-edm-parser": {
      "version": "0.1.2",
      "resolved": "https://registry.npmjs.org/json-edm-parser/-/json-edm-parser-0.1.2.tgz",
      "integrity": "sha1-HmCw/vG8CvZ7wNFG393lSGzWFbQ=",
      "requires": {
        "jsonparse": "1.2.0"
      }
    },
    "json-loader": {
      "version": "0.5.7",
      "resolved": "https://registry.npmjs.org/json-loader/-/json-loader-0.5.7.tgz",
      "integrity": "sha512-QLPs8Dj7lnf3e3QYS1zkCo+4ZwqOiF9d/nZnYozTISxXWCfNs9yuky5rJw4/W34s7POaNlbZmQGaB5NiXCbP4w=="
    },
    "json-parser": {
      "version": "1.1.5",
      "resolved": "https://registry.npmjs.org/json-parser/-/json-parser-1.1.5.tgz",
      "integrity": "sha1-5i7FJh0aal/CDoEqMgdAxtkAVnc=",
      "requires": {
        "esprima": "2.7.3"
      }
    },
    "json-schema": {
      "version": "0.2.3",
      "resolved": "https://registry.npmjs.org/json-schema/-/json-schema-0.2.3.tgz",
      "integrity": "sha1-tIDIkuWaLwWVTOcnvT8qTogvnhM="
    },
    "json-schema-traverse": {
      "version": "0.3.1",
      "resolved": "https://registry.npmjs.org/json-schema-traverse/-/json-schema-traverse-0.3.1.tgz",
      "integrity": "sha1-NJptRMU6Ud6JtAgFxdXlm0F9M0A="
    },
    "json-stringify-safe": {
      "version": "5.0.1",
      "resolved": "https://registry.npmjs.org/json-stringify-safe/-/json-stringify-safe-5.0.1.tgz",
      "integrity": "sha1-Epai1Y/UXxmg9s4B1lcB4sc1tus="
    },
    "json3": {
      "version": "3.3.2",
      "resolved": "https://registry.npmjs.org/json3/-/json3-3.3.2.tgz",
      "integrity": "sha1-PAQ0dD35Pi9cQq7nsZvLSDV19OE="
    },
    "json5": {
      "version": "0.5.1",
      "resolved": "https://registry.npmjs.org/json5/-/json5-0.5.1.tgz",
      "integrity": "sha1-Hq3nrMASA0rYTiOWdn6tn6VJWCE="
    },
    "jsonfile": {
      "version": "3.0.1",
      "resolved": "https://registry.npmjs.org/jsonfile/-/jsonfile-3.0.1.tgz",
      "integrity": "sha1-pezG9l9T9mLEQVx2daAzHQmS7GY=",
      "requires": {
        "graceful-fs": "4.1.11"
      }
    },
    "jsonify": {
      "version": "0.0.0",
      "resolved": "https://registry.npmjs.org/jsonify/-/jsonify-0.0.0.tgz",
      "integrity": "sha1-LHS27kHZPKUbe1qu6PUDYx0lKnM="
    },
    "jsonparse": {
      "version": "1.2.0",
      "resolved": "https://registry.npmjs.org/jsonparse/-/jsonparse-1.2.0.tgz",
      "integrity": "sha1-XAxWhRBxYOcv50ib3eoLRMK8Z70="
    },
    "jsprim": {
      "version": "1.4.1",
      "resolved": "https://registry.npmjs.org/jsprim/-/jsprim-1.4.1.tgz",
      "integrity": "sha1-MT5mvB5cwG5Di8G3SZwuXFastqI=",
      "requires": {
        "assert-plus": "1.0.0",
        "extsprintf": "1.3.0",
        "json-schema": "0.2.3",
        "verror": "1.10.0"
      }
    },
    "kind-of": {
      "version": "3.2.2",
      "resolved": "https://registry.npmjs.org/kind-of/-/kind-of-3.2.2.tgz",
      "integrity": "sha1-MeohpzS6ubuw8yRm2JOupR5KPGQ=",
      "requires": {
        "is-buffer": "1.1.6"
      }
    },
    "klaw": {
      "version": "1.3.1",
      "resolved": "https://registry.npmjs.org/klaw/-/klaw-1.3.1.tgz",
      "integrity": "sha1-QIhDO0azsbolnXh4XY6W9zugJDk=",
      "requires": {
        "graceful-fs": "4.1.11"
      }
    },
    "lazy-cache": {
      "version": "1.0.4",
      "resolved": "https://registry.npmjs.org/lazy-cache/-/lazy-cache-1.0.4.tgz",
      "integrity": "sha1-odePw6UEdMuAhF07O24dpJpEbo4="
    },
    "lcid": {
      "version": "1.0.0",
      "resolved": "https://registry.npmjs.org/lcid/-/lcid-1.0.0.tgz",
      "integrity": "sha1-MIrMr6C8SDo4Z7S28rlQYlHRuDU=",
      "requires": {
        "invert-kv": "1.0.0"
      }
    },
    "load-json-file": {
      "version": "2.0.0",
      "resolved": "https://registry.npmjs.org/load-json-file/-/load-json-file-2.0.0.tgz",
      "integrity": "sha1-eUfkIUmvgNaWy/eXvKq8/h/inKg=",
      "requires": {
        "graceful-fs": "4.1.11",
        "parse-json": "2.2.0",
        "pify": "2.3.0",
        "strip-bom": "3.0.0"
      }
    },
    "loader-runner": {
      "version": "2.3.0",
      "resolved": "https://registry.npmjs.org/loader-runner/-/loader-runner-2.3.0.tgz",
      "integrity": "sha1-9IKuqC1UPgeSFwDVpG7yb9rGuKI="
    },
    "loader-utils": {
      "version": "1.1.0",
      "resolved": "https://registry.npmjs.org/loader-utils/-/loader-utils-1.1.0.tgz",
      "integrity": "sha1-yYrvSIvM7aL/teLeZG1qdUQp9c0=",
      "requires": {
        "big.js": "3.2.0",
        "emojis-list": "2.1.0",
        "json5": "0.5.1"
      }
    },
    "locate-path": {
      "version": "2.0.0",
      "resolved": "https://registry.npmjs.org/locate-path/-/locate-path-2.0.0.tgz",
      "integrity": "sha1-K1aLJl7slExtnA3pw9u7ygNUzY4=",
      "requires": {
        "p-locate": "2.0.0",
        "path-exists": "3.0.0"
      }
    },
    "lodash": {
      "version": "4.17.5",
      "resolved": "https://registry.npmjs.org/lodash/-/lodash-4.17.5.tgz",
      "integrity": "sha512-svL3uiZf1RwhH+cWrfZn3A4+U58wbP0tGVTLQPbjplZxZ8ROD9VLuNgsRniTlLe7OlSqR79RUehXgpBW/s0IQw=="
    },
    "lodash._baseassign": {
      "version": "3.2.0",
      "resolved": "https://registry.npmjs.org/lodash._baseassign/-/lodash._baseassign-3.2.0.tgz",
      "integrity": "sha1-jDigmVAPIVrQnlnxci/QxSv+Ck4=",
      "requires": {
        "lodash._basecopy": "3.0.1",
        "lodash.keys": "3.1.2"
      }
    },
    "lodash._basecopy": {
      "version": "3.0.1",
      "resolved": "https://registry.npmjs.org/lodash._basecopy/-/lodash._basecopy-3.0.1.tgz",
      "integrity": "sha1-jaDmqHbPNEwK2KVIghEd08XHyjY="
    },
    "lodash._basecreate": {
      "version": "3.0.3",
      "resolved": "https://registry.npmjs.org/lodash._basecreate/-/lodash._basecreate-3.0.3.tgz",
      "integrity": "sha1-G8ZhYU2qf8MRt9A78WgGoCE8+CE="
    },
    "lodash._getnative": {
      "version": "3.9.1",
      "resolved": "https://registry.npmjs.org/lodash._getnative/-/lodash._getnative-3.9.1.tgz",
      "integrity": "sha1-VwvH3t5G1hzc3mh9ZdPuy6o6r/U="
    },
    "lodash._isiterateecall": {
      "version": "3.0.9",
      "resolved": "https://registry.npmjs.org/lodash._isiterateecall/-/lodash._isiterateecall-3.0.9.tgz",
      "integrity": "sha1-UgOte6Ql+uhCRg5pbbnPPmqsBXw="
    },
    "lodash.assign": {
      "version": "4.2.0",
      "resolved": "https://registry.npmjs.org/lodash.assign/-/lodash.assign-4.2.0.tgz",
      "integrity": "sha1-DZnzzNem0mHRm9rrkkUAXShYCOc="
    },
    "lodash.clone": {
      "version": "4.5.0",
      "resolved": "https://registry.npmjs.org/lodash.clone/-/lodash.clone-4.5.0.tgz",
      "integrity": "sha1-GVhwRQ9aExkkeN9Lw9I9LeoZB7Y="
    },
    "lodash.create": {
      "version": "3.1.1",
      "resolved": "https://registry.npmjs.org/lodash.create/-/lodash.create-3.1.1.tgz",
      "integrity": "sha1-1/KEnw29p+BGgruM1yqwIkYd6+c=",
      "requires": {
        "lodash._baseassign": "3.2.0",
        "lodash._basecreate": "3.0.3",
        "lodash._isiterateecall": "3.0.9"
      }
    },
    "lodash.isarguments": {
      "version": "3.1.0",
      "resolved": "https://registry.npmjs.org/lodash.isarguments/-/lodash.isarguments-3.1.0.tgz",
      "integrity": "sha1-L1c9hcaiQon/AGY7SRwdM4/zRYo="
    },
    "lodash.isarray": {
      "version": "3.0.4",
      "resolved": "https://registry.npmjs.org/lodash.isarray/-/lodash.isarray-3.0.4.tgz",
      "integrity": "sha1-eeTriMNqgSKvhvhEqpvNhRtfu1U="
    },
    "lodash.keys": {
      "version": "3.1.2",
      "resolved": "https://registry.npmjs.org/lodash.keys/-/lodash.keys-3.1.2.tgz",
      "integrity": "sha1-TbwEcrFWvlCgsoaFXRvQsMZWCYo=",
      "requires": {
        "lodash._getnative": "3.9.1",
        "lodash.isarguments": "3.1.0",
        "lodash.isarray": "3.0.4"
      }
    },
    "lodash.some": {
      "version": "4.6.0",
      "resolved": "https://registry.npmjs.org/lodash.some/-/lodash.some-4.6.0.tgz",
      "integrity": "sha1-G7nzFO9ri63tE7VJFpsqlF62jk0="
    },
    "longest": {
      "version": "1.0.1",
      "resolved": "https://registry.npmjs.org/longest/-/longest-1.0.1.tgz",
      "integrity": "sha1-MKCy2jj3N3DoKUoNIuZiXtd9AJc="
    },
    "loose-envify": {
      "version": "1.3.1",
      "resolved": "https://registry.npmjs.org/loose-envify/-/loose-envify-1.3.1.tgz",
      "integrity": "sha1-0aitM/qc4OcT1l/dCsi3SNR4yEg=",
      "requires": {
        "js-tokens": "3.0.2"
      }
    },
    "loud-rejection": {
      "version": "1.6.0",
      "resolved": "https://registry.npmjs.org/loud-rejection/-/loud-rejection-1.6.0.tgz",
      "integrity": "sha1-W0b4AUft7leIcPCG0Eghz5mOVR8=",
      "requires": {
        "currently-unhandled": "0.4.1",
        "signal-exit": "3.0.2"
      }
    },
    "lru-cache": {
      "version": "4.1.1",
      "resolved": "https://registry.npmjs.org/lru-cache/-/lru-cache-4.1.1.tgz",
      "integrity": "sha512-q4spe4KTfsAS1SUHLO0wz8Qiyf1+vMIAgpRYioFYDMNqKfHQbg+AVDH3i4fvpl71/P1L0dBl+fQi+P37UYf0ew==",
      "requires": {
        "pseudomap": "1.0.2",
        "yallist": "2.1.2"
      }
    },
    "lru-queue": {
      "version": "0.1.0",
      "resolved": "https://registry.npmjs.org/lru-queue/-/lru-queue-0.1.0.tgz",
      "integrity": "sha1-Jzi9nw089PhEkMVzbEhpmsYyzaM=",
      "requires": {
        "es5-ext": "0.10.39"
      }
    },
    "make-error": {
      "version": "1.3.4",
      "resolved": "https://registry.npmjs.org/make-error/-/make-error-1.3.4.tgz",
      "integrity": "sha512-0Dab5btKVPhibSalc9QGXb559ED7G7iLjFXBaj9Wq8O3vorueR5K5jaE3hkG6ZQINyhA/JgG6Qk4qdFQjsYV6g=="
    },
    "map-cache": {
      "version": "0.2.2",
      "resolved": "https://registry.npmjs.org/map-cache/-/map-cache-0.2.2.tgz",
      "integrity": "sha1-wyq9C9ZSXZsFFkW7TyasXcmKDb8="
    },
    "map-obj": {
      "version": "1.0.1",
      "resolved": "https://registry.npmjs.org/map-obj/-/map-obj-1.0.1.tgz",
      "integrity": "sha1-2TPOuSBdgr3PSIb2dCvcK03qFG0="
    },
    "map-stream": {
      "version": "0.1.0",
      "resolved": "https://registry.npmjs.org/map-stream/-/map-stream-0.1.0.tgz",
      "integrity": "sha1-5WqpTEyAVaFkBKBnS3jyFffI4ZQ="
    },
    "map-visit": {
      "version": "1.0.0",
      "resolved": "https://registry.npmjs.org/map-visit/-/map-visit-1.0.0.tgz",
      "integrity": "sha1-7Nyo8TFE5mDxtb1B8S80edmN+48=",
      "requires": {
        "object-visit": "1.0.1"
      }
    },
    "marked": {
      "version": "0.3.17",
      "resolved": "https://registry.npmjs.org/marked/-/marked-0.3.17.tgz",
      "integrity": "sha512-+AKbNsjZl6jFfLPwHhWmGTqE009wTKn3RTmn9K8oUKHrX/abPJjtcRtXpYB/FFrwPJRUA86LX/de3T0knkPCmQ=="
    },
    "md5": {
      "version": "2.2.1",
      "resolved": "https://registry.npmjs.org/md5/-/md5-2.2.1.tgz",
      "integrity": "sha1-U6s41f48iJG6RlMp6iP6wFQBJvk=",
      "requires": {
        "charenc": "0.0.2",
        "crypt": "0.0.2",
        "is-buffer": "1.1.6"
      }
    },
    "md5.js": {
      "version": "1.3.4",
      "resolved": "https://registry.npmjs.org/md5.js/-/md5.js-1.3.4.tgz",
      "integrity": "sha1-6b296UogpawYsENA/Fdk1bCdkB0=",
      "requires": {
        "hash-base": "3.0.4",
        "inherits": "2.0.3"
      }
    },
    "media-typer": {
      "version": "0.3.0",
      "resolved": "https://registry.npmjs.org/media-typer/-/media-typer-0.3.0.tgz",
      "integrity": "sha1-hxDXrwqmJvj/+hzgAWhUUmMlV0g="
    },
    "mem": {
      "version": "1.1.0",
      "resolved": "https://registry.npmjs.org/mem/-/mem-1.1.0.tgz",
      "integrity": "sha1-Xt1StIXKHZAP5kiVUFOZoN+kX3Y=",
      "requires": {
        "mimic-fn": "1.2.0"
      }
    },
    "memoizee": {
      "version": "0.4.12",
      "resolved": "https://registry.npmjs.org/memoizee/-/memoizee-0.4.12.tgz",
      "integrity": "sha512-sprBu6nwxBWBvBOh5v2jcsGqiGLlL2xr2dLub3vR8dnE8YB17omwtm/0NSHl8jjNbcsJd5GMWJAnTSVe/O0Wfg==",
      "requires": {
        "d": "1.0.0",
        "es5-ext": "0.10.39",
        "es6-weak-map": "2.0.2",
        "event-emitter": "0.3.5",
        "is-promise": "2.1.0",
        "lru-queue": "0.1.0",
        "next-tick": "1.0.0",
        "timers-ext": "0.1.2"
      }
    },
    "memory-fs": {
      "version": "0.4.1",
      "resolved": "https://registry.npmjs.org/memory-fs/-/memory-fs-0.4.1.tgz",
      "integrity": "sha1-OpoguEYlI+RHz7x+i7gO1me/xVI=",
      "requires": {
        "errno": "0.1.7",
        "readable-stream": "2.3.5"
      }
    },
    "meow": {
      "version": "3.7.0",
      "resolved": "https://registry.npmjs.org/meow/-/meow-3.7.0.tgz",
      "integrity": "sha1-cstmi0JSKCkKu/qFaJJYcwioAfs=",
      "requires": {
        "camelcase-keys": "2.1.0",
        "decamelize": "1.2.0",
        "loud-rejection": "1.6.0",
        "map-obj": "1.0.1",
        "minimist": "1.2.0",
        "normalize-package-data": "2.4.0",
        "object-assign": "4.1.1",
        "read-pkg-up": "1.0.1",
        "redent": "1.0.0",
        "trim-newlines": "1.0.0"
      },
      "dependencies": {
        "find-up": {
          "version": "1.1.2",
          "resolved": "https://registry.npmjs.org/find-up/-/find-up-1.1.2.tgz",
          "integrity": "sha1-ay6YIrGizgpgq2TWEOzK1TyyTQ8=",
          "requires": {
            "path-exists": "2.1.0",
            "pinkie-promise": "2.0.1"
          }
        },
        "load-json-file": {
          "version": "1.1.0",
          "resolved": "https://registry.npmjs.org/load-json-file/-/load-json-file-1.1.0.tgz",
          "integrity": "sha1-lWkFcI1YtLq0wiYbBPWfMcmTdMA=",
          "requires": {
            "graceful-fs": "4.1.11",
            "parse-json": "2.2.0",
            "pify": "2.3.0",
            "pinkie-promise": "2.0.1",
            "strip-bom": "2.0.0"
          }
        },
        "minimist": {
          "version": "1.2.0",
          "resolved": "https://registry.npmjs.org/minimist/-/minimist-1.2.0.tgz",
          "integrity": "sha1-o1AIsg9BOD7sH7kU9M1d95omQoQ="
        },
        "path-exists": {
          "version": "2.1.0",
          "resolved": "https://registry.npmjs.org/path-exists/-/path-exists-2.1.0.tgz",
          "integrity": "sha1-D+tsZPD8UY2adU3V77YscCJ2H0s=",
          "requires": {
            "pinkie-promise": "2.0.1"
          }
        },
        "path-type": {
          "version": "1.1.0",
          "resolved": "https://registry.npmjs.org/path-type/-/path-type-1.1.0.tgz",
          "integrity": "sha1-WcRPfuSR2nBNpBXaWkBwuk+P5EE=",
          "requires": {
            "graceful-fs": "4.1.11",
            "pify": "2.3.0",
            "pinkie-promise": "2.0.1"
          }
        },
        "read-pkg": {
          "version": "1.1.0",
          "resolved": "https://registry.npmjs.org/read-pkg/-/read-pkg-1.1.0.tgz",
          "integrity": "sha1-9f+qXs0pyzHAR0vKfXVra7KePyg=",
          "requires": {
            "load-json-file": "1.1.0",
            "normalize-package-data": "2.4.0",
            "path-type": "1.1.0"
          }
        },
        "read-pkg-up": {
          "version": "1.0.1",
          "resolved": "https://registry.npmjs.org/read-pkg-up/-/read-pkg-up-1.0.1.tgz",
          "integrity": "sha1-nWPBMnbAZZGNV/ACpX9AobZD+wI=",
          "requires": {
            "find-up": "1.1.2",
            "read-pkg": "1.1.0"
          }
        },
        "strip-bom": {
          "version": "2.0.0",
          "resolved": "https://registry.npmjs.org/strip-bom/-/strip-bom-2.0.0.tgz",
          "integrity": "sha1-YhmoVhZSBJHzV4i9vxRHqZx+aw4=",
          "requires": {
            "is-utf8": "0.2.1"
          }
        }
      }
    },
    "merge-descriptors": {
      "version": "1.0.1",
      "resolved": "https://registry.npmjs.org/merge-descriptors/-/merge-descriptors-1.0.1.tgz",
      "integrity": "sha1-sAqqVW3YtEVoFQ7J0blT8/kMu2E="
    },
    "merge-json": {
      "version": "0.1.0-b.3",
      "resolved": "https://registry.npmjs.org/merge-json/-/merge-json-0.1.0-b.3.tgz",
      "integrity": "sha1-RI4RhCTHdSryrcqD+7BJdYWWpoA="
    },
    "methods": {
      "version": "1.1.2",
      "resolved": "https://registry.npmjs.org/methods/-/methods-1.1.2.tgz",
      "integrity": "sha1-VSmk1nZUE07cxSZmVoNbD4Ua/O4="
    },
    "micromatch": {
      "version": "2.3.11",
      "resolved": "https://registry.npmjs.org/micromatch/-/micromatch-2.3.11.tgz",
      "integrity": "sha1-hmd8l9FyCzY0MdBNDRUpO9OMFWU=",
      "requires": {
        "arr-diff": "2.0.0",
        "array-unique": "0.2.1",
        "braces": "1.8.5",
        "expand-brackets": "0.1.5",
        "extglob": "0.3.2",
        "filename-regex": "2.0.1",
        "is-extglob": "1.0.0",
        "is-glob": "2.0.1",
        "kind-of": "3.2.2",
        "normalize-path": "2.1.1",
        "object.omit": "2.0.1",
        "parse-glob": "3.0.4",
        "regex-cache": "0.4.4"
      }
    },
    "miller-rabin": {
      "version": "4.0.1",
      "resolved": "https://registry.npmjs.org/miller-rabin/-/miller-rabin-4.0.1.tgz",
      "integrity": "sha512-115fLhvZVqWwHPbClyntxEVfVDfl9DLLTuJvq3g2O/Oxi8AiNouAHvDSzHS0viUJc+V5vm3eq91Xwqn9dp4jRA==",
      "requires": {
        "bn.js": "4.11.8",
        "brorand": "1.1.0"
      }
    },
    "mime": {
      "version": "1.6.0",
      "resolved": "https://registry.npmjs.org/mime/-/mime-1.6.0.tgz",
      "integrity": "sha512-x0Vn8spI+wuJ1O6S7gnbaQg8Pxh4NNHb7KSINmEWKiPE4RKOplvijn+NkmYmmRgP68mc70j2EbeTFRsrswaQeg=="
    },
    "mime-db": {
      "version": "1.33.0",
      "resolved": "https://registry.npmjs.org/mime-db/-/mime-db-1.33.0.tgz",
      "integrity": "sha512-BHJ/EKruNIqJf/QahvxwQZXKygOQ256myeN/Ew+THcAa5q+PjyTTMMeNQC4DZw5AwfvelsUrA6B67NKMqXDbzQ=="
    },
    "mime-types": {
      "version": "2.1.18",
      "resolved": "https://registry.npmjs.org/mime-types/-/mime-types-2.1.18.tgz",
      "integrity": "sha512-lc/aahn+t4/SWV/qcmumYjymLsWfN3ELhpmVuUFjgsORruuZPVSwAQryq+HHGvO/SI2KVX26bx+En+zhM8g8hQ==",
      "requires": {
        "mime-db": "1.33.0"
      }
    },
    "mimic-fn": {
      "version": "1.2.0",
      "resolved": "https://registry.npmjs.org/mimic-fn/-/mimic-fn-1.2.0.tgz",
      "integrity": "sha512-jf84uxzwiuiIVKiOLpfYk7N46TSy8ubTonmneY9vrpHNAnp0QBt2BxWV9dO3/j+BoVAb+a5G6YDPW3M5HOdMWQ=="
    },
    "mingo": {
      "version": "1.3.3",
      "resolved": "https://registry.npmjs.org/mingo/-/mingo-1.3.3.tgz",
      "integrity": "sha1-aSLE0Ufvx3GgFCWixMj3eER4xUY="
    },
    "minimalistic-assert": {
      "version": "1.0.0",
      "resolved": "https://registry.npmjs.org/minimalistic-assert/-/minimalistic-assert-1.0.0.tgz",
      "integrity": "sha1-cCvi3aazf0g2vLP121ZkG2Sh09M="
    },
    "minimalistic-crypto-utils": {
      "version": "1.0.1",
      "resolved": "https://registry.npmjs.org/minimalistic-crypto-utils/-/minimalistic-crypto-utils-1.0.1.tgz",
      "integrity": "sha1-9sAMHAsIIkblxNmd+4x8CDsrWCo="
    },
    "minimatch": {
      "version": "3.0.4",
      "resolved": "https://registry.npmjs.org/minimatch/-/minimatch-3.0.4.tgz",
      "integrity": "sha512-yJHVQEhyqPLUTgt9B83PXu6W3rx4MvvHvSUvToogpwoGDOUQ+yDrR0HRot+yOCdCO7u4hX3pWft6kWBBcqh0UA==",
      "requires": {
        "brace-expansion": "1.1.11"
      }
    },
    "minimist": {
      "version": "0.0.8",
      "resolved": "https://registry.npmjs.org/minimist/-/minimist-0.0.8.tgz",
      "integrity": "sha1-hX/Kv8M5fSYluCKCYuhqp6ARsF0="
    },
    "mixin-deep": {
      "version": "1.3.1",
      "resolved": "https://registry.npmjs.org/mixin-deep/-/mixin-deep-1.3.1.tgz",
      "integrity": "sha512-8ZItLHeEgaqEvd5lYBXfm4EZSFCX29Jb9K+lAHhDKzReKBQKj3R+7NOF6tjqYi9t4oI8VUfaWITJQm86wnXGNQ==",
      "requires": {
        "for-in": "1.0.2",
        "is-extendable": "1.0.1"
      },
      "dependencies": {
        "is-extendable": {
          "version": "1.0.1",
          "resolved": "https://registry.npmjs.org/is-extendable/-/is-extendable-1.0.1.tgz",
          "integrity": "sha512-arnXMxT1hhoKo9k1LZdmlNyJdDDfy2v0fXjFlmok4+i8ul/6WlbVge9bhM74OpNPQPMGUToDtz+KXa1PneJxOA==",
          "requires": {
            "is-plain-object": "2.0.4"
          }
        }
      }
    },
    "mkdirp": {
      "version": "0.5.1",
      "resolved": "https://registry.npmjs.org/mkdirp/-/mkdirp-0.5.1.tgz",
      "integrity": "sha1-MAV0OOrGz3+MR2fzhkjWaX11yQM=",
      "requires": {
        "minimist": "0.0.8"
      }
    },
    "mocha": {
      "version": "3.5.3",
      "resolved": "https://registry.npmjs.org/mocha/-/mocha-3.5.3.tgz",
      "integrity": "sha512-/6na001MJWEtYxHOV1WLfsmR4YIynkUEhBwzsb+fk2qmQ3iqsi258l/Q2MWHJMImAcNpZ8DEdYAK72NHoIQ9Eg==",
      "requires": {
        "browser-stdout": "1.3.0",
        "commander": "2.9.0",
        "debug": "2.6.8",
        "diff": "3.2.0",
        "escape-string-regexp": "1.0.5",
        "glob": "7.1.1",
        "growl": "1.9.2",
        "he": "1.1.1",
        "json3": "3.3.2",
        "lodash.create": "3.1.1",
        "mkdirp": "0.5.1",
        "supports-color": "3.1.2"
      },
      "dependencies": {
        "commander": {
          "version": "2.9.0",
          "resolved": "https://registry.npmjs.org/commander/-/commander-2.9.0.tgz",
          "integrity": "sha1-nJkJQXbhIkDLItbFFGCYQA/g99Q=",
          "requires": {
            "graceful-readlink": "1.0.1"
          }
        },
        "debug": {
          "version": "2.6.8",
          "resolved": "https://registry.npmjs.org/debug/-/debug-2.6.8.tgz",
          "integrity": "sha1-5zFTHKLt4n0YgiJCfaF4IdaP9Pw=",
          "requires": {
            "ms": "2.0.0"
          }
        },
        "diff": {
          "version": "3.2.0",
          "resolved": "https://registry.npmjs.org/diff/-/diff-3.2.0.tgz",
          "integrity": "sha1-yc45Okt8vQsFinJck98pkCeGj/k="
        },
        "glob": {
          "version": "7.1.1",
          "resolved": "https://registry.npmjs.org/glob/-/glob-7.1.1.tgz",
          "integrity": "sha1-gFIR3wT6rxxjo2ADBs31reULLsg=",
          "requires": {
            "fs.realpath": "1.0.0",
            "inflight": "1.0.6",
            "inherits": "2.0.3",
            "minimatch": "3.0.4",
            "once": "1.4.0",
            "path-is-absolute": "1.0.1"
          }
        },
        "has-flag": {
          "version": "1.0.0",
          "resolved": "https://registry.npmjs.org/has-flag/-/has-flag-1.0.0.tgz",
          "integrity": "sha1-nZ55MWXOAXoA8AQYxD+UKnsdEfo="
        },
        "supports-color": {
          "version": "3.1.2",
          "resolved": "https://registry.npmjs.org/supports-color/-/supports-color-3.1.2.tgz",
          "integrity": "sha1-cqJiiU2dQIuVbKBf83su2KbiotU=",
          "requires": {
            "has-flag": "1.0.0"
          }
        }
      }
    },
    "mocha-junit-reporter": {
      "version": "1.17.0",
      "resolved": "https://registry.npmjs.org/mocha-junit-reporter/-/mocha-junit-reporter-1.17.0.tgz",
      "integrity": "sha1-LlFJ7UD8XS48px5C21qx/snG2Fw=",
      "requires": {
        "debug": "2.6.9",
        "md5": "2.2.1",
        "mkdirp": "0.5.1",
        "strip-ansi": "4.0.0",
        "xml": "1.0.1"
      },
      "dependencies": {
        "ansi-regex": {
          "version": "3.0.0",
          "resolved": "https://registry.npmjs.org/ansi-regex/-/ansi-regex-3.0.0.tgz",
          "integrity": "sha1-7QMXwyIGT3lGbAKWa922Bas32Zg="
        },
        "strip-ansi": {
          "version": "4.0.0",
          "resolved": "https://registry.npmjs.org/strip-ansi/-/strip-ansi-4.0.0.tgz",
          "integrity": "sha1-qEeQIusaw2iocTibY1JixQXuNo8=",
          "requires": {
            "ansi-regex": "3.0.0"
          }
        }
      }
    },
    "ms": {
      "version": "2.0.0",
      "resolved": "https://registry.npmjs.org/ms/-/ms-2.0.0.tgz",
      "integrity": "sha1-VgiurfwAvmwpAd9fmGF4jeDVl8g="
    },
    "nanomatch": {
      "version": "1.2.9",
      "resolved": "https://registry.npmjs.org/nanomatch/-/nanomatch-1.2.9.tgz",
      "integrity": "sha512-n8R9bS8yQ6eSXaV6jHUpKzD8gLsin02w1HSFiegwrs9E098Ylhw5jdyKPaYqvHknHaSCKTPp7C8dGCQ0q9koXA==",
      "requires": {
        "arr-diff": "4.0.0",
        "array-unique": "0.3.2",
        "define-property": "2.0.2",
        "extend-shallow": "3.0.2",
        "fragment-cache": "0.2.1",
        "is-odd": "2.0.0",
        "is-windows": "1.0.2",
        "kind-of": "6.0.2",
        "object.pick": "1.3.0",
        "regex-not": "1.0.2",
        "snapdragon": "0.8.1",
        "to-regex": "3.0.2"
      },
      "dependencies": {
        "arr-diff": {
          "version": "4.0.0",
          "resolved": "https://registry.npmjs.org/arr-diff/-/arr-diff-4.0.0.tgz",
          "integrity": "sha1-1kYQdP6/7HHn4VI1dhoyml3HxSA="
        },
        "array-unique": {
          "version": "0.3.2",
          "resolved": "https://registry.npmjs.org/array-unique/-/array-unique-0.3.2.tgz",
          "integrity": "sha1-qJS3XUvE9s1nnvMkSp/Y9Gri1Cg="
        },
        "kind-of": {
          "version": "6.0.2",
          "resolved": "https://registry.npmjs.org/kind-of/-/kind-of-6.0.2.tgz",
          "integrity": "sha512-s5kLOcnH0XqDO+FvuaLX8DDjZ18CGFk7VygH40QoKPUQhW4e2rvM0rwUq0t8IQDOwYSeLK01U90OjzBTme2QqA=="
        }
      }
    },
    "negotiator": {
      "version": "0.6.1",
      "resolved": "https://registry.npmjs.org/negotiator/-/negotiator-0.6.1.tgz",
      "integrity": "sha1-KzJxhOiZIQEXeyhWP7XnECrNDKk="
    },
    "neo-async": {
      "version": "2.5.0",
      "resolved": "https://registry.npmjs.org/neo-async/-/neo-async-2.5.0.tgz",
      "integrity": "sha512-nJmSswG4As/MkRq7QZFuH/sf/yuv8ODdMZrY4Bedjp77a5MK4A6s7YbBB64c9u79EBUOfXUXBvArmvzTD0X+6g=="
    },
    "next-tick": {
      "version": "1.0.0",
      "resolved": "https://registry.npmjs.org/next-tick/-/next-tick-1.0.0.tgz",
      "integrity": "sha1-yobR/ogoFpsBICCOPchCS524NCw="
    },
    "node-libs-browser": {
      "version": "2.1.0",
      "resolved": "https://registry.npmjs.org/node-libs-browser/-/node-libs-browser-2.1.0.tgz",
      "integrity": "sha512-5AzFzdoIMb89hBGMZglEegffzgRg+ZFoUmisQ8HI4j1KDdpx13J0taNp2y9xPbur6W61gepGDDotGBVQ7mfUCg==",
      "requires": {
        "assert": "1.4.1",
        "browserify-zlib": "0.2.0",
        "buffer": "4.9.1",
        "console-browserify": "1.1.0",
        "constants-browserify": "1.0.0",
        "crypto-browserify": "3.12.0",
        "domain-browser": "1.2.0",
        "events": "1.1.1",
        "https-browserify": "1.0.0",
        "os-browserify": "0.3.0",
        "path-browserify": "0.0.0",
        "process": "0.11.10",
        "punycode": "1.4.1",
        "querystring-es3": "0.2.1",
        "readable-stream": "2.3.5",
        "stream-browserify": "2.0.1",
        "stream-http": "2.8.0",
        "string_decoder": "1.0.3",
        "timers-browserify": "2.0.6",
        "tty-browserify": "0.0.0",
        "url": "0.11.0",
        "util": "0.10.3",
        "vm-browserify": "0.0.4"
      }
    },
    "node-replace": {
      "version": "0.3.3",
      "resolved": "https://registry.npmjs.org/node-replace/-/node-replace-0.3.3.tgz",
      "integrity": "sha512-hhaeJbnM7BTTuwUVj3vfw5ZGmw/y7A0MRgJu+s8HH6P0UoqaW3CaoTCYYUunexz1nOr8N8q8VHIpoXr6jrxH8A==",
      "requires": {
        "colors": "1.1.2",
        "minimatch": "3.0.4",
        "nomnom": "1.8.1"
      }
    },
    "nomnom": {
      "version": "1.8.1",
      "resolved": "https://registry.npmjs.org/nomnom/-/nomnom-1.8.1.tgz",
      "integrity": "sha1-IVH3Ikcrp55Qp2/BJbuMjy5Nwqc=",
      "requires": {
        "chalk": "0.4.0",
        "underscore": "1.6.0"
      },
      "dependencies": {
        "ansi-styles": {
          "version": "1.0.0",
          "resolved": "https://registry.npmjs.org/ansi-styles/-/ansi-styles-1.0.0.tgz",
          "integrity": "sha1-yxAt8cVvUSPquLZ817mAJ6AnkXg="
        },
        "chalk": {
          "version": "0.4.0",
          "resolved": "https://registry.npmjs.org/chalk/-/chalk-0.4.0.tgz",
          "integrity": "sha1-UZmj3c0MHv4jvAjBsCewYXbgxk8=",
          "requires": {
            "ansi-styles": "1.0.0",
            "has-color": "0.1.7",
            "strip-ansi": "0.1.1"
          }
        },
        "strip-ansi": {
          "version": "0.1.1",
          "resolved": "https://registry.npmjs.org/strip-ansi/-/strip-ansi-0.1.1.tgz",
          "integrity": "sha1-OeipjQRNFQZgq+SmgIrPcLt7yZE="
        },
        "underscore": {
          "version": "1.6.0",
          "resolved": "https://registry.npmjs.org/underscore/-/underscore-1.6.0.tgz",
          "integrity": "sha1-izixDKze9jM3uLJOT/htRa6lKag="
        }
      }
    },
    "normalize-package-data": {
      "version": "2.4.0",
      "resolved": "https://registry.npmjs.org/normalize-package-data/-/normalize-package-data-2.4.0.tgz",
      "integrity": "sha512-9jjUFbTPfEy3R/ad/2oNbKtW9Hgovl5O1FvFWKkKblNXoN/Oou6+9+KKohPK13Yc3/TyunyWhJp6gvRNR/PPAw==",
      "requires": {
        "hosted-git-info": "2.5.0",
        "is-builtin-module": "1.0.0",
        "semver": "5.5.0",
        "validate-npm-package-license": "3.0.3"
      }
    },
    "normalize-path": {
      "version": "2.1.1",
      "resolved": "https://registry.npmjs.org/normalize-path/-/normalize-path-2.1.1.tgz",
      "integrity": "sha1-GrKLVW4Zg2Oowab35vogE3/mrtk=",
      "requires": {
        "remove-trailing-separator": "1.1.0"
      }
    },
    "npm-run-path": {
      "version": "2.0.2",
      "resolved": "https://registry.npmjs.org/npm-run-path/-/npm-run-path-2.0.2.tgz",
      "integrity": "sha1-NakjLfo11wZ7TLLd8jV7GHFTbF8=",
      "requires": {
        "path-key": "2.0.1"
      }
    },
    "nugget": {
      "version": "2.0.1",
      "resolved": "https://registry.npmjs.org/nugget/-/nugget-2.0.1.tgz",
      "integrity": "sha1-IBCVpIfhrTYIGzQy+jytpPjQcbA=",
      "requires": {
        "debug": "2.6.9",
        "minimist": "1.2.0",
        "pretty-bytes": "1.0.4",
        "progress-stream": "1.2.0",
        "request": "2.83.0",
        "single-line-log": "1.1.2",
        "throttleit": "0.0.2"
      },
      "dependencies": {
        "minimist": {
          "version": "1.2.0",
          "resolved": "https://registry.npmjs.org/minimist/-/minimist-1.2.0.tgz",
          "integrity": "sha1-o1AIsg9BOD7sH7kU9M1d95omQoQ="
        }
      }
    },
    "null-loader": {
      "version": "0.1.1",
      "resolved": "https://registry.npmjs.org/null-loader/-/null-loader-0.1.1.tgz",
      "integrity": "sha1-F76av80/8OFRL2/Er8sfUDk3j64="
    },
    "number-is-nan": {
      "version": "1.0.1",
      "resolved": "https://registry.npmjs.org/number-is-nan/-/number-is-nan-1.0.1.tgz",
      "integrity": "sha1-CXtgK1NCKlIsGvuHkDGDNpQaAR0="
    },
    "nyc": {
      "version": "11.4.1",
      "resolved": "https://registry.npmjs.org/nyc/-/nyc-11.4.1.tgz",
      "integrity": "sha512-5eCZpvaksFVjP2rt1r60cfXmt3MUtsQDw8bAzNqNEr4WLvUMLgiVENMf/B9bE9YAX0mGVvaGA3v9IS9ekNqB1Q==",
      "requires": {
        "archy": "1.0.0",
        "arrify": "1.0.1",
        "caching-transform": "1.0.1",
        "convert-source-map": "1.5.1",
        "debug-log": "1.0.1",
        "default-require-extensions": "1.0.0",
        "find-cache-dir": "0.1.1",
        "find-up": "2.1.0",
        "foreground-child": "1.5.6",
        "glob": "7.1.2",
        "istanbul-lib-coverage": "1.1.1",
        "istanbul-lib-hook": "1.1.0",
        "istanbul-lib-instrument": "1.9.1",
        "istanbul-lib-report": "1.1.2",
        "istanbul-lib-source-maps": "1.2.2",
        "istanbul-reports": "1.1.3",
        "md5-hex": "1.3.0",
        "merge-source-map": "1.0.4",
        "micromatch": "2.3.11",
        "mkdirp": "0.5.1",
        "resolve-from": "2.0.0",
        "rimraf": "2.6.2",
        "signal-exit": "3.0.2",
        "spawn-wrap": "1.4.2",
        "test-exclude": "4.1.1",
        "yargs": "10.0.3",
        "yargs-parser": "8.0.0"
      },
      "dependencies": {
        "align-text": {
          "version": "0.1.4",
          "bundled": true,
          "requires": {
            "kind-of": "3.2.2",
            "longest": "1.0.1",
            "repeat-string": "1.6.1"
          }
        },
        "amdefine": {
          "version": "1.0.1",
          "bundled": true
        },
        "ansi-regex": {
          "version": "2.1.1",
          "bundled": true
        },
        "ansi-styles": {
          "version": "2.2.1",
          "bundled": true
        },
        "append-transform": {
          "version": "0.4.0",
          "bundled": true,
          "requires": {
            "default-require-extensions": "1.0.0"
          }
        },
        "archy": {
          "version": "1.0.0",
          "bundled": true
        },
        "arr-diff": {
          "version": "2.0.0",
          "bundled": true,
          "requires": {
            "arr-flatten": "1.1.0"
          }
        },
        "arr-flatten": {
          "version": "1.1.0",
          "bundled": true
        },
        "array-unique": {
          "version": "0.2.1",
          "bundled": true
        },
        "arrify": {
          "version": "1.0.1",
          "bundled": true
        },
        "async": {
          "version": "1.5.2",
          "bundled": true
        },
        "babel-code-frame": {
          "version": "6.26.0",
          "bundled": true,
          "requires": {
            "chalk": "1.1.3",
            "esutils": "2.0.2",
            "js-tokens": "3.0.2"
          }
        },
        "babel-generator": {
          "version": "6.26.0",
          "bundled": true,
          "requires": {
            "babel-messages": "6.23.0",
            "babel-runtime": "6.26.0",
            "babel-types": "6.26.0",
            "detect-indent": "4.0.0",
            "jsesc": "1.3.0",
            "lodash": "4.17.4",
            "source-map": "0.5.7",
            "trim-right": "1.0.1"
          }
        },
        "babel-messages": {
          "version": "6.23.0",
          "bundled": true,
          "requires": {
            "babel-runtime": "6.26.0"
          }
        },
        "babel-runtime": {
          "version": "6.26.0",
          "bundled": true,
          "requires": {
            "core-js": "2.5.3",
            "regenerator-runtime": "0.11.1"
          }
        },
        "babel-template": {
          "version": "6.26.0",
          "bundled": true,
          "requires": {
            "babel-runtime": "6.26.0",
            "babel-traverse": "6.26.0",
            "babel-types": "6.26.0",
            "babylon": "6.18.0",
            "lodash": "4.17.4"
          }
        },
        "babel-traverse": {
          "version": "6.26.0",
          "bundled": true,
          "requires": {
            "babel-code-frame": "6.26.0",
            "babel-messages": "6.23.0",
            "babel-runtime": "6.26.0",
            "babel-types": "6.26.0",
            "babylon": "6.18.0",
            "debug": "2.6.9",
            "globals": "9.18.0",
            "invariant": "2.2.2",
            "lodash": "4.17.4"
          }
        },
        "babel-types": {
          "version": "6.26.0",
          "bundled": true,
          "requires": {
            "babel-runtime": "6.26.0",
            "esutils": "2.0.2",
            "lodash": "4.17.4",
            "to-fast-properties": "1.0.3"
          }
        },
        "babylon": {
          "version": "6.18.0",
          "bundled": true
        },
        "balanced-match": {
          "version": "1.0.0",
          "bundled": true
        },
        "brace-expansion": {
          "version": "1.1.8",
          "bundled": true,
          "requires": {
            "balanced-match": "1.0.0",
            "concat-map": "0.0.1"
          }
        },
        "braces": {
          "version": "1.8.5",
          "bundled": true,
          "requires": {
            "expand-range": "1.8.2",
            "preserve": "0.2.0",
            "repeat-element": "1.1.2"
          }
        },
        "builtin-modules": {
          "version": "1.1.1",
          "bundled": true
        },
        "caching-transform": {
          "version": "1.0.1",
          "bundled": true,
          "requires": {
            "md5-hex": "1.3.0",
            "mkdirp": "0.5.1",
            "write-file-atomic": "1.3.4"
          }
        },
        "camelcase": {
          "version": "1.2.1",
          "bundled": true,
          "optional": true
        },
        "center-align": {
          "version": "0.1.3",
          "bundled": true,
          "optional": true,
          "requires": {
            "align-text": "0.1.4",
            "lazy-cache": "1.0.4"
          }
        },
        "chalk": {
          "version": "1.1.3",
          "bundled": true,
          "requires": {
            "ansi-styles": "2.2.1",
            "escape-string-regexp": "1.0.5",
            "has-ansi": "2.0.0",
            "strip-ansi": "3.0.1",
            "supports-color": "2.0.0"
          }
        },
        "cliui": {
          "version": "2.1.0",
          "bundled": true,
          "optional": true,
          "requires": {
            "center-align": "0.1.3",
            "right-align": "0.1.3",
            "wordwrap": "0.0.2"
          },
          "dependencies": {
            "wordwrap": {
              "version": "0.0.2",
              "bundled": true,
              "optional": true
            }
          }
        },
        "code-point-at": {
          "version": "1.1.0",
          "bundled": true
        },
        "commondir": {
          "version": "1.0.1",
          "bundled": true
        },
        "concat-map": {
          "version": "0.0.1",
          "bundled": true
        },
        "convert-source-map": {
          "version": "1.5.1",
          "bundled": true
        },
        "core-js": {
          "version": "2.5.3",
          "bundled": true
        },
        "cross-spawn": {
          "version": "4.0.2",
          "bundled": true,
          "requires": {
            "lru-cache": "4.1.1",
            "which": "1.3.0"
          }
        },
        "debug": {
          "version": "2.6.9",
          "bundled": true,
          "requires": {
            "ms": "2.0.0"
          }
        },
        "debug-log": {
          "version": "1.0.1",
          "bundled": true
        },
        "decamelize": {
          "version": "1.2.0",
          "bundled": true
        },
        "default-require-extensions": {
          "version": "1.0.0",
          "bundled": true,
          "requires": {
            "strip-bom": "2.0.0"
          }
        },
        "detect-indent": {
          "version": "4.0.0",
          "bundled": true,
          "requires": {
            "repeating": "2.0.1"
          }
        },
        "error-ex": {
          "version": "1.3.1",
          "bundled": true,
          "requires": {
            "is-arrayish": "0.2.1"
          }
        },
        "escape-string-regexp": {
          "version": "1.0.5",
          "bundled": true
        },
        "esutils": {
          "version": "2.0.2",
          "bundled": true
        },
        "execa": {
          "version": "0.7.0",
          "bundled": true,
          "requires": {
            "cross-spawn": "5.1.0",
            "get-stream": "3.0.0",
            "is-stream": "1.1.0",
            "npm-run-path": "2.0.2",
            "p-finally": "1.0.0",
            "signal-exit": "3.0.2",
            "strip-eof": "1.0.0"
          },
          "dependencies": {
            "cross-spawn": {
              "version": "5.1.0",
              "bundled": true,
              "requires": {
                "lru-cache": "4.1.1",
                "shebang-command": "1.2.0",
                "which": "1.3.0"
              }
            }
          }
        },
        "expand-brackets": {
          "version": "0.1.5",
          "bundled": true,
          "requires": {
            "is-posix-bracket": "0.1.1"
          }
        },
        "expand-range": {
          "version": "1.8.2",
          "bundled": true,
          "requires": {
            "fill-range": "2.2.3"
          }
        },
        "extglob": {
          "version": "0.3.2",
          "bundled": true,
          "requires": {
            "is-extglob": "1.0.0"
          }
        },
        "filename-regex": {
          "version": "2.0.1",
          "bundled": true
        },
        "fill-range": {
          "version": "2.2.3",
          "bundled": true,
          "requires": {
            "is-number": "2.1.0",
            "isobject": "2.1.0",
            "randomatic": "1.1.7",
            "repeat-element": "1.1.2",
            "repeat-string": "1.6.1"
          }
        },
        "find-cache-dir": {
          "version": "0.1.1",
          "bundled": true,
          "requires": {
            "commondir": "1.0.1",
            "mkdirp": "0.5.1",
            "pkg-dir": "1.0.0"
          }
        },
        "find-up": {
          "version": "2.1.0",
          "bundled": true,
          "requires": {
            "locate-path": "2.0.0"
          }
        },
        "for-in": {
          "version": "1.0.2",
          "bundled": true
        },
        "for-own": {
          "version": "0.1.5",
          "bundled": true,
          "requires": {
            "for-in": "1.0.2"
          }
        },
        "foreground-child": {
          "version": "1.5.6",
          "bundled": true,
          "requires": {
            "cross-spawn": "4.0.2",
            "signal-exit": "3.0.2"
          }
        },
        "fs.realpath": {
          "version": "1.0.0",
          "bundled": true
        },
        "get-caller-file": {
          "version": "1.0.2",
          "bundled": true
        },
        "get-stream": {
          "version": "3.0.0",
          "bundled": true
        },
        "glob": {
          "version": "7.1.2",
          "bundled": true,
          "requires": {
            "fs.realpath": "1.0.0",
            "inflight": "1.0.6",
            "inherits": "2.0.3",
            "minimatch": "3.0.4",
            "once": "1.4.0",
            "path-is-absolute": "1.0.1"
          }
        },
        "glob-base": {
          "version": "0.3.0",
          "bundled": true,
          "requires": {
            "glob-parent": "2.0.0",
            "is-glob": "2.0.1"
          }
        },
        "glob-parent": {
          "version": "2.0.0",
          "bundled": true,
          "requires": {
            "is-glob": "2.0.1"
          }
        },
        "globals": {
          "version": "9.18.0",
          "bundled": true
        },
        "graceful-fs": {
          "version": "4.1.11",
          "bundled": true
        },
        "handlebars": {
          "version": "4.0.11",
          "bundled": true,
          "requires": {
            "async": "1.5.2",
            "optimist": "0.6.1",
            "source-map": "0.4.4",
            "uglify-js": "2.8.29"
          },
          "dependencies": {
            "source-map": {
              "version": "0.4.4",
              "bundled": true,
              "requires": {
                "amdefine": "1.0.1"
              }
            }
          }
        },
        "has-ansi": {
          "version": "2.0.0",
          "bundled": true,
          "requires": {
            "ansi-regex": "2.1.1"
          }
        },
        "has-flag": {
          "version": "1.0.0",
          "bundled": true
        },
        "hosted-git-info": {
          "version": "2.5.0",
          "bundled": true
        },
        "imurmurhash": {
          "version": "0.1.4",
          "bundled": true
        },
        "inflight": {
          "version": "1.0.6",
          "bundled": true,
          "requires": {
            "once": "1.4.0",
            "wrappy": "1.0.2"
          }
        },
        "inherits": {
          "version": "2.0.3",
          "bundled": true
        },
        "invariant": {
          "version": "2.2.2",
          "bundled": true,
          "requires": {
            "loose-envify": "1.3.1"
          }
        },
        "invert-kv": {
          "version": "1.0.0",
          "bundled": true
        },
        "is-arrayish": {
          "version": "0.2.1",
          "bundled": true
        },
        "is-buffer": {
          "version": "1.1.6",
          "bundled": true
        },
        "is-builtin-module": {
          "version": "1.0.0",
          "bundled": true,
          "requires": {
            "builtin-modules": "1.1.1"
          }
        },
        "is-dotfile": {
          "version": "1.0.3",
          "bundled": true
        },
        "is-equal-shallow": {
          "version": "0.1.3",
          "bundled": true,
          "requires": {
            "is-primitive": "2.0.0"
          }
        },
        "is-extendable": {
          "version": "0.1.1",
          "bundled": true
        },
        "is-extglob": {
          "version": "1.0.0",
          "bundled": true
        },
        "is-finite": {
          "version": "1.0.2",
          "bundled": true,
          "requires": {
            "number-is-nan": "1.0.1"
          }
        },
        "is-fullwidth-code-point": {
          "version": "1.0.0",
          "bundled": true,
          "requires": {
            "number-is-nan": "1.0.1"
          }
        },
        "is-glob": {
          "version": "2.0.1",
          "bundled": true,
          "requires": {
            "is-extglob": "1.0.0"
          }
        },
        "is-number": {
          "version": "2.1.0",
          "bundled": true,
          "requires": {
            "kind-of": "3.2.2"
          }
        },
        "is-posix-bracket": {
          "version": "0.1.1",
          "bundled": true
        },
        "is-primitive": {
          "version": "2.0.0",
          "bundled": true
        },
        "is-stream": {
          "version": "1.1.0",
          "bundled": true
        },
        "is-utf8": {
          "version": "0.2.1",
          "bundled": true
        },
        "isarray": {
          "version": "1.0.0",
          "bundled": true
        },
        "isexe": {
          "version": "2.0.0",
          "bundled": true
        },
        "isobject": {
          "version": "2.1.0",
          "bundled": true,
          "requires": {
            "isarray": "1.0.0"
          }
        },
        "istanbul-lib-coverage": {
          "version": "1.1.1",
          "bundled": true
        },
        "istanbul-lib-hook": {
          "version": "1.1.0",
          "bundled": true,
          "requires": {
            "append-transform": "0.4.0"
          }
        },
        "istanbul-lib-instrument": {
          "version": "1.9.1",
          "bundled": true,
          "requires": {
            "babel-generator": "6.26.0",
            "babel-template": "6.26.0",
            "babel-traverse": "6.26.0",
            "babel-types": "6.26.0",
            "babylon": "6.18.0",
            "istanbul-lib-coverage": "1.1.1",
            "semver": "5.4.1"
          }
        },
        "istanbul-lib-report": {
          "version": "1.1.2",
          "bundled": true,
          "requires": {
            "istanbul-lib-coverage": "1.1.1",
            "mkdirp": "0.5.1",
            "path-parse": "1.0.5",
            "supports-color": "3.2.3"
          },
          "dependencies": {
            "supports-color": {
              "version": "3.2.3",
              "bundled": true,
              "requires": {
                "has-flag": "1.0.0"
              }
            }
          }
        },
        "istanbul-lib-source-maps": {
          "version": "1.2.2",
          "bundled": true,
          "requires": {
            "debug": "3.1.0",
            "istanbul-lib-coverage": "1.1.1",
            "mkdirp": "0.5.1",
            "rimraf": "2.6.2",
            "source-map": "0.5.7"
          },
          "dependencies": {
            "debug": {
              "version": "3.1.0",
              "bundled": true,
              "requires": {
                "ms": "2.0.0"
              }
            }
          }
        },
        "istanbul-reports": {
          "version": "1.1.3",
          "bundled": true,
          "requires": {
            "handlebars": "4.0.11"
          }
        },
        "js-tokens": {
          "version": "3.0.2",
          "bundled": true
        },
        "jsesc": {
          "version": "1.3.0",
          "bundled": true
        },
        "kind-of": {
          "version": "3.2.2",
          "bundled": true,
          "requires": {
            "is-buffer": "1.1.6"
          }
        },
        "lazy-cache": {
          "version": "1.0.4",
          "bundled": true,
          "optional": true
        },
        "lcid": {
          "version": "1.0.0",
          "bundled": true,
          "requires": {
            "invert-kv": "1.0.0"
          }
        },
        "load-json-file": {
          "version": "1.1.0",
          "bundled": true,
          "requires": {
            "graceful-fs": "4.1.11",
            "parse-json": "2.2.0",
            "pify": "2.3.0",
            "pinkie-promise": "2.0.1",
            "strip-bom": "2.0.0"
          }
        },
        "locate-path": {
          "version": "2.0.0",
          "bundled": true,
          "requires": {
            "p-locate": "2.0.0",
            "path-exists": "3.0.0"
          },
          "dependencies": {
            "path-exists": {
              "version": "3.0.0",
              "bundled": true
            }
          }
        },
        "lodash": {
          "version": "4.17.4",
          "bundled": true
        },
        "longest": {
          "version": "1.0.1",
          "bundled": true
        },
        "loose-envify": {
          "version": "1.3.1",
          "bundled": true,
          "requires": {
            "js-tokens": "3.0.2"
          }
        },
        "lru-cache": {
          "version": "4.1.1",
          "bundled": true,
          "requires": {
            "pseudomap": "1.0.2",
            "yallist": "2.1.2"
          }
        },
        "md5-hex": {
          "version": "1.3.0",
          "bundled": true,
          "requires": {
            "md5-o-matic": "0.1.1"
          }
        },
        "md5-o-matic": {
          "version": "0.1.1",
          "bundled": true
        },
        "mem": {
          "version": "1.1.0",
          "bundled": true,
          "requires": {
            "mimic-fn": "1.1.0"
          }
        },
        "merge-source-map": {
          "version": "1.0.4",
          "bundled": true,
          "requires": {
            "source-map": "0.5.7"
          }
        },
        "micromatch": {
          "version": "2.3.11",
          "bundled": true,
          "requires": {
            "arr-diff": "2.0.0",
            "array-unique": "0.2.1",
            "braces": "1.8.5",
            "expand-brackets": "0.1.5",
            "extglob": "0.3.2",
            "filename-regex": "2.0.1",
            "is-extglob": "1.0.0",
            "is-glob": "2.0.1",
            "kind-of": "3.2.2",
            "normalize-path": "2.1.1",
            "object.omit": "2.0.1",
            "parse-glob": "3.0.4",
            "regex-cache": "0.4.4"
          }
        },
        "mimic-fn": {
          "version": "1.1.0",
          "bundled": true
        },
        "minimatch": {
          "version": "3.0.4",
          "bundled": true,
          "requires": {
            "brace-expansion": "1.1.8"
          }
        },
        "minimist": {
          "version": "0.0.8",
          "bundled": true
        },
        "mkdirp": {
          "version": "0.5.1",
          "bundled": true,
          "requires": {
            "minimist": "0.0.8"
          }
        },
        "ms": {
          "version": "2.0.0",
          "bundled": true
        },
        "normalize-package-data": {
          "version": "2.4.0",
          "bundled": true,
          "requires": {
            "hosted-git-info": "2.5.0",
            "is-builtin-module": "1.0.0",
            "semver": "5.4.1",
            "validate-npm-package-license": "3.0.1"
          }
        },
        "normalize-path": {
          "version": "2.1.1",
          "bundled": true,
          "requires": {
            "remove-trailing-separator": "1.1.0"
          }
        },
        "npm-run-path": {
          "version": "2.0.2",
          "bundled": true,
          "requires": {
            "path-key": "2.0.1"
          }
        },
        "number-is-nan": {
          "version": "1.0.1",
          "bundled": true
        },
        "object-assign": {
          "version": "4.1.1",
          "bundled": true
        },
        "object.omit": {
          "version": "2.0.1",
          "bundled": true,
          "requires": {
            "for-own": "0.1.5",
            "is-extendable": "0.1.1"
          }
        },
        "once": {
          "version": "1.4.0",
          "bundled": true,
          "requires": {
            "wrappy": "1.0.2"
          }
        },
        "optimist": {
          "version": "0.6.1",
          "bundled": true,
          "requires": {
            "minimist": "0.0.8",
            "wordwrap": "0.0.3"
          }
        },
        "os-homedir": {
          "version": "1.0.2",
          "bundled": true
        },
        "os-locale": {
          "version": "2.1.0",
          "bundled": true,
          "requires": {
            "execa": "0.7.0",
            "lcid": "1.0.0",
            "mem": "1.1.0"
          }
        },
        "p-finally": {
          "version": "1.0.0",
          "bundled": true
        },
        "p-limit": {
          "version": "1.1.0",
          "bundled": true
        },
        "p-locate": {
          "version": "2.0.0",
          "bundled": true,
          "requires": {
            "p-limit": "1.1.0"
          }
        },
        "parse-glob": {
          "version": "3.0.4",
          "bundled": true,
          "requires": {
            "glob-base": "0.3.0",
            "is-dotfile": "1.0.3",
            "is-extglob": "1.0.0",
            "is-glob": "2.0.1"
          }
        },
        "parse-json": {
          "version": "2.2.0",
          "bundled": true,
          "requires": {
            "error-ex": "1.3.1"
          }
        },
        "path-exists": {
          "version": "2.1.0",
          "bundled": true,
          "requires": {
            "pinkie-promise": "2.0.1"
          }
        },
        "path-is-absolute": {
          "version": "1.0.1",
          "bundled": true
        },
        "path-key": {
          "version": "2.0.1",
          "bundled": true
        },
        "path-parse": {
          "version": "1.0.5",
          "bundled": true
        },
        "path-type": {
          "version": "1.1.0",
          "bundled": true,
          "requires": {
            "graceful-fs": "4.1.11",
            "pify": "2.3.0",
            "pinkie-promise": "2.0.1"
          }
        },
        "pify": {
          "version": "2.3.0",
          "bundled": true
        },
        "pinkie": {
          "version": "2.0.4",
          "bundled": true
        },
        "pinkie-promise": {
          "version": "2.0.1",
          "bundled": true,
          "requires": {
            "pinkie": "2.0.4"
          }
        },
        "pkg-dir": {
          "version": "1.0.0",
          "bundled": true,
          "requires": {
            "find-up": "1.1.2"
          },
          "dependencies": {
            "find-up": {
              "version": "1.1.2",
              "bundled": true,
              "requires": {
                "path-exists": "2.1.0",
                "pinkie-promise": "2.0.1"
              }
            }
          }
        },
        "preserve": {
          "version": "0.2.0",
          "bundled": true
        },
        "pseudomap": {
          "version": "1.0.2",
          "bundled": true
        },
        "randomatic": {
          "version": "1.1.7",
          "bundled": true,
          "requires": {
            "is-number": "3.0.0",
            "kind-of": "4.0.0"
          },
          "dependencies": {
            "is-number": {
              "version": "3.0.0",
              "bundled": true,
              "requires": {
                "kind-of": "3.2.2"
              },
              "dependencies": {
                "kind-of": {
                  "version": "3.2.2",
                  "bundled": true,
                  "requires": {
                    "is-buffer": "1.1.6"
                  }
                }
              }
            },
            "kind-of": {
              "version": "4.0.0",
              "bundled": true,
              "requires": {
                "is-buffer": "1.1.6"
              }
            }
          }
        },
        "read-pkg": {
          "version": "1.1.0",
          "bundled": true,
          "requires": {
            "load-json-file": "1.1.0",
            "normalize-package-data": "2.4.0",
            "path-type": "1.1.0"
          }
        },
        "read-pkg-up": {
          "version": "1.0.1",
          "bundled": true,
          "requires": {
            "find-up": "1.1.2",
            "read-pkg": "1.1.0"
          },
          "dependencies": {
            "find-up": {
              "version": "1.1.2",
              "bundled": true,
              "requires": {
                "path-exists": "2.1.0",
                "pinkie-promise": "2.0.1"
              }
            }
          }
        },
        "regenerator-runtime": {
          "version": "0.11.1",
          "bundled": true
        },
        "regex-cache": {
          "version": "0.4.4",
          "bundled": true,
          "requires": {
            "is-equal-shallow": "0.1.3"
          }
        },
        "remove-trailing-separator": {
          "version": "1.1.0",
          "bundled": true
        },
        "repeat-element": {
          "version": "1.1.2",
          "bundled": true
        },
        "repeat-string": {
          "version": "1.6.1",
          "bundled": true
        },
        "repeating": {
          "version": "2.0.1",
          "bundled": true,
          "requires": {
            "is-finite": "1.0.2"
          }
        },
        "require-directory": {
          "version": "2.1.1",
          "bundled": true
        },
        "require-main-filename": {
          "version": "1.0.1",
          "bundled": true
        },
        "resolve-from": {
          "version": "2.0.0",
          "bundled": true
        },
        "right-align": {
          "version": "0.1.3",
          "bundled": true,
          "optional": true,
          "requires": {
            "align-text": "0.1.4"
          }
        },
        "rimraf": {
          "version": "2.6.2",
          "bundled": true,
          "requires": {
            "glob": "7.1.2"
          }
        },
        "semver": {
          "version": "5.4.1",
          "bundled": true
        },
        "set-blocking": {
          "version": "2.0.0",
          "bundled": true
        },
        "shebang-command": {
          "version": "1.2.0",
          "bundled": true,
          "requires": {
            "shebang-regex": "1.0.0"
          }
        },
        "shebang-regex": {
          "version": "1.0.0",
          "bundled": true
        },
        "signal-exit": {
          "version": "3.0.2",
          "bundled": true
        },
        "slide": {
          "version": "1.1.6",
          "bundled": true
        },
        "source-map": {
          "version": "0.5.7",
          "bundled": true
        },
        "spawn-wrap": {
          "version": "1.4.2",
          "bundled": true,
          "requires": {
            "foreground-child": "1.5.6",
            "mkdirp": "0.5.1",
            "os-homedir": "1.0.2",
            "rimraf": "2.6.2",
            "signal-exit": "3.0.2",
            "which": "1.3.0"
          }
        },
        "spdx-correct": {
          "version": "1.0.2",
          "bundled": true,
          "requires": {
            "spdx-license-ids": "1.2.2"
          }
        },
        "spdx-expression-parse": {
          "version": "1.0.4",
          "bundled": true
        },
        "spdx-license-ids": {
          "version": "1.2.2",
          "bundled": true
        },
        "string-width": {
          "version": "2.1.1",
          "bundled": true,
          "requires": {
            "is-fullwidth-code-point": "2.0.0",
            "strip-ansi": "4.0.0"
          },
          "dependencies": {
            "ansi-regex": {
              "version": "3.0.0",
              "bundled": true
            },
            "is-fullwidth-code-point": {
              "version": "2.0.0",
              "bundled": true
            },
            "strip-ansi": {
              "version": "4.0.0",
              "bundled": true,
              "requires": {
                "ansi-regex": "3.0.0"
              }
            }
          }
        },
        "strip-ansi": {
          "version": "3.0.1",
          "bundled": true,
          "requires": {
            "ansi-regex": "2.1.1"
          }
        },
        "strip-bom": {
          "version": "2.0.0",
          "bundled": true,
          "requires": {
            "is-utf8": "0.2.1"
          }
        },
        "strip-eof": {
          "version": "1.0.0",
          "bundled": true
        },
        "supports-color": {
          "version": "2.0.0",
          "bundled": true
        },
        "test-exclude": {
          "version": "4.1.1",
          "bundled": true,
          "requires": {
            "arrify": "1.0.1",
            "micromatch": "2.3.11",
            "object-assign": "4.1.1",
            "read-pkg-up": "1.0.1",
            "require-main-filename": "1.0.1"
          }
        },
        "to-fast-properties": {
          "version": "1.0.3",
          "bundled": true
        },
        "trim-right": {
          "version": "1.0.1",
          "bundled": true
        },
        "uglify-js": {
          "version": "2.8.29",
          "bundled": true,
          "optional": true,
          "requires": {
            "source-map": "0.5.7",
            "uglify-to-browserify": "1.0.2",
            "yargs": "3.10.0"
          },
          "dependencies": {
            "yargs": {
              "version": "3.10.0",
              "bundled": true,
              "optional": true,
              "requires": {
                "camelcase": "1.2.1",
                "cliui": "2.1.0",
                "decamelize": "1.2.0",
                "window-size": "0.1.0"
              }
            }
          }
        },
        "uglify-to-browserify": {
          "version": "1.0.2",
          "bundled": true,
          "optional": true
        },
        "validate-npm-package-license": {
          "version": "3.0.1",
          "bundled": true,
          "requires": {
            "spdx-correct": "1.0.2",
            "spdx-expression-parse": "1.0.4"
          }
        },
        "which": {
          "version": "1.3.0",
          "bundled": true,
          "requires": {
            "isexe": "2.0.0"
          }
        },
        "which-module": {
          "version": "2.0.0",
          "bundled": true
        },
        "window-size": {
          "version": "0.1.0",
          "bundled": true,
          "optional": true
        },
        "wordwrap": {
          "version": "0.0.3",
          "bundled": true
        },
        "wrap-ansi": {
          "version": "2.1.0",
          "bundled": true,
          "requires": {
            "string-width": "1.0.2",
            "strip-ansi": "3.0.1"
          },
          "dependencies": {
            "string-width": {
              "version": "1.0.2",
              "bundled": true,
              "requires": {
                "code-point-at": "1.1.0",
                "is-fullwidth-code-point": "1.0.0",
                "strip-ansi": "3.0.1"
              }
            }
          }
        },
        "wrappy": {
          "version": "1.0.2",
          "bundled": true
        },
        "write-file-atomic": {
          "version": "1.3.4",
          "bundled": true,
          "requires": {
            "graceful-fs": "4.1.11",
            "imurmurhash": "0.1.4",
            "slide": "1.1.6"
          }
        },
        "y18n": {
          "version": "3.2.1",
          "bundled": true
        },
        "yallist": {
          "version": "2.1.2",
          "bundled": true
        },
        "yargs": {
          "version": "10.0.3",
          "bundled": true,
          "requires": {
            "cliui": "3.2.0",
            "decamelize": "1.2.0",
            "find-up": "2.1.0",
            "get-caller-file": "1.0.2",
            "os-locale": "2.1.0",
            "require-directory": "2.1.1",
            "require-main-filename": "1.0.1",
            "set-blocking": "2.0.0",
            "string-width": "2.1.1",
            "which-module": "2.0.0",
            "y18n": "3.2.1",
            "yargs-parser": "8.0.0"
          },
          "dependencies": {
            "cliui": {
              "version": "3.2.0",
              "bundled": true,
              "requires": {
                "string-width": "1.0.2",
                "strip-ansi": "3.0.1",
                "wrap-ansi": "2.1.0"
              },
              "dependencies": {
                "string-width": {
                  "version": "1.0.2",
                  "bundled": true,
                  "requires": {
                    "code-point-at": "1.1.0",
                    "is-fullwidth-code-point": "1.0.0",
                    "strip-ansi": "3.0.1"
                  }
                }
              }
            }
          }
        },
        "yargs-parser": {
          "version": "8.0.0",
          "bundled": true,
          "requires": {
            "camelcase": "4.1.0"
          },
          "dependencies": {
            "camelcase": {
              "version": "4.1.0",
              "bundled": true
            }
          }
        }
      }
    },
    "oauth-sign": {
      "version": "0.8.2",
      "resolved": "https://registry.npmjs.org/oauth-sign/-/oauth-sign-0.8.2.tgz",
      "integrity": "sha1-Rqarfwrq2N6unsBWV4C31O/rnUM="
    },
    "object-assign": {
      "version": "4.1.1",
      "resolved": "https://registry.npmjs.org/object-assign/-/object-assign-4.1.1.tgz",
      "integrity": "sha1-IQmtx5ZYh8/AXLvUQsrIv7s2CGM="
    },
    "object-copy": {
      "version": "0.1.0",
      "resolved": "https://registry.npmjs.org/object-copy/-/object-copy-0.1.0.tgz",
      "integrity": "sha1-fn2Fi3gb18mRpBupde04EnVOmYw=",
      "requires": {
        "copy-descriptor": "0.1.1",
        "define-property": "0.2.5",
        "kind-of": "3.2.2"
      },
      "dependencies": {
        "define-property": {
          "version": "0.2.5",
          "resolved": "https://registry.npmjs.org/define-property/-/define-property-0.2.5.tgz",
          "integrity": "sha1-w1se+RjsPJkPmlvFe+BKrOxcgRY=",
          "requires": {
            "is-descriptor": "0.1.6"
          }
        },
        "is-accessor-descriptor": {
          "version": "0.1.6",
          "resolved": "https://registry.npmjs.org/is-accessor-descriptor/-/is-accessor-descriptor-0.1.6.tgz",
          "integrity": "sha1-qeEss66Nh2cn7u84Q/igiXtcmNY=",
          "requires": {
            "kind-of": "3.2.2"
          }
        },
        "is-data-descriptor": {
          "version": "0.1.4",
          "resolved": "https://registry.npmjs.org/is-data-descriptor/-/is-data-descriptor-0.1.4.tgz",
          "integrity": "sha1-C17mSDiOLIYCgueT8YVv7D8wG1Y=",
          "requires": {
            "kind-of": "3.2.2"
          }
        },
        "is-descriptor": {
          "version": "0.1.6",
          "resolved": "https://registry.npmjs.org/is-descriptor/-/is-descriptor-0.1.6.tgz",
          "integrity": "sha512-avDYr0SB3DwO9zsMov0gKCESFYqCnE4hq/4z3TdUlukEy5t9C0YRq7HLrsN52NAcqXKaepeCD0n+B0arnVG3Hg==",
          "requires": {
            "is-accessor-descriptor": "0.1.6",
            "is-data-descriptor": "0.1.4",
            "kind-of": "5.1.0"
          },
          "dependencies": {
            "kind-of": {
              "version": "5.1.0",
              "resolved": "https://registry.npmjs.org/kind-of/-/kind-of-5.1.0.tgz",
              "integrity": "sha512-NGEErnH6F2vUuXDh+OlbcKW7/wOcfdRHaZ7VWtqCztfHri/++YKmP51OdWeGPuqCOba6kk2OTe5d02VmTB80Pw=="
            }
          }
        }
      }
    },
    "object-keys": {
      "version": "0.4.0",
      "resolved": "https://registry.npmjs.org/object-keys/-/object-keys-0.4.0.tgz",
      "integrity": "sha1-KKaq50KN0sOpLz2V8hM13SBOAzY="
    },
    "object-visit": {
      "version": "1.0.1",
      "resolved": "https://registry.npmjs.org/object-visit/-/object-visit-1.0.1.tgz",
      "integrity": "sha1-95xEk68MU3e1n+OdOV5BBC3QRbs=",
      "requires": {
        "isobject": "3.0.1"
      },
      "dependencies": {
        "isobject": {
          "version": "3.0.1",
          "resolved": "https://registry.npmjs.org/isobject/-/isobject-3.0.1.tgz",
          "integrity": "sha1-TkMekrEalzFjaqH5yNHMvP2reN8="
        }
      }
    },
    "object.omit": {
      "version": "2.0.1",
      "resolved": "https://registry.npmjs.org/object.omit/-/object.omit-2.0.1.tgz",
      "integrity": "sha1-Gpx0SCnznbuFjHbKNXmuKlTr0fo=",
      "requires": {
        "for-own": "0.1.5",
        "is-extendable": "0.1.1"
      }
    },
    "object.pick": {
      "version": "1.3.0",
      "resolved": "https://registry.npmjs.org/object.pick/-/object.pick-1.3.0.tgz",
      "integrity": "sha1-h6EKxMFpS9Lhy/U1kaZhQftd10c=",
      "requires": {
        "isobject": "3.0.1"
      },
      "dependencies": {
        "isobject": {
          "version": "3.0.1",
          "resolved": "https://registry.npmjs.org/isobject/-/isobject-3.0.1.tgz",
          "integrity": "sha1-TkMekrEalzFjaqH5yNHMvP2reN8="
        }
      }
    },
    "on-finished": {
      "version": "2.3.0",
      "resolved": "https://registry.npmjs.org/on-finished/-/on-finished-2.3.0.tgz",
      "integrity": "sha1-IPEzZIGwg811M3mSoWlxqi2QaUc=",
      "requires": {
        "ee-first": "1.1.1"
      }
    },
    "once": {
      "version": "1.4.0",
      "resolved": "https://registry.npmjs.org/once/-/once-1.4.0.tgz",
      "integrity": "sha1-WDsap3WWHUsROsF9nFC6753Xa9E=",
      "requires": {
        "wrappy": "1.0.2"
      }
    },
    "optimist": {
      "version": "0.6.1",
      "resolved": "https://registry.npmjs.org/optimist/-/optimist-0.6.1.tgz",
      "integrity": "sha1-2j6nRob6IaGaERwybpDrFaAZZoY=",
      "requires": {
        "minimist": "0.0.8",
        "wordwrap": "0.0.3"
      }
    },
    "os-browserify": {
      "version": "0.3.0",
      "resolved": "https://registry.npmjs.org/os-browserify/-/os-browserify-0.3.0.tgz",
      "integrity": "sha1-hUNzx/XCMVkU/Jv8a9gjj92h7Cc="
    },
    "os-homedir": {
      "version": "1.0.2",
      "resolved": "https://registry.npmjs.org/os-homedir/-/os-homedir-1.0.2.tgz",
      "integrity": "sha1-/7xJiDNuDoM94MFox+8VISGqf7M="
    },
    "os-locale": {
      "version": "2.1.0",
      "resolved": "https://registry.npmjs.org/os-locale/-/os-locale-2.1.0.tgz",
      "integrity": "sha512-3sslG3zJbEYcaC4YVAvDorjGxc7tv6KVATnLPZONiljsUncvihe9BQoVCEs0RZ1kmf4Hk9OBqlZfJZWI4GanKA==",
      "requires": {
        "execa": "0.7.0",
        "lcid": "1.0.0",
        "mem": "1.1.0"
      }
    },
    "os-tmpdir": {
      "version": "1.0.2",
      "resolved": "https://registry.npmjs.org/os-tmpdir/-/os-tmpdir-1.0.2.tgz",
      "integrity": "sha1-u+Z0BseaqFxc/sdm/lc0VV36EnQ="
    },
    "p-finally": {
      "version": "1.0.0",
      "resolved": "https://registry.npmjs.org/p-finally/-/p-finally-1.0.0.tgz",
      "integrity": "sha1-P7z7FbiZpEEjs0ttzBi3JDNqLK4="
    },
    "p-limit": {
      "version": "1.2.0",
      "resolved": "https://registry.npmjs.org/p-limit/-/p-limit-1.2.0.tgz",
      "integrity": "sha512-Y/OtIaXtUPr4/YpMv1pCL5L5ed0rumAaAeBSj12F+bSlMdys7i8oQF/GUJmfpTS/QoaRrS/k6pma29haJpsMng==",
      "requires": {
        "p-try": "1.0.0"
      }
    },
    "p-locate": {
      "version": "2.0.0",
      "resolved": "https://registry.npmjs.org/p-locate/-/p-locate-2.0.0.tgz",
      "integrity": "sha1-IKAQOyIqcMj9OcwuWAaA893l7EM=",
      "requires": {
        "p-limit": "1.2.0"
      }
    },
    "p-try": {
      "version": "1.0.0",
      "resolved": "https://registry.npmjs.org/p-try/-/p-try-1.0.0.tgz",
      "integrity": "sha1-y8ec26+P1CKOE/Yh8rGiN8GyB7M="
    },
    "pako": {
      "version": "1.0.6",
      "resolved": "https://registry.npmjs.org/pako/-/pako-1.0.6.tgz",
      "integrity": "sha512-lQe48YPsMJAig+yngZ87Lus+NF+3mtu7DVOBu6b/gHO1YpKwIj5AWjZ/TOS7i46HD/UixzWb1zeWDZfGZ3iYcg=="
    },
    "parse-asn1": {
      "version": "5.1.0",
      "resolved": "https://registry.npmjs.org/parse-asn1/-/parse-asn1-5.1.0.tgz",
      "integrity": "sha1-N8T5t+06tlx0gXtfJICTf7+XxxI=",
      "requires": {
        "asn1.js": "4.10.1",
        "browserify-aes": "1.1.1",
        "create-hash": "1.1.3",
        "evp_bytestokey": "1.0.3",
        "pbkdf2": "3.0.14"
      }
    },
    "parse-glob": {
      "version": "3.0.4",
      "resolved": "https://registry.npmjs.org/parse-glob/-/parse-glob-3.0.4.tgz",
      "integrity": "sha1-ssN2z7EfNVE7rdFz7wu246OIORw=",
      "requires": {
        "glob-base": "0.3.0",
        "is-dotfile": "1.0.3",
        "is-extglob": "1.0.0",
        "is-glob": "2.0.1"
      }
    },
    "parse-json": {
      "version": "2.2.0",
      "resolved": "https://registry.npmjs.org/parse-json/-/parse-json-2.2.0.tgz",
      "integrity": "sha1-9ID0BDTvgHQfhGkJn43qGPVaTck=",
      "requires": {
        "error-ex": "1.3.1"
      }
    },
    "parse-passwd": {
      "version": "1.0.0",
      "resolved": "https://registry.npmjs.org/parse-passwd/-/parse-passwd-1.0.0.tgz",
      "integrity": "sha1-bVuTSkVpk7I9N/QKOC1vFmao5cY="
    },
    "parseurl": {
      "version": "1.3.2",
      "resolved": "https://registry.npmjs.org/parseurl/-/parseurl-1.3.2.tgz",
      "integrity": "sha1-/CidTtiZMRlGDBViUyYs3I3mW/M="
    },
    "pascalcase": {
      "version": "0.1.1",
      "resolved": "https://registry.npmjs.org/pascalcase/-/pascalcase-0.1.1.tgz",
      "integrity": "sha1-s2PlXoAGym/iF4TS2yK9FdeRfxQ="
    },
    "path-browserify": {
      "version": "0.0.0",
      "resolved": "https://registry.npmjs.org/path-browserify/-/path-browserify-0.0.0.tgz",
      "integrity": "sha1-oLhwcpquIUAFt9UDLsLLuw+0RRo="
    },
    "path-dirname": {
      "version": "1.0.2",
      "resolved": "https://registry.npmjs.org/path-dirname/-/path-dirname-1.0.2.tgz",
      "integrity": "sha1-zDPSTVJeCZpTiMAzbG4yuRYGCeA="
    },
    "path-exists": {
      "version": "3.0.0",
      "resolved": "https://registry.npmjs.org/path-exists/-/path-exists-3.0.0.tgz",
      "integrity": "sha1-zg6+ql94yxiSXqfYENe1mwEP1RU="
    },
    "path-is-absolute": {
      "version": "1.0.1",
      "resolved": "https://registry.npmjs.org/path-is-absolute/-/path-is-absolute-1.0.1.tgz",
      "integrity": "sha1-F0uSaHNVNP+8es5r9TpanhtcX18="
    },
    "path-key": {
      "version": "2.0.1",
      "resolved": "https://registry.npmjs.org/path-key/-/path-key-2.0.1.tgz",
      "integrity": "sha1-QRyttXTFoUDTpLGRDUDYDMn0C0A="
    },
    "path-parse": {
      "version": "1.0.5",
      "resolved": "https://registry.npmjs.org/path-parse/-/path-parse-1.0.5.tgz",
      "integrity": "sha1-PBrfhx6pzWyUMbbqK9dKD/BVxME="
    },
    "path-to-regexp": {
      "version": "0.1.7",
      "resolved": "https://registry.npmjs.org/path-to-regexp/-/path-to-regexp-0.1.7.tgz",
      "integrity": "sha1-32BBeABfUi8V60SQ5yR6G/qmf4w="
    },
    "path-type": {
      "version": "2.0.0",
      "resolved": "https://registry.npmjs.org/path-type/-/path-type-2.0.0.tgz",
      "integrity": "sha1-8BLMuEFbcJb8LaoQVMPXI4lZTHM=",
      "requires": {
        "pify": "2.3.0"
      }
    },
    "pathval": {
      "version": "1.1.0",
      "resolved": "https://registry.npmjs.org/pathval/-/pathval-1.1.0.tgz",
      "integrity": "sha1-uULm1L3mUwBe9rcTYd74cn0GReA="
    },
    "pause-stream": {
      "version": "0.0.11",
      "resolved": "https://registry.npmjs.org/pause-stream/-/pause-stream-0.0.11.tgz",
      "integrity": "sha1-/lo0sMvOErWqaitAPuLnO2AvFEU=",
      "requires": {
        "through": "2.3.8"
      }
    },
    "pbkdf2": {
      "version": "3.0.14",
      "resolved": "https://registry.npmjs.org/pbkdf2/-/pbkdf2-3.0.14.tgz",
      "integrity": "sha512-gjsZW9O34fm0R7PaLHRJmLLVfSoesxztjPjE9o6R+qtVJij90ltg1joIovN9GKrRW3t1PzhDDG3UMEMFfZ+1wA==",
      "requires": {
        "create-hash": "1.1.3",
        "create-hmac": "1.1.6",
        "ripemd160": "2.0.1",
        "safe-buffer": "5.1.1",
        "sha.js": "2.4.10"
      }
    },
    "pend": {
      "version": "1.2.0",
      "resolved": "https://registry.npmjs.org/pend/-/pend-1.2.0.tgz",
      "integrity": "sha1-elfrVQpng/kRUzH89GY9XI4AelA="
    },
    "performance-now": {
      "version": "2.1.0",
      "resolved": "https://registry.npmjs.org/performance-now/-/performance-now-2.1.0.tgz",
      "integrity": "sha1-Ywn04OX6kT7BxpMHrjZLSzd8nns="
    },
    "pify": {
      "version": "2.3.0",
      "resolved": "https://registry.npmjs.org/pify/-/pify-2.3.0.tgz",
      "integrity": "sha1-7RQaasBDqEnqWISY59yosVMw6Qw="
    },
    "pinkie": {
      "version": "2.0.4",
      "resolved": "https://registry.npmjs.org/pinkie/-/pinkie-2.0.4.tgz",
      "integrity": "sha1-clVrgM+g1IqXToDnckjoDtT3+HA="
    },
    "pinkie-promise": {
      "version": "2.0.1",
      "resolved": "https://registry.npmjs.org/pinkie-promise/-/pinkie-promise-2.0.1.tgz",
      "integrity": "sha1-ITXW36ejWMBprJsXh3YogihFD/o=",
      "requires": {
        "pinkie": "2.0.4"
      }
    },
    "plugin-error": {
      "version": "1.0.1",
      "resolved": "https://registry.npmjs.org/plugin-error/-/plugin-error-1.0.1.tgz",
      "integrity": "sha512-L1zP0dk7vGweZME2i+EeakvUNqSrdiI3F91TwEoYiGrAfUXmVv6fJIq4g82PAXxNsWOp0J7ZqQy/3Szz0ajTxA==",
      "requires": {
        "ansi-colors": "1.1.0",
        "arr-diff": "4.0.0",
        "arr-union": "3.1.0",
        "extend-shallow": "3.0.2"
      },
      "dependencies": {
        "arr-diff": {
          "version": "4.0.0",
          "resolved": "https://registry.npmjs.org/arr-diff/-/arr-diff-4.0.0.tgz",
          "integrity": "sha1-1kYQdP6/7HHn4VI1dhoyml3HxSA="
        }
      }
    },
    "posix-character-classes": {
      "version": "0.1.1",
      "resolved": "https://registry.npmjs.org/posix-character-classes/-/posix-character-classes-0.1.1.tgz",
      "integrity": "sha1-AerA/jta9xoqbAL+q7jB/vfgDqs="
    },
    "preserve": {
      "version": "0.2.0",
      "resolved": "https://registry.npmjs.org/preserve/-/preserve-0.2.0.tgz",
      "integrity": "sha1-gV7R9uvGWSb4ZbMQwHE7yzMVzks="
    },
    "pretty-bytes": {
      "version": "1.0.4",
      "resolved": "https://registry.npmjs.org/pretty-bytes/-/pretty-bytes-1.0.4.tgz",
      "integrity": "sha1-CiLoIQYJrTVUL4yNXSFZr/B1HIQ=",
      "requires": {
        "get-stdin": "4.0.1",
        "meow": "3.7.0"
      }
    },
    "private": {
      "version": "0.1.8",
      "resolved": "https://registry.npmjs.org/private/-/private-0.1.8.tgz",
      "integrity": "sha512-VvivMrbvd2nKkiG38qjULzlc+4Vx4wm/whI9pQD35YrARNnhxeiRktSOhSukRLFNlzg6Br/cJPet5J/u19r/mg=="
    },
    "process": {
      "version": "0.11.10",
      "resolved": "https://registry.npmjs.org/process/-/process-0.11.10.tgz",
      "integrity": "sha1-czIwDoQBYb2j5podHZGn1LwW8YI="
    },
    "process-nextick-args": {
      "version": "2.0.0",
      "resolved": "https://registry.npmjs.org/process-nextick-args/-/process-nextick-args-2.0.0.tgz",
      "integrity": "sha512-MtEC1TqN0EU5nephaJ4rAtThHtC86dNN9qCuEhtshvpVBkAW5ZO7BASN9REnF9eoXGcRub+pFuKEpOHE+HbEMw=="
    },
    "progress": {
      "version": "2.0.0",
      "resolved": "https://registry.npmjs.org/progress/-/progress-2.0.0.tgz",
      "integrity": "sha1-ihvjZr+Pwj2yvSPxDG/pILQ4nR8="
    },
    "progress-stream": {
      "version": "1.2.0",
      "resolved": "https://registry.npmjs.org/progress-stream/-/progress-stream-1.2.0.tgz",
      "integrity": "sha1-LNPP6jO6OonJwSHsM0er6asSX3c=",
      "requires": {
        "speedometer": "0.1.4",
        "through2": "0.2.3"
      },
      "dependencies": {
        "isarray": {
          "version": "0.0.1",
          "resolved": "https://registry.npmjs.org/isarray/-/isarray-0.0.1.tgz",
          "integrity": "sha1-ihis/Kmo9Bd+Cav8YDiTmwXR7t8="
        },
        "readable-stream": {
          "version": "1.1.14",
          "resolved": "https://registry.npmjs.org/readable-stream/-/readable-stream-1.1.14.tgz",
          "integrity": "sha1-fPTFTvZI44EwhMY23SB54WbAgdk=",
          "requires": {
            "core-util-is": "1.0.2",
            "inherits": "2.0.3",
            "isarray": "0.0.1",
            "string_decoder": "0.10.31"
          }
        },
        "string_decoder": {
          "version": "0.10.31",
          "resolved": "https://registry.npmjs.org/string_decoder/-/string_decoder-0.10.31.tgz",
          "integrity": "sha1-YuIDvEF2bGwoyfyEMB2rHFMQ+pQ="
        },
        "through2": {
          "version": "0.2.3",
          "resolved": "https://registry.npmjs.org/through2/-/through2-0.2.3.tgz",
          "integrity": "sha1-6zKE2k6jEbbMis42U3SKUqvyWj8=",
          "requires": {
            "readable-stream": "1.1.14",
            "xtend": "2.1.2"
          }
        },
        "xtend": {
          "version": "2.1.2",
          "resolved": "https://registry.npmjs.org/xtend/-/xtend-2.1.2.tgz",
          "integrity": "sha1-bv7MKk2tjmlixJAbM3znuoe10os=",
          "requires": {
            "object-keys": "0.4.0"
          }
        }
      }
    },
    "proxy-addr": {
      "version": "2.0.3",
      "resolved": "https://registry.npmjs.org/proxy-addr/-/proxy-addr-2.0.3.tgz",
      "integrity": "sha512-jQTChiCJteusULxjBp8+jftSQE5Obdl3k4cnmLA6WXtK6XFuWRnvVL7aCiBqaLPM8c4ph0S4tKna8XvmIwEnXQ==",
      "requires": {
        "forwarded": "0.1.2",
        "ipaddr.js": "1.6.0"
      }
    },
    "prr": {
      "version": "1.0.1",
      "resolved": "https://registry.npmjs.org/prr/-/prr-1.0.1.tgz",
      "integrity": "sha1-0/wRS6BplaRexok/SEzrHXj19HY="
    },
    "pseudomap": {
      "version": "1.0.2",
      "resolved": "https://registry.npmjs.org/pseudomap/-/pseudomap-1.0.2.tgz",
      "integrity": "sha1-8FKijacOYYkX7wqKw0wa5aaChrM="
    },
    "public-encrypt": {
      "version": "4.0.0",
      "resolved": "https://registry.npmjs.org/public-encrypt/-/public-encrypt-4.0.0.tgz",
      "integrity": "sha1-OfaZ86RlYN1eusvKaTyvfGXBjMY=",
      "requires": {
        "bn.js": "4.11.8",
        "browserify-rsa": "4.0.1",
        "create-hash": "1.1.3",
        "parse-asn1": "5.1.0",
        "randombytes": "2.0.6"
      }
    },
    "punycode": {
      "version": "1.4.1",
      "resolved": "https://registry.npmjs.org/punycode/-/punycode-1.4.1.tgz",
      "integrity": "sha1-wNWmOycYgArY4esPpSachN1BhF4="
    },
    "qs": {
      "version": "6.5.1",
      "resolved": "https://registry.npmjs.org/qs/-/qs-6.5.1.tgz",
      "integrity": "sha512-eRzhrN1WSINYCDCbrz796z37LOe3m5tmW7RQf6oBntukAG1nmovJvhnwHHRMAfeoItc1m2Hk02WER2aQ/iqs+A=="
    },
    "querystring": {
      "version": "0.2.0",
      "resolved": "https://registry.npmjs.org/querystring/-/querystring-0.2.0.tgz",
      "integrity": "sha1-sgmEkgO7Jd+CDadW50cAWHhSFiA="
    },
    "querystring-es3": {
      "version": "0.2.1",
      "resolved": "https://registry.npmjs.org/querystring-es3/-/querystring-es3-0.2.1.tgz",
      "integrity": "sha1-nsYfeQSYdXB9aUFFlv2Qek1xHnM="
    },
    "randomatic": {
      "version": "1.1.7",
      "resolved": "https://registry.npmjs.org/randomatic/-/randomatic-1.1.7.tgz",
      "integrity": "sha512-D5JUjPyJbaJDkuAazpVnSfVkLlpeO3wDlPROTMLGKG1zMFNFRgrciKo1ltz/AzNTkqE0HzDx655QOL51N06how==",
      "requires": {
        "is-number": "3.0.0",
        "kind-of": "4.0.0"
      },
      "dependencies": {
        "is-number": {
          "version": "3.0.0",
          "resolved": "https://registry.npmjs.org/is-number/-/is-number-3.0.0.tgz",
          "integrity": "sha1-JP1iAaR4LPUFYcgQJ2r8fRLXEZU=",
          "requires": {
            "kind-of": "3.2.2"
          },
          "dependencies": {
            "kind-of": {
              "version": "3.2.2",
              "resolved": "https://registry.npmjs.org/kind-of/-/kind-of-3.2.2.tgz",
              "integrity": "sha1-MeohpzS6ubuw8yRm2JOupR5KPGQ=",
              "requires": {
                "is-buffer": "1.1.6"
              }
            }
          }
        },
        "kind-of": {
          "version": "4.0.0",
          "resolved": "https://registry.npmjs.org/kind-of/-/kind-of-4.0.0.tgz",
          "integrity": "sha1-IIE989cSkosgc3hpGkUGb65y3Vc=",
          "requires": {
            "is-buffer": "1.1.6"
          }
        }
      }
    },
    "randombytes": {
      "version": "2.0.6",
      "resolved": "https://registry.npmjs.org/randombytes/-/randombytes-2.0.6.tgz",
      "integrity": "sha512-CIQ5OFxf4Jou6uOKe9t1AOgqpeU5fd70A8NPdHSGeYXqXsPe6peOwI0cUl88RWZ6sP1vPMV3avd/R6cZ5/sP1A==",
      "requires": {
        "safe-buffer": "5.1.1"
      }
    },
    "randomfill": {
      "version": "1.0.4",
      "resolved": "https://registry.npmjs.org/randomfill/-/randomfill-1.0.4.tgz",
      "integrity": "sha512-87lcbR8+MhcWcUiQ+9e+Rwx8MyR2P7qnt15ynUlbm3TU/fjbgz4GsvfSUDTemtCCtVCqb4ZcEFlyPNTh9bBTLw==",
      "requires": {
        "randombytes": "2.0.6",
        "safe-buffer": "5.1.1"
      }
    },
    "range-parser": {
      "version": "1.2.0",
      "resolved": "https://registry.npmjs.org/range-parser/-/range-parser-1.2.0.tgz",
      "integrity": "sha1-9JvmtIeJTdxA3MlKMi9hEJLgDV4="
    },
    "raw-body": {
      "version": "2.3.2",
      "resolved": "https://registry.npmjs.org/raw-body/-/raw-body-2.3.2.tgz",
      "integrity": "sha1-vNYMd9Prk83gBQKVw/N5OJvIj4k=",
      "requires": {
        "bytes": "3.0.0",
        "http-errors": "1.6.2",
        "iconv-lite": "0.4.19",
        "unpipe": "1.0.0"
      }
    },
    "rc": {
      "version": "1.2.5",
      "resolved": "https://registry.npmjs.org/rc/-/rc-1.2.5.tgz",
      "integrity": "sha1-J1zWh/bjs2zHVrqibf7oCnkDAf0=",
      "requires": {
        "deep-extend": "0.4.2",
        "ini": "1.3.5",
        "minimist": "1.2.0",
        "strip-json-comments": "2.0.1"
      },
      "dependencies": {
        "minimist": {
          "version": "1.2.0",
          "resolved": "https://registry.npmjs.org/minimist/-/minimist-1.2.0.tgz",
          "integrity": "sha1-o1AIsg9BOD7sH7kU9M1d95omQoQ="
        }
      }
    },
    "read-pkg": {
      "version": "2.0.0",
      "resolved": "https://registry.npmjs.org/read-pkg/-/read-pkg-2.0.0.tgz",
      "integrity": "sha1-jvHAYjxqbbDcZxPEv6xGMysjaPg=",
      "requires": {
        "load-json-file": "2.0.0",
        "normalize-package-data": "2.4.0",
        "path-type": "2.0.0"
      }
    },
    "read-pkg-up": {
      "version": "2.0.0",
      "resolved": "https://registry.npmjs.org/read-pkg-up/-/read-pkg-up-2.0.0.tgz",
      "integrity": "sha1-a3KoBImE4MQeeVEP1en6mbO1Sb4=",
      "requires": {
        "find-up": "2.1.0",
        "read-pkg": "2.0.0"
      }
    },
    "readable-stream": {
      "version": "2.3.5",
      "resolved": "https://registry.npmjs.org/readable-stream/-/readable-stream-2.3.5.tgz",
      "integrity": "sha512-tK0yDhrkygt/knjowCUiWP9YdV7c5R+8cR0r/kt9ZhBU906Fs6RpQJCEilamRJj1Nx2rWI6LkW9gKqjTkshhEw==",
      "requires": {
        "core-util-is": "1.0.2",
        "inherits": "2.0.3",
        "isarray": "1.0.0",
        "process-nextick-args": "2.0.0",
        "safe-buffer": "5.1.1",
        "string_decoder": "1.0.3",
        "util-deprecate": "1.0.2"
      }
    },
    "readdirp": {
      "version": "2.1.0",
      "resolved": "https://registry.npmjs.org/readdirp/-/readdirp-2.1.0.tgz",
      "integrity": "sha1-TtCtBg3zBzMAxIRANz9y0cxkLXg=",
      "requires": {
        "graceful-fs": "4.1.11",
        "minimatch": "3.0.4",
        "readable-stream": "2.3.5",
        "set-immediate-shim": "1.0.1"
      }
    },
    "rechoir": {
      "version": "0.6.2",
      "resolved": "https://registry.npmjs.org/rechoir/-/rechoir-0.6.2.tgz",
      "integrity": "sha1-hSBLVNuoLVdC4oyWdW70OvUOM4Q=",
      "requires": {
        "resolve": "1.5.0"
      }
    },
    "redent": {
      "version": "1.0.0",
      "resolved": "https://registry.npmjs.org/redent/-/redent-1.0.0.tgz",
      "integrity": "sha1-z5Fqsf1fHxbfsggi3W7H9zDCr94=",
      "requires": {
        "indent-string": "2.1.0",
        "strip-indent": "1.0.1"
      }
    },
    "regenerate": {
      "version": "1.3.3",
      "resolved": "https://registry.npmjs.org/regenerate/-/regenerate-1.3.3.tgz",
      "integrity": "sha512-jVpo1GadrDAK59t/0jRx5VxYWQEDkkEKi6+HjE3joFVLfDOh9Xrdh0dF1eSq+BI/SwvTQ44gSscJ8N5zYL61sg=="
    },
    "regenerator-runtime": {
      "version": "0.11.1",
      "resolved": "https://registry.npmjs.org/regenerator-runtime/-/regenerator-runtime-0.11.1.tgz",
      "integrity": "sha512-MguG95oij0fC3QV3URf4V2SDYGJhJnJGqvIIgdECeODCT98wSWDAJ94SSuVpYQUoTcGUIL6L4yNB7j1DFFHSBg=="
    },
    "regenerator-transform": {
      "version": "0.10.1",
      "resolved": "https://registry.npmjs.org/regenerator-transform/-/regenerator-transform-0.10.1.tgz",
      "integrity": "sha512-PJepbvDbuK1xgIgnau7Y90cwaAmO/LCLMI2mPvaXq2heGMR3aWW5/BQvYrhJ8jgmQjXewXvBjzfqKcVOmhjZ6Q==",
      "requires": {
        "babel-runtime": "6.26.0",
        "babel-types": "6.26.0",
        "private": "0.1.8"
      }
    },
    "regex-cache": {
      "version": "0.4.4",
      "resolved": "https://registry.npmjs.org/regex-cache/-/regex-cache-0.4.4.tgz",
      "integrity": "sha512-nVIZwtCjkC9YgvWkpM55B5rBhBYRZhAaJbgcFYXXsHnbZ9UZI9nnVWYZpBlCqv9ho2eZryPnWrZGsOdPwVWXWQ==",
      "requires": {
        "is-equal-shallow": "0.1.3"
      }
    },
    "regex-not": {
      "version": "1.0.2",
      "resolved": "https://registry.npmjs.org/regex-not/-/regex-not-1.0.2.tgz",
      "integrity": "sha512-J6SDjUgDxQj5NusnOtdFxDwN/+HWykR8GELwctJ7mdqhcyy1xEc4SRFHUXvxTp661YaVKAjfRLZ9cCqS6tn32A==",
      "requires": {
        "extend-shallow": "3.0.2",
        "safe-regex": "1.1.0"
      }
    },
    "regexpu-core": {
      "version": "2.0.0",
      "resolved": "https://registry.npmjs.org/regexpu-core/-/regexpu-core-2.0.0.tgz",
      "integrity": "sha1-SdA4g3uNz4v6W5pCE5k45uoq4kA=",
      "requires": {
        "regenerate": "1.3.3",
        "regjsgen": "0.2.0",
        "regjsparser": "0.1.5"
      }
    },
    "regjsgen": {
      "version": "0.2.0",
      "resolved": "https://registry.npmjs.org/regjsgen/-/regjsgen-0.2.0.tgz",
      "integrity": "sha1-bAFq3qxVT3WCP+N6wFuS1aTtsfc="
    },
    "regjsparser": {
      "version": "0.1.5",
      "resolved": "https://registry.npmjs.org/regjsparser/-/regjsparser-0.1.5.tgz",
      "integrity": "sha1-fuj4Tcb6eS0/0K4ijSS9lJ6tIFw=",
      "requires": {
        "jsesc": "0.5.0"
      },
      "dependencies": {
        "jsesc": {
          "version": "0.5.0",
          "resolved": "https://registry.npmjs.org/jsesc/-/jsesc-0.5.0.tgz",
          "integrity": "sha1-597mbjXW/Bb3EP6R1c9p9w8IkR0="
        }
      }
    },
    "remove-trailing-separator": {
      "version": "1.1.0",
      "resolved": "https://registry.npmjs.org/remove-trailing-separator/-/remove-trailing-separator-1.1.0.tgz",
      "integrity": "sha1-wkvOKig62tW8P1jg1IJJuSN52O8="
    },
    "repeat-element": {
      "version": "1.1.2",
      "resolved": "https://registry.npmjs.org/repeat-element/-/repeat-element-1.1.2.tgz",
      "integrity": "sha1-7wiaF40Ug7quTZPrmLT55OEdmQo="
    },
    "repeat-string": {
      "version": "1.6.1",
      "resolved": "https://registry.npmjs.org/repeat-string/-/repeat-string-1.6.1.tgz",
      "integrity": "sha1-jcrkcOHIirwtYA//Sndihtp15jc="
    },
    "repeating": {
      "version": "2.0.1",
      "resolved": "https://registry.npmjs.org/repeating/-/repeating-2.0.1.tgz",
      "integrity": "sha1-UhTFOpJtNVJwdSf7q0FdvAjQbdo=",
      "requires": {
        "is-finite": "1.0.2"
      }
    },
    "replace-ext": {
      "version": "1.0.0",
      "resolved": "https://registry.npmjs.org/replace-ext/-/replace-ext-1.0.0.tgz",
      "integrity": "sha1-3mMSg3P8v3w8z6TeWkgMRaZ5WOs="
    },
    "request": {
      "version": "2.83.0",
      "resolved": "https://registry.npmjs.org/request/-/request-2.83.0.tgz",
      "integrity": "sha512-lR3gD69osqm6EYLk9wB/G1W/laGWjzH90t1vEa2xuxHD5KUrSzp9pUSfTm+YC5Nxt2T8nMPEvKlhbQayU7bgFw==",
      "requires": {
        "aws-sign2": "0.7.0",
        "aws4": "1.6.0",
        "caseless": "0.12.0",
        "combined-stream": "1.0.6",
        "extend": "3.0.1",
        "forever-agent": "0.6.1",
        "form-data": "2.3.2",
        "har-validator": "5.0.3",
        "hawk": "6.0.2",
        "http-signature": "1.2.0",
        "is-typedarray": "1.0.0",
        "isstream": "0.1.2",
        "json-stringify-safe": "5.0.1",
        "mime-types": "2.1.18",
        "oauth-sign": "0.8.2",
        "performance-now": "2.1.0",
        "qs": "6.5.1",
        "safe-buffer": "5.1.1",
        "stringstream": "0.0.5",
        "tough-cookie": "2.3.4",
        "tunnel-agent": "0.6.0",
        "uuid": "3.2.1"
      },
      "dependencies": {
        "extend": {
          "version": "3.0.1",
          "resolved": "https://registry.npmjs.org/extend/-/extend-3.0.1.tgz",
          "integrity": "sha1-p1Xqe8Gt/MWjHOfnYtuq3F5jZEQ="
        }
      }
    },
    "require-directory": {
      "version": "2.1.1",
      "resolved": "https://registry.npmjs.org/require-directory/-/require-directory-2.1.1.tgz",
      "integrity": "sha1-jGStX9MNqxyXbiNE/+f3kqam30I="
    },
    "require-main-filename": {
      "version": "1.0.1",
      "resolved": "https://registry.npmjs.org/require-main-filename/-/require-main-filename-1.0.1.tgz",
      "integrity": "sha1-l/cXtp1IeE9fUmpsWqj/3aBVpNE="
    },
    "resolve": {
      "version": "1.5.0",
      "resolved": "https://registry.npmjs.org/resolve/-/resolve-1.5.0.tgz",
      "integrity": "sha512-hgoSGrc3pjzAPHNBg+KnFcK2HwlHTs/YrAGUr6qgTVUZmXv1UEXXl0bZNBKMA9fud6lRYFdPGz0xXxycPzmmiw==",
      "requires": {
        "path-parse": "1.0.5"
      }
    },
    "resolve-url": {
      "version": "0.2.1",
      "resolved": "https://registry.npmjs.org/resolve-url/-/resolve-url-0.2.1.tgz",
      "integrity": "sha1-LGN/53yJOv0qZj/iGqkIAGjiBSo="
    },
    "ret": {
      "version": "0.1.15",
      "resolved": "https://registry.npmjs.org/ret/-/ret-0.1.15.tgz",
      "integrity": "sha512-TTlYpa+OL+vMMNG24xSlQGEJ3B/RzEfUlLct7b5G/ytav+wPrplCpVMFuwzXbkecJrb6IYo1iFb0S9v37754mg=="
    },
    "right-align": {
      "version": "0.1.3",
      "resolved": "https://registry.npmjs.org/right-align/-/right-align-0.1.3.tgz",
      "integrity": "sha1-YTObci/mo1FWiSENJOFMlhSGE+8=",
      "requires": {
        "align-text": "0.1.4"
      }
    },
    "rimraf": {
      "version": "2.6.2",
      "resolved": "https://registry.npmjs.org/rimraf/-/rimraf-2.6.2.tgz",
      "integrity": "sha512-lreewLK/BlghmxtfH36YYVg1i8IAce4TI7oao75I1g245+6BctqTVQiBP3YUJ9C6DQOXJmkYR9X9fCLtCOJc5w==",
      "requires": {
        "glob": "7.1.2"
      }
    },
    "ripemd160": {
      "version": "2.0.1",
      "resolved": "https://registry.npmjs.org/ripemd160/-/ripemd160-2.0.1.tgz",
      "integrity": "sha1-D0WEKVxTo2KK9+bXmsohzlfRxuc=",
      "requires": {
        "hash-base": "2.0.2",
        "inherits": "2.0.3"
      },
      "dependencies": {
        "hash-base": {
          "version": "2.0.2",
          "resolved": "https://registry.npmjs.org/hash-base/-/hash-base-2.0.2.tgz",
          "integrity": "sha1-ZuodhW206KVHDK32/OI65SRO8uE=",
          "requires": {
            "inherits": "2.0.3"
          }
        }
      }
    },
    "rx": {
      "version": "2.3.24",
      "resolved": "https://registry.npmjs.org/rx/-/rx-2.3.24.tgz",
      "integrity": "sha1-FPlQpCF9fjXapxu8vljv9o6ksrc="
    },
    "safe-buffer": {
      "version": "5.1.1",
      "resolved": "https://registry.npmjs.org/safe-buffer/-/safe-buffer-5.1.1.tgz",
      "integrity": "sha512-kKvNJn6Mm93gAczWVJg7wH+wGYWNrDHdWvpUmHyEsgCtIwwo3bqPtV4tR5tuPaUhTOo/kvhVwd8XwwOllGYkbg=="
    },
    "safe-regex": {
      "version": "1.1.0",
      "resolved": "https://registry.npmjs.org/safe-regex/-/safe-regex-1.1.0.tgz",
      "integrity": "sha1-QKNmnzsHfR6UPURinhV91IAjvy4=",
      "requires": {
        "ret": "0.1.15"
      }
    },
    "save": {
      "version": "2.3.2",
      "resolved": "https://registry.npmjs.org/save/-/save-2.3.2.tgz",
      "integrity": "sha1-hZJnS1VlzE4SvG3dnLCfgo4+z30=",
      "requires": {
        "async": "2.6.0",
        "event-stream": "3.3.4",
        "lodash.assign": "4.2.0",
        "mingo": "1.3.3"
      },
      "dependencies": {
        "async": {
          "version": "2.6.0",
          "resolved": "https://registry.npmjs.org/async/-/async-2.6.0.tgz",
          "integrity": "sha512-xAfGg1/NTLBBKlHFmnd7PlmUW9KhVQIUuSrYem9xzFUZy13ScvtyGGejaae9iAVRiRq9+Cx7DPFaAAhCpyxyPw==",
          "requires": {
            "lodash": "4.17.5"
          }
        }
      }
    },
    "sax": {
      "version": "0.5.8",
      "resolved": "https://registry.npmjs.org/sax/-/sax-0.5.8.tgz",
      "integrity": "sha1-1HLbIo6zMcJQaw6MFVJK25OdEsE="
    },
    "semver": {
      "version": "5.5.0",
      "resolved": "https://registry.npmjs.org/semver/-/semver-5.5.0.tgz",
      "integrity": "sha512-4SJ3dm0WAwWy/NVeioZh5AntkdJoWKxHxcmyP622fOkgHa4z3R0TdBJICINyaSDE6uNwVc8gZr+ZinwZAH4xIA=="
    },
    "send": {
      "version": "0.16.1",
      "resolved": "https://registry.npmjs.org/send/-/send-0.16.1.tgz",
      "integrity": "sha512-ElCLJdJIKPk6ux/Hocwhk7NFHpI3pVm/IZOYWqUmoxcgeyM+MpxHHKhb8QmlJDX1pU6WrgaHBkVNm73Sv7uc2A==",
      "requires": {
        "debug": "2.6.9",
        "depd": "1.1.2",
        "destroy": "1.0.4",
        "encodeurl": "1.0.2",
        "escape-html": "1.0.3",
        "etag": "1.8.1",
        "fresh": "0.5.2",
        "http-errors": "1.6.2",
        "mime": "1.4.1",
        "ms": "2.0.0",
        "on-finished": "2.3.0",
        "range-parser": "1.2.0",
        "statuses": "1.3.1"
      },
      "dependencies": {
        "mime": {
          "version": "1.4.1",
          "resolved": "https://registry.npmjs.org/mime/-/mime-1.4.1.tgz",
          "integrity": "sha512-KI1+qOZu5DcW6wayYHSzR/tXKCDC5Om4s1z2QJjDULzLcmf3DvzS7oluY4HCTrc+9FiKmWUgeNLg7W3uIQvxtQ=="
        },
        "statuses": {
          "version": "1.3.1",
          "resolved": "https://registry.npmjs.org/statuses/-/statuses-1.3.1.tgz",
          "integrity": "sha1-+vUbnrdKrvOzrPStX2Gr8ky3uT4="
        }
      }
    },
    "serve-static": {
      "version": "1.13.1",
      "resolved": "https://registry.npmjs.org/serve-static/-/serve-static-1.13.1.tgz",
      "integrity": "sha512-hSMUZrsPa/I09VYFJwa627JJkNs0NrfL1Uzuup+GqHfToR2KcsXFymXSV90hoyw3M+msjFuQly+YzIH/q0MGlQ==",
      "requires": {
        "encodeurl": "1.0.2",
        "escape-html": "1.0.3",
        "parseurl": "1.3.2",
        "send": "0.16.1"
      }
    },
    "set-blocking": {
      "version": "2.0.0",
      "resolved": "https://registry.npmjs.org/set-blocking/-/set-blocking-2.0.0.tgz",
      "integrity": "sha1-BF+XgtARrppoA93TgrJDkrPYkPc="
    },
    "set-getter": {
      "version": "0.1.0",
      "resolved": "https://registry.npmjs.org/set-getter/-/set-getter-0.1.0.tgz",
      "integrity": "sha1-12nBgsnVpR9AkUXy+6guXoboA3Y=",
      "requires": {
        "to-object-path": "0.3.0"
      }
    },
    "set-immediate-shim": {
      "version": "1.0.1",
      "resolved": "https://registry.npmjs.org/set-immediate-shim/-/set-immediate-shim-1.0.1.tgz",
      "integrity": "sha1-SysbJ+uAip+NzEgaWOXlb1mfP2E="
    },
    "set-value": {
      "version": "2.0.0",
      "resolved": "https://registry.npmjs.org/set-value/-/set-value-2.0.0.tgz",
      "integrity": "sha512-hw0yxk9GT/Hr5yJEYnHNKYXkIA8mVJgd9ditYZCe16ZczcaELYYcfvaXesNACk2O8O0nTiPQcQhGUQj8JLzeeg==",
      "requires": {
        "extend-shallow": "2.0.1",
        "is-extendable": "0.1.1",
        "is-plain-object": "2.0.4",
        "split-string": "3.1.0"
      },
      "dependencies": {
        "extend-shallow": {
          "version": "2.0.1",
          "resolved": "https://registry.npmjs.org/extend-shallow/-/extend-shallow-2.0.1.tgz",
          "integrity": "sha1-Ua99YUrZqfYQ6huvu5idaxxWiQ8=",
          "requires": {
            "is-extendable": "0.1.1"
          }
        }
      }
    },
    "setimmediate": {
      "version": "1.0.5",
      "resolved": "https://registry.npmjs.org/setimmediate/-/setimmediate-1.0.5.tgz",
      "integrity": "sha1-KQy7Iy4waULX1+qbg3Mqt4VvgoU="
    },
    "setprototypeof": {
      "version": "1.0.3",
      "resolved": "https://registry.npmjs.org/setprototypeof/-/setprototypeof-1.0.3.tgz",
      "integrity": "sha1-ZlZ+NwQ+608E2RvWWMDL77VbjgQ="
    },
    "sha.js": {
      "version": "2.4.10",
      "resolved": "https://registry.npmjs.org/sha.js/-/sha.js-2.4.10.tgz",
      "integrity": "sha512-vnwmrFDlOExK4Nm16J2KMWHLrp14lBrjxMxBJpu++EnsuBmpiYaM/MEs46Vxxm/4FvdP5yTwuCTO9it5FSjrqA==",
      "requires": {
        "inherits": "2.0.3",
        "safe-buffer": "5.1.1"
      }
    },
    "shebang-command": {
      "version": "1.2.0",
      "resolved": "https://registry.npmjs.org/shebang-command/-/shebang-command-1.2.0.tgz",
      "integrity": "sha1-RKrGW2lbAzmJaMOfNj/uXer98eo=",
      "requires": {
        "shebang-regex": "1.0.0"
      }
    },
    "shebang-regex": {
      "version": "1.0.0",
      "resolved": "https://registry.npmjs.org/shebang-regex/-/shebang-regex-1.0.0.tgz",
      "integrity": "sha1-2kL0l0DAtC2yypcoVxyxkMmO/qM="
    },
    "shell-quote": {
      "version": "1.6.1",
      "resolved": "https://registry.npmjs.org/shell-quote/-/shell-quote-1.6.1.tgz",
      "integrity": "sha1-9HgZSczkAmlxJ0MOo7PFR29IF2c=",
      "requires": {
        "array-filter": "0.0.1",
        "array-map": "0.0.0",
        "array-reduce": "0.0.0",
        "jsonify": "0.0.0"
      }
    },
    "shelljs": {
      "version": "0.7.8",
      "resolved": "https://registry.npmjs.org/shelljs/-/shelljs-0.7.8.tgz",
      "integrity": "sha1-3svPh0sNHl+3LhSxZKloMEjprLM=",
      "requires": {
        "glob": "7.1.2",
        "interpret": "1.1.0",
        "rechoir": "0.6.2"
      }
    },
    "signal-exit": {
      "version": "3.0.2",
      "resolved": "https://registry.npmjs.org/signal-exit/-/signal-exit-3.0.2.tgz",
      "integrity": "sha1-tf3AjxKH6hF4Yo5BXiUTK3NkbG0="
    },
    "single-line-log": {
      "version": "1.1.2",
      "resolved": "https://registry.npmjs.org/single-line-log/-/single-line-log-1.1.2.tgz",
      "integrity": "sha1-wvg/Jzo+GhbtsJlWYdoO1e8DM2Q=",
      "requires": {
        "string-width": "1.0.2"
      },
      "dependencies": {
        "string-width": {
          "version": "1.0.2",
          "resolved": "https://registry.npmjs.org/string-width/-/string-width-1.0.2.tgz",
          "integrity": "sha1-EYvfW4zcUaKn5w0hHgfisLmxB9M=",
          "requires": {
            "code-point-at": "1.1.0",
            "is-fullwidth-code-point": "1.0.0",
            "strip-ansi": "3.0.1"
          }
        }
      }
    },
    "slash": {
      "version": "1.0.0",
      "resolved": "https://registry.npmjs.org/slash/-/slash-1.0.0.tgz",
      "integrity": "sha1-xB8vbDn8FtHNF61LXYlhFK5HDVU="
    },
    "snapdragon": {
      "version": "0.8.1",
      "resolved": "https://registry.npmjs.org/snapdragon/-/snapdragon-0.8.1.tgz",
      "integrity": "sha1-4StUh/re0+PeoKyR6UAL91tAE3A=",
      "requires": {
        "base": "0.11.2",
        "debug": "2.6.9",
        "define-property": "0.2.5",
        "extend-shallow": "2.0.1",
        "map-cache": "0.2.2",
        "source-map": "0.5.7",
        "source-map-resolve": "0.5.1",
        "use": "2.0.2"
      },
      "dependencies": {
        "define-property": {
          "version": "0.2.5",
          "resolved": "https://registry.npmjs.org/define-property/-/define-property-0.2.5.tgz",
          "integrity": "sha1-w1se+RjsPJkPmlvFe+BKrOxcgRY=",
          "requires": {
            "is-descriptor": "0.1.6"
          }
        },
        "extend-shallow": {
          "version": "2.0.1",
          "resolved": "https://registry.npmjs.org/extend-shallow/-/extend-shallow-2.0.1.tgz",
          "integrity": "sha1-Ua99YUrZqfYQ6huvu5idaxxWiQ8=",
          "requires": {
            "is-extendable": "0.1.1"
          }
        },
        "is-accessor-descriptor": {
          "version": "0.1.6",
          "resolved": "https://registry.npmjs.org/is-accessor-descriptor/-/is-accessor-descriptor-0.1.6.tgz",
          "integrity": "sha1-qeEss66Nh2cn7u84Q/igiXtcmNY=",
          "requires": {
            "kind-of": "3.2.2"
          },
          "dependencies": {
            "kind-of": {
              "version": "3.2.2",
              "resolved": "https://registry.npmjs.org/kind-of/-/kind-of-3.2.2.tgz",
              "integrity": "sha1-MeohpzS6ubuw8yRm2JOupR5KPGQ=",
              "requires": {
                "is-buffer": "1.1.6"
              }
            }
          }
        },
        "is-data-descriptor": {
          "version": "0.1.4",
          "resolved": "https://registry.npmjs.org/is-data-descriptor/-/is-data-descriptor-0.1.4.tgz",
          "integrity": "sha1-C17mSDiOLIYCgueT8YVv7D8wG1Y=",
          "requires": {
            "kind-of": "3.2.2"
          },
          "dependencies": {
            "kind-of": {
              "version": "3.2.2",
              "resolved": "https://registry.npmjs.org/kind-of/-/kind-of-3.2.2.tgz",
              "integrity": "sha1-MeohpzS6ubuw8yRm2JOupR5KPGQ=",
              "requires": {
                "is-buffer": "1.1.6"
              }
            }
          }
        },
        "is-descriptor": {
          "version": "0.1.6",
          "resolved": "https://registry.npmjs.org/is-descriptor/-/is-descriptor-0.1.6.tgz",
          "integrity": "sha512-avDYr0SB3DwO9zsMov0gKCESFYqCnE4hq/4z3TdUlukEy5t9C0YRq7HLrsN52NAcqXKaepeCD0n+B0arnVG3Hg==",
          "requires": {
            "is-accessor-descriptor": "0.1.6",
            "is-data-descriptor": "0.1.4",
            "kind-of": "5.1.0"
          }
        },
        "kind-of": {
          "version": "5.1.0",
          "resolved": "https://registry.npmjs.org/kind-of/-/kind-of-5.1.0.tgz",
          "integrity": "sha512-NGEErnH6F2vUuXDh+OlbcKW7/wOcfdRHaZ7VWtqCztfHri/++YKmP51OdWeGPuqCOba6kk2OTe5d02VmTB80Pw=="
        }
      }
    },
    "snapdragon-node": {
      "version": "2.1.1",
      "resolved": "https://registry.npmjs.org/snapdragon-node/-/snapdragon-node-2.1.1.tgz",
      "integrity": "sha512-O27l4xaMYt/RSQ5TR3vpWCAB5Kb/czIcqUFOM/C4fYcLnbZUc1PkjTAMjof2pBWaSTwOUd6qUHcFGVGj7aIwnw==",
      "requires": {
        "define-property": "1.0.0",
        "isobject": "3.0.1",
        "snapdragon-util": "3.0.1"
      },
      "dependencies": {
        "define-property": {
          "version": "1.0.0",
          "resolved": "https://registry.npmjs.org/define-property/-/define-property-1.0.0.tgz",
          "integrity": "sha1-dp66rz9KY6rTr56NMEybvnm/sOY=",
          "requires": {
            "is-descriptor": "1.0.2"
          }
        },
        "isobject": {
          "version": "3.0.1",
          "resolved": "https://registry.npmjs.org/isobject/-/isobject-3.0.1.tgz",
          "integrity": "sha1-TkMekrEalzFjaqH5yNHMvP2reN8="
        }
      }
    },
    "snapdragon-util": {
      "version": "3.0.1",
      "resolved": "https://registry.npmjs.org/snapdragon-util/-/snapdragon-util-3.0.1.tgz",
      "integrity": "sha512-mbKkMdQKsjX4BAL4bRYTj21edOf8cN7XHdYUJEe+Zn99hVEYcMvKPct1IqNe7+AZPirn8BCDOQBHQZknqmKlZQ==",
      "requires": {
        "kind-of": "3.2.2"
      }
    },
    "sntp": {
      "version": "2.1.0",
      "resolved": "https://registry.npmjs.org/sntp/-/sntp-2.1.0.tgz",
      "integrity": "sha512-FL1b58BDrqS3A11lJ0zEdnJ3UOKqVxawAkF3k7F0CVN7VQ34aZrV+G8BZ1WC9ZL7NyrwsW0oviwsWDgRuVYtJg==",
      "requires": {
        "hoek": "4.2.1"
      }
    },
    "source-list-map": {
      "version": "2.0.0",
      "resolved": "https://registry.npmjs.org/source-list-map/-/source-list-map-2.0.0.tgz",
      "integrity": "sha512-I2UmuJSRr/T8jisiROLU3A3ltr+swpniSmNPI4Ml3ZCX6tVnDsuZzK7F2hl5jTqbZBWCEKlj5HRQiPExXLgE8A=="
    },
    "source-map": {
      "version": "0.5.7",
      "resolved": "https://registry.npmjs.org/source-map/-/source-map-0.5.7.tgz",
      "integrity": "sha1-igOdLRAh0i0eoUyA2OpGi6LvP8w="
    },
    "source-map-loader": {
      "version": "0.2.3",
      "resolved": "https://registry.npmjs.org/source-map-loader/-/source-map-loader-0.2.3.tgz",
      "integrity": "sha512-MYbFX9DYxmTQFfy2v8FC1XZwpwHKYxg3SK8Wb7VPBKuhDjz8gi9re2819MsG4p49HDyiOSUKlmZ+nQBArW5CGw==",
      "requires": {
        "async": "2.6.0",
        "loader-utils": "0.2.17",
        "source-map": "0.6.1"
      },
      "dependencies": {
        "async": {
          "version": "2.6.0",
          "resolved": "https://registry.npmjs.org/async/-/async-2.6.0.tgz",
          "integrity": "sha512-xAfGg1/NTLBBKlHFmnd7PlmUW9KhVQIUuSrYem9xzFUZy13ScvtyGGejaae9iAVRiRq9+Cx7DPFaAAhCpyxyPw==",
          "requires": {
            "lodash": "4.17.5"
          }
        },
        "loader-utils": {
          "version": "0.2.17",
          "resolved": "https://registry.npmjs.org/loader-utils/-/loader-utils-0.2.17.tgz",
          "integrity": "sha1-+G5jdNQyBabmxg6RlvF8Apm/s0g=",
          "requires": {
            "big.js": "3.2.0",
            "emojis-list": "2.1.0",
            "json5": "0.5.1",
            "object-assign": "4.1.1"
          }
        },
        "source-map": {
          "version": "0.6.1",
          "resolved": "https://registry.npmjs.org/source-map/-/source-map-0.6.1.tgz",
          "integrity": "sha512-UjgapumWlbMhkBgzT7Ykc5YXUT46F0iKu8SGXq0bcwP5dz/h0Plj6enJqjz1Zbq2l5WaqYnrVbwWOWMyF3F47g=="
        }
      }
    },
    "source-map-resolve": {
      "version": "0.5.1",
      "resolved": "https://registry.npmjs.org/source-map-resolve/-/source-map-resolve-0.5.1.tgz",
      "integrity": "sha512-0KW2wvzfxm8NCTb30z0LMNyPqWCdDGE2viwzUaucqJdkTRXtZiSY3I+2A6nVAjmdOy0I4gU8DwnVVGsk9jvP2A==",
      "requires": {
        "atob": "2.0.3",
        "decode-uri-component": "0.2.0",
        "resolve-url": "0.2.1",
        "source-map-url": "0.4.0",
        "urix": "0.1.0"
      }
    },
    "source-map-support": {
      "version": "0.5.3",
      "resolved": "https://registry.npmjs.org/source-map-support/-/source-map-support-0.5.3.tgz",
      "integrity": "sha512-eKkTgWYeBOQqFGXRfKabMFdnWepo51vWqEdoeikaEPFiJC7MCU5j2h4+6Q8npkZTeLGbSyecZvRxiSoWl3rh+w==",
      "requires": {
        "source-map": "0.6.1"
      },
      "dependencies": {
        "source-map": {
          "version": "0.6.1",
          "resolved": "https://registry.npmjs.org/source-map/-/source-map-0.6.1.tgz",
          "integrity": "sha512-UjgapumWlbMhkBgzT7Ykc5YXUT46F0iKu8SGXq0bcwP5dz/h0Plj6enJqjz1Zbq2l5WaqYnrVbwWOWMyF3F47g=="
        }
      }
    },
    "source-map-url": {
      "version": "0.4.0",
      "resolved": "https://registry.npmjs.org/source-map-url/-/source-map-url-0.4.0.tgz",
      "integrity": "sha1-PpNdfd1zYxuXZZlW1VEo6HtQhKM="
    },
    "spawn-command": {
      "version": "0.0.2-1",
      "resolved": "https://registry.npmjs.org/spawn-command/-/spawn-command-0.0.2-1.tgz",
      "integrity": "sha1-YvXpRmmBwbeW3Fkpk34RycaSG9A="
    },
    "spdx-correct": {
      "version": "3.0.0",
      "resolved": "https://registry.npmjs.org/spdx-correct/-/spdx-correct-3.0.0.tgz",
      "integrity": "sha512-N19o9z5cEyc8yQQPukRCZ9EUmb4HUpnrmaL/fxS2pBo2jbfcFRVuFZ/oFC+vZz0MNNk0h80iMn5/S6qGZOL5+g==",
      "requires": {
        "spdx-expression-parse": "3.0.0",
        "spdx-license-ids": "3.0.0"
      }
    },
    "spdx-exceptions": {
      "version": "2.1.0",
      "resolved": "https://registry.npmjs.org/spdx-exceptions/-/spdx-exceptions-2.1.0.tgz",
      "integrity": "sha512-4K1NsmrlCU1JJgUrtgEeTVyfx8VaYea9J9LvARxhbHtVtohPs/gFGG5yy49beySjlIMhhXZ4QqujIZEfS4l6Cg=="
    },
    "spdx-expression-parse": {
      "version": "3.0.0",
      "resolved": "https://registry.npmjs.org/spdx-expression-parse/-/spdx-expression-parse-3.0.0.tgz",
      "integrity": "sha512-Yg6D3XpRD4kkOmTpdgbUiEJFKghJH03fiC1OPll5h/0sO6neh2jqRDVHOQ4o/LMea0tgCkbMgea5ip/e+MkWyg==",
      "requires": {
        "spdx-exceptions": "2.1.0",
        "spdx-license-ids": "3.0.0"
      }
    },
    "spdx-license-ids": {
      "version": "3.0.0",
      "resolved": "https://registry.npmjs.org/spdx-license-ids/-/spdx-license-ids-3.0.0.tgz",
      "integrity": "sha512-2+EPwgbnmOIl8HjGBXXMd9NAu02vLjOO1nWw4kmeRDFyHn+M/ETfHxQUK0oXg8ctgVnl9t3rosNVsZ1jG61nDA=="
    },
    "speedometer": {
      "version": "0.1.4",
      "resolved": "https://registry.npmjs.org/speedometer/-/speedometer-0.1.4.tgz",
      "integrity": "sha1-mHbb0qFp0xFUAtSObqYynIgWpQ0="
    },
    "split": {
      "version": "0.3.3",
      "resolved": "https://registry.npmjs.org/split/-/split-0.3.3.tgz",
      "integrity": "sha1-zQ7qXmOiEd//frDwkcQTPi0N0o8=",
      "requires": {
        "through": "2.3.8"
      }
    },
    "split-string": {
      "version": "3.1.0",
      "resolved": "https://registry.npmjs.org/split-string/-/split-string-3.1.0.tgz",
      "integrity": "sha512-NzNVhJDYpwceVVii8/Hu6DKfD2G+NrQHlS/V/qgv763EYudVwEcMQNxd2lh+0VrUByXN/oJkl5grOhYWvQUYiw==",
      "requires": {
        "extend-shallow": "3.0.2"
      }
    },
    "sprintf-js": {
      "version": "1.0.3",
      "resolved": "https://registry.npmjs.org/sprintf-js/-/sprintf-js-1.0.3.tgz",
      "integrity": "sha1-BOaSb2YolTVPPdAVIDYzuFcpfiw="
    },
    "sshpk": {
      "version": "1.13.1",
      "resolved": "https://registry.npmjs.org/sshpk/-/sshpk-1.13.1.tgz",
      "integrity": "sha1-US322mKHFEMW3EwY/hzx2UBzm+M=",
      "requires": {
        "asn1": "0.2.3",
        "assert-plus": "1.0.0",
        "dashdash": "1.14.1",
        "getpass": "0.1.7"
      }
    },
    "static-extend": {
      "version": "0.1.2",
      "resolved": "https://registry.npmjs.org/static-extend/-/static-extend-0.1.2.tgz",
      "integrity": "sha1-YICcOcv/VTNyJv1eC1IPNB8ftcY=",
      "requires": {
        "define-property": "0.2.5",
        "object-copy": "0.1.0"
      },
      "dependencies": {
        "define-property": {
          "version": "0.2.5",
          "resolved": "https://registry.npmjs.org/define-property/-/define-property-0.2.5.tgz",
          "integrity": "sha1-w1se+RjsPJkPmlvFe+BKrOxcgRY=",
          "requires": {
            "is-descriptor": "0.1.6"
          }
        },
        "is-accessor-descriptor": {
          "version": "0.1.6",
          "resolved": "https://registry.npmjs.org/is-accessor-descriptor/-/is-accessor-descriptor-0.1.6.tgz",
          "integrity": "sha1-qeEss66Nh2cn7u84Q/igiXtcmNY=",
          "requires": {
            "kind-of": "3.2.2"
          },
          "dependencies": {
            "kind-of": {
              "version": "3.2.2",
              "resolved": "https://registry.npmjs.org/kind-of/-/kind-of-3.2.2.tgz",
              "integrity": "sha1-MeohpzS6ubuw8yRm2JOupR5KPGQ=",
              "requires": {
                "is-buffer": "1.1.6"
              }
            }
          }
        },
        "is-data-descriptor": {
          "version": "0.1.4",
          "resolved": "https://registry.npmjs.org/is-data-descriptor/-/is-data-descriptor-0.1.4.tgz",
          "integrity": "sha1-C17mSDiOLIYCgueT8YVv7D8wG1Y=",
          "requires": {
            "kind-of": "3.2.2"
          },
          "dependencies": {
            "kind-of": {
              "version": "3.2.2",
              "resolved": "https://registry.npmjs.org/kind-of/-/kind-of-3.2.2.tgz",
              "integrity": "sha1-MeohpzS6ubuw8yRm2JOupR5KPGQ=",
              "requires": {
                "is-buffer": "1.1.6"
              }
            }
          }
        },
        "is-descriptor": {
          "version": "0.1.6",
          "resolved": "https://registry.npmjs.org/is-descriptor/-/is-descriptor-0.1.6.tgz",
          "integrity": "sha512-avDYr0SB3DwO9zsMov0gKCESFYqCnE4hq/4z3TdUlukEy5t9C0YRq7HLrsN52NAcqXKaepeCD0n+B0arnVG3Hg==",
          "requires": {
            "is-accessor-descriptor": "0.1.6",
            "is-data-descriptor": "0.1.4",
            "kind-of": "5.1.0"
          }
        },
        "kind-of": {
          "version": "5.1.0",
          "resolved": "https://registry.npmjs.org/kind-of/-/kind-of-5.1.0.tgz",
          "integrity": "sha512-NGEErnH6F2vUuXDh+OlbcKW7/wOcfdRHaZ7VWtqCztfHri/++YKmP51OdWeGPuqCOba6kk2OTe5d02VmTB80Pw=="
        }
      }
    },
    "statuses": {
      "version": "1.4.0",
      "resolved": "https://registry.npmjs.org/statuses/-/statuses-1.4.0.tgz",
      "integrity": "sha512-zhSCtt8v2NDrRlPQpCNtw/heZLtfUDqxBM1udqikb/Hbk52LK4nQSwr10u77iopCW5LsyHpuXS0GnEc48mLeew=="
    },
    "stream-browserify": {
      "version": "2.0.1",
      "resolved": "https://registry.npmjs.org/stream-browserify/-/stream-browserify-2.0.1.tgz",
      "integrity": "sha1-ZiZu5fm9uZQKTkUUyvtDu3Hlyds=",
      "requires": {
        "inherits": "2.0.3",
        "readable-stream": "2.3.5"
      }
    },
    "stream-combiner": {
      "version": "0.0.4",
      "resolved": "https://registry.npmjs.org/stream-combiner/-/stream-combiner-0.0.4.tgz",
      "integrity": "sha1-TV5DPBhSYd3mI8o/RMWGvPXErRQ=",
      "requires": {
        "duplexer": "0.1.1"
      }
    },
    "stream-http": {
      "version": "2.8.0",
      "resolved": "https://registry.npmjs.org/stream-http/-/stream-http-2.8.0.tgz",
      "integrity": "sha512-sZOFxI/5xw058XIRHl4dU3dZ+TTOIGJR78Dvo0oEAejIt4ou27k+3ne1zYmCV+v7UucbxIFQuOgnkTVHh8YPnw==",
      "requires": {
        "builtin-status-codes": "3.0.0",
        "inherits": "2.0.3",
        "readable-stream": "2.3.5",
        "to-arraybuffer": "1.0.1",
        "xtend": "4.0.1"
      }
    },
    "stream-shift": {
      "version": "1.0.0",
      "resolved": "https://registry.npmjs.org/stream-shift/-/stream-shift-1.0.0.tgz",
      "integrity": "sha1-1cdSgl5TZ+eG944Y5EXqIjoVWVI="
    },
    "string-width": {
      "version": "2.1.1",
      "resolved": "https://registry.npmjs.org/string-width/-/string-width-2.1.1.tgz",
      "integrity": "sha512-nOqH59deCq9SRHlxq1Aw85Jnt4w6KvLKqWVik6oA9ZklXLNIOlqg4F2yrT1MVaTjAqvVwdfeZ7w7aCvJD7ugkw==",
      "requires": {
        "is-fullwidth-code-point": "2.0.0",
        "strip-ansi": "4.0.0"
      },
      "dependencies": {
        "ansi-regex": {
          "version": "3.0.0",
          "resolved": "https://registry.npmjs.org/ansi-regex/-/ansi-regex-3.0.0.tgz",
          "integrity": "sha1-7QMXwyIGT3lGbAKWa922Bas32Zg="
        },
        "is-fullwidth-code-point": {
          "version": "2.0.0",
          "resolved": "https://registry.npmjs.org/is-fullwidth-code-point/-/is-fullwidth-code-point-2.0.0.tgz",
          "integrity": "sha1-o7MKXE8ZkYMWeqq5O+764937ZU8="
        },
        "strip-ansi": {
          "version": "4.0.0",
          "resolved": "https://registry.npmjs.org/strip-ansi/-/strip-ansi-4.0.0.tgz",
          "integrity": "sha1-qEeQIusaw2iocTibY1JixQXuNo8=",
          "requires": {
            "ansi-regex": "3.0.0"
          }
        }
      }
    },
    "string_decoder": {
      "version": "1.0.3",
      "resolved": "https://registry.npmjs.org/string_decoder/-/string_decoder-1.0.3.tgz",
      "integrity": "sha512-4AH6Z5fzNNBcH+6XDMfA/BTt87skxqJlO0lAh3Dker5zThcAxG6mKz+iGu308UKoPPQ8Dcqx/4JhujzltRa+hQ==",
      "requires": {
        "safe-buffer": "5.1.1"
      }
    },
    "stringstream": {
      "version": "0.0.5",
      "resolved": "https://registry.npmjs.org/stringstream/-/stringstream-0.0.5.tgz",
      "integrity": "sha1-TkhM1N5aC7vuGORjB3EKioFiGHg="
    },
    "strip-ansi": {
      "version": "3.0.1",
      "resolved": "https://registry.npmjs.org/strip-ansi/-/strip-ansi-3.0.1.tgz",
      "integrity": "sha1-ajhfuIU9lS1f8F0Oiq+UJ43GPc8=",
      "requires": {
        "ansi-regex": "2.1.1"
      }
    },
    "strip-bom": {
      "version": "3.0.0",
      "resolved": "https://registry.npmjs.org/strip-bom/-/strip-bom-3.0.0.tgz",
      "integrity": "sha1-IzTBjpx1n3vdVv3vfprj1YjmjtM="
    },
    "strip-eof": {
      "version": "1.0.0",
      "resolved": "https://registry.npmjs.org/strip-eof/-/strip-eof-1.0.0.tgz",
      "integrity": "sha1-u0P/VZim6wXYm1n80SnJgzE2Br8="
    },
    "strip-indent": {
      "version": "1.0.1",
      "resolved": "https://registry.npmjs.org/strip-indent/-/strip-indent-1.0.1.tgz",
      "integrity": "sha1-DHlipq3vp7vUrDZkYKY4VSrhoKI=",
      "requires": {
        "get-stdin": "4.0.1"
      }
    },
    "strip-json-comments": {
      "version": "2.0.1",
      "resolved": "https://registry.npmjs.org/strip-json-comments/-/strip-json-comments-2.0.1.tgz",
      "integrity": "sha1-PFMZQukIwml8DsNEhYwobHygpgo="
    },
    "subarg": {
      "version": "1.0.0",
      "resolved": "https://registry.npmjs.org/subarg/-/subarg-1.0.0.tgz",
      "integrity": "sha1-9izxdYHplrSPyWVpn1TAauJouNI=",
      "requires": {
        "minimist": "1.2.0"
      },
      "dependencies": {
        "minimist": {
          "version": "1.2.0",
          "resolved": "https://registry.npmjs.org/minimist/-/minimist-1.2.0.tgz",
          "integrity": "sha1-o1AIsg9BOD7sH7kU9M1d95omQoQ="
        }
      }
    },
    "sumchecker": {
      "version": "1.3.1",
      "resolved": "https://registry.npmjs.org/sumchecker/-/sumchecker-1.3.1.tgz",
      "integrity": "sha1-ebs7RFbdBPGOvbwNcDodHa7FEF0=",
      "requires": {
        "debug": "2.6.9",
        "es6-promise": "4.2.4"
      }
    },
    "superagent": {
      "version": "3.8.2",
      "resolved": "https://registry.npmjs.org/superagent/-/superagent-3.8.2.tgz",
      "integrity": "sha512-gVH4QfYHcY3P0f/BZzavLreHW3T1v7hG9B+hpMQotGQqurOvhv87GcMCd6LWySmBuf+BDR44TQd0aISjVHLeNQ==",
      "requires": {
        "component-emitter": "1.2.1",
        "cookiejar": "2.1.1",
        "debug": "3.1.0",
        "extend": "3.0.1",
        "form-data": "2.3.2",
        "formidable": "1.1.1",
        "methods": "1.1.2",
        "mime": "1.6.0",
        "qs": "6.5.1",
        "readable-stream": "2.3.5"
      },
      "dependencies": {
        "debug": {
          "version": "3.1.0",
          "resolved": "https://registry.npmjs.org/debug/-/debug-3.1.0.tgz",
          "integrity": "sha512-OX8XqP7/1a9cqkxYw2yXss15f26NKWBpDXQd0/uK/KPqdQhxbPa994hnzjcE2VqQpDslf55723cKPUOGSmMY3g==",
          "requires": {
            "ms": "2.0.0"
          }
        },
        "extend": {
          "version": "3.0.1",
          "resolved": "https://registry.npmjs.org/extend/-/extend-3.0.1.tgz",
          "integrity": "sha1-p1Xqe8Gt/MWjHOfnYtuq3F5jZEQ="
        }
      }
    },
    "supports-color": {
      "version": "5.3.0",
      "resolved": "https://registry.npmjs.org/supports-color/-/supports-color-5.3.0.tgz",
      "integrity": "sha512-0aP01LLIskjKs3lq52EC0aGBAJhLq7B2Rd8HC/DR/PtNNpcLilNmHC12O+hu0usQpo7wtHNRqtrhBwtDb0+dNg==",
      "requires": {
        "has-flag": "3.0.0"
      }
    },
    "tapable": {
      "version": "0.2.8",
      "resolved": "https://registry.npmjs.org/tapable/-/tapable-0.2.8.tgz",
      "integrity": "sha1-mTcqXJmb8t8WCvwNdL7U9HlIzSI="
    },
    "throttleit": {
      "version": "0.0.2",
      "resolved": "https://registry.npmjs.org/throttleit/-/throttleit-0.0.2.tgz",
      "integrity": "sha1-z+34jmDADdlpe2H90qg0OptoDq8="
    },
    "through": {
      "version": "2.3.8",
      "resolved": "https://registry.npmjs.org/through/-/through-2.3.8.tgz",
      "integrity": "sha1-DdTJ/6q8NXlgsbckEV1+Doai4fU="
    },
    "through2": {
      "version": "2.0.3",
      "resolved": "https://registry.npmjs.org/through2/-/through2-2.0.3.tgz",
      "integrity": "sha1-AARWmzfHx0ujnEPzzteNGtlBQL4=",
      "requires": {
        "readable-stream": "2.3.5",
        "xtend": "4.0.1"
      }
    },
    "time-stamp": {
      "version": "1.1.0",
      "resolved": "https://registry.npmjs.org/time-stamp/-/time-stamp-1.1.0.tgz",
      "integrity": "sha1-dkpaEa9QVhkhsTPztE5hhofg9cM="
    },
    "timers-browserify": {
      "version": "2.0.6",
      "resolved": "https://registry.npmjs.org/timers-browserify/-/timers-browserify-2.0.6.tgz",
      "integrity": "sha512-HQ3nbYRAowdVd0ckGFvmJPPCOH/CHleFN/Y0YQCX1DVaB7t+KFvisuyN09fuP8Jtp1CpfSh8O8bMkHbdbPe6Pw==",
      "requires": {
        "setimmediate": "1.0.5"
      }
    },
    "timers-ext": {
      "version": "0.1.2",
      "resolved": "https://registry.npmjs.org/timers-ext/-/timers-ext-0.1.2.tgz",
      "integrity": "sha1-YcxHp2wavTGV8UUn+XjViulMUgQ=",
      "requires": {
        "es5-ext": "0.10.39",
        "next-tick": "1.0.0"
      }
    },
    "to-arraybuffer": {
      "version": "1.0.1",
      "resolved": "https://registry.npmjs.org/to-arraybuffer/-/to-arraybuffer-1.0.1.tgz",
      "integrity": "sha1-fSKbH8xjfkZsoIEYCDanqr/4P0M="
    },
    "to-fast-properties": {
      "version": "1.0.3",
      "resolved": "https://registry.npmjs.org/to-fast-properties/-/to-fast-properties-1.0.3.tgz",
      "integrity": "sha1-uDVx+k2MJbguIxsG46MFXeTKGkc="
    },
    "to-object-path": {
      "version": "0.3.0",
      "resolved": "https://registry.npmjs.org/to-object-path/-/to-object-path-0.3.0.tgz",
      "integrity": "sha1-KXWIt7Dn4KwI4E5nL4XB9JmeF68=",
      "requires": {
        "kind-of": "3.2.2"
      }
    },
    "to-regex": {
      "version": "3.0.2",
      "resolved": "https://registry.npmjs.org/to-regex/-/to-regex-3.0.2.tgz",
      "integrity": "sha512-FWtleNAtZ/Ki2qtqej2CXTOayOH9bHDQF+Q48VpWyDXjbYxA4Yz8iDB31zXOBUlOHHKidDbqGVrTUvQMPmBGBw==",
      "requires": {
        "define-property": "2.0.2",
        "extend-shallow": "3.0.2",
        "regex-not": "1.0.2",
        "safe-regex": "1.1.0"
      }
    },
    "to-regex-range": {
      "version": "2.1.1",
      "resolved": "https://registry.npmjs.org/to-regex-range/-/to-regex-range-2.1.1.tgz",
      "integrity": "sha1-fIDBe53+vlmeJzZ+DU3VWQFB2zg=",
      "requires": {
        "is-number": "3.0.0",
        "repeat-string": "1.6.1"
      },
      "dependencies": {
        "is-number": {
          "version": "3.0.0",
          "resolved": "https://registry.npmjs.org/is-number/-/is-number-3.0.0.tgz",
          "integrity": "sha1-JP1iAaR4LPUFYcgQJ2r8fRLXEZU=",
          "requires": {
            "kind-of": "3.2.2"
          }
        }
      }
    },
    "tough-cookie": {
      "version": "2.3.4",
      "resolved": "https://registry.npmjs.org/tough-cookie/-/tough-cookie-2.3.4.tgz",
      "integrity": "sha512-TZ6TTfI5NtZnuyy/Kecv+CnoROnyXn2DN97LontgQpCwsX2XyLYCC0ENhYkehSOwAp8rTQKc/NUIF7BkQ5rKLA==",
      "requires": {
        "punycode": "1.4.1"
      }
    },
    "tree-kill": {
      "version": "1.2.0",
      "resolved": "https://registry.npmjs.org/tree-kill/-/tree-kill-1.2.0.tgz",
      "integrity": "sha512-DlX6dR0lOIRDFxI0mjL9IYg6OTncLm/Zt+JiBhE5OlFcAR8yc9S7FFXU9so0oda47frdM/JFsk7UjNt9vscKcg=="
    },
    "trim-newlines": {
      "version": "1.0.0",
      "resolved": "https://registry.npmjs.org/trim-newlines/-/trim-newlines-1.0.0.tgz",
      "integrity": "sha1-WIeWa7WCpFA6QetST301ARgVphM="
    },
    "trim-right": {
      "version": "1.0.1",
      "resolved": "https://registry.npmjs.org/trim-right/-/trim-right-1.0.1.tgz",
      "integrity": "sha1-yy4SAwZ+DI3h9hQJS5/kVwTqYAM="
    },
    "ts-node": {
      "version": "3.3.0",
      "resolved": "https://registry.npmjs.org/ts-node/-/ts-node-3.3.0.tgz",
      "integrity": "sha1-wTxqMCTjC+EYDdUwOPwgkonUv2k=",
      "requires": {
        "arrify": "1.0.1",
        "chalk": "2.3.2",
        "diff": "3.5.0",
        "make-error": "1.3.4",
        "minimist": "1.2.0",
        "mkdirp": "0.5.1",
        "source-map-support": "0.4.18",
        "tsconfig": "6.0.0",
        "v8flags": "3.0.2",
        "yn": "2.0.0"
      },
      "dependencies": {
        "minimist": {
          "version": "1.2.0",
          "resolved": "https://registry.npmjs.org/minimist/-/minimist-1.2.0.tgz",
          "integrity": "sha1-o1AIsg9BOD7sH7kU9M1d95omQoQ="
        },
        "source-map-support": {
          "version": "0.4.18",
          "resolved": "https://registry.npmjs.org/source-map-support/-/source-map-support-0.4.18.tgz",
          "integrity": "sha512-try0/JqxPLF9nOjvSta7tVondkP5dwgyLDjVoyMDlmjugT2lRZ1OfsrYTkCd2hkDnJTKRbO/Rl3orm8vlsUzbA==",
          "requires": {
            "source-map": "0.5.7"
          }
        }
      }
    },
    "tsconfig": {
      "version": "6.0.0",
      "resolved": "https://registry.npmjs.org/tsconfig/-/tsconfig-6.0.0.tgz",
      "integrity": "sha1-aw6DdgA9evGGT434+J3QBZ/80DI=",
      "requires": {
        "strip-bom": "3.0.0",
        "strip-json-comments": "2.0.1"
      }
    },
    "tsconfig-paths": {
      "version": "2.7.3",
      "resolved": "https://registry.npmjs.org/tsconfig-paths/-/tsconfig-paths-2.7.3.tgz",
      "integrity": "sha512-PZWk7GDkXPGdnio/CzLJnaUdOBTIBdPuA77LK9u5XOpMk2RZnSk3k+wSefcbP7eSTJi4VZ0hXM+Vdf0YqR/qWg==",
      "requires": {
        "deepmerge": "2.0.1",
        "strip-bom": "3.0.0",
        "strip-json-comments": "2.0.1"
      }
    },
    "tslib": {
      "version": "1.9.0",
      "resolved": "https://registry.npmjs.org/tslib/-/tslib-1.9.0.tgz",
      "integrity": "sha512-f/qGG2tUkrISBlQZEjEqoZ3B2+npJjIf04H1wuAv9iA8i04Icp+61KRXxFdha22670NJopsZCIjhC3SnjPRKrQ=="
    },
    "tslint": {
      "version": "5.9.1",
      "resolved": "https://registry.npmjs.org/tslint/-/tslint-5.9.1.tgz",
      "integrity": "sha1-ElX4ej/1frCw4fDmEKi0dIBGya4=",
      "requires": {
        "babel-code-frame": "6.26.0",
        "builtin-modules": "1.1.1",
        "chalk": "2.3.2",
        "commander": "2.14.1",
        "diff": "3.5.0",
        "glob": "7.1.2",
        "js-yaml": "3.11.0",
        "minimatch": "3.0.4",
        "resolve": "1.5.0",
        "semver": "5.5.0",
        "tslib": "1.9.0",
        "tsutils": "2.22.2"
      }
    },
    "tsutils": {
      "version": "2.22.2",
      "resolved": "https://registry.npmjs.org/tsutils/-/tsutils-2.22.2.tgz",
      "integrity": "sha512-u06FUSulCJ+Y8a2ftuqZN6kIGqdP2yJjUPEngXqmdPND4UQfb04igcotH+dw+IFr417yP6muCLE8/5/Qlfnx0w==",
      "requires": {
        "tslib": "1.9.0"
      }
    },
    "tty-browserify": {
      "version": "0.0.0",
      "resolved": "https://registry.npmjs.org/tty-browserify/-/tty-browserify-0.0.0.tgz",
      "integrity": "sha1-oVe6QC2iTpv5V/mqadUk7tQpAaY="
    },
    "tunnel-agent": {
      "version": "0.6.0",
      "resolved": "https://registry.npmjs.org/tunnel-agent/-/tunnel-agent-0.6.0.tgz",
      "integrity": "sha1-J6XeoGs2sEoKmWZ3SykIaPD8QP0=",
      "requires": {
        "safe-buffer": "5.1.1"
      }
    },
    "type-detect": {
      "version": "4.0.8",
      "resolved": "https://registry.npmjs.org/type-detect/-/type-detect-4.0.8.tgz",
      "integrity": "sha512-0fr/mIH1dlO+x7TlcMy+bIDqKPsw/70tVyeHW787goQjhmqaZe10uwLujubK9q9Lg6Fiho1KUKDYz0Z7k7g5/g=="
    },
    "type-is": {
      "version": "1.6.16",
      "resolved": "https://registry.npmjs.org/type-is/-/type-is-1.6.16.tgz",
      "integrity": "sha512-HRkVv/5qY2G6I8iab9cI7v1bOIdhm94dVjQCPFElW9W+3GeDOSHmy2EBYe4VTApuzolPcmgFTN3ftVJRKR2J9Q==",
      "requires": {
        "media-typer": "0.3.0",
        "mime-types": "2.1.18"
      }
    },
    "typedarray": {
      "version": "0.0.6",
      "resolved": "https://registry.npmjs.org/typedarray/-/typedarray-0.0.6.tgz",
      "integrity": "sha1-hnrHTjhkGHsdPUfZlqeOxciDB3c="
    },
    "typedoc": {
      "version": "0.9.0",
      "resolved": "https://registry.npmjs.org/typedoc/-/typedoc-0.9.0.tgz",
      "integrity": "sha512-numP0CtcUK4I1Vssw6E1N/FjyJWpWqhLT4Zb7Gw3i7ca3ElnYh6z41Y/tcUhMsMYn6L8b67E/Fu4XYYKkNaLbA==",
      "requires": {
        "@types/fs-extra": "4.0.0",
        "@types/handlebars": "4.0.31",
        "@types/highlight.js": "9.1.8",
        "@types/lodash": "4.14.74",
        "@types/marked": "0.3.0",
        "@types/minimatch": "2.0.29",
        "@types/shelljs": "0.7.0",
        "fs-extra": "4.0.3",
        "handlebars": "4.0.11",
        "highlight.js": "9.12.0",
        "lodash": "4.17.5",
        "marked": "0.3.17",
        "minimatch": "3.0.4",
        "progress": "2.0.0",
        "shelljs": "0.7.8",
        "typedoc-default-themes": "0.5.0",
        "typescript": "2.4.1"
      },
      "dependencies": {
        "@types/fs-extra": {
          "version": "4.0.0",
          "resolved": "https://registry.npmjs.org/@types/fs-extra/-/fs-extra-4.0.0.tgz",
          "integrity": "sha512-PlKJw6ujJXLJjbvB3T0UCbY3jibKM6/Ya5cc9j1q+mYDeK3aR4Dp+20ZwxSuvJr9mIoPxp7+IL4aMOEvsscRTA==",
          "requires": {
            "@types/node": "9.4.6"
          }
        },
        "fs-extra": {
          "version": "4.0.3",
          "resolved": "https://registry.npmjs.org/fs-extra/-/fs-extra-4.0.3.tgz",
          "integrity": "sha512-q6rbdDd1o2mAnQreO7YADIxf/Whx4AHBiRf6d+/cVT8h44ss+lHgxf1FemcqDnQt9X3ct4McHr+JMGlYSsK7Cg==",
          "requires": {
            "graceful-fs": "4.1.11",
            "jsonfile": "4.0.0",
            "universalify": "0.1.1"
          }
        },
        "jsonfile": {
          "version": "4.0.0",
          "resolved": "https://registry.npmjs.org/jsonfile/-/jsonfile-4.0.0.tgz",
          "integrity": "sha1-h3Gq4HmbZAdrdmQPygWPnBDjPss=",
          "requires": {
            "graceful-fs": "4.1.11"
          }
        },
        "typescript": {
          "version": "2.4.1",
          "resolved": "https://registry.npmjs.org/typescript/-/typescript-2.4.1.tgz",
          "integrity": "sha1-w8yxbdqgsjFN4DHn5v7onlujRrw="
        }
      }
    },
    "typedoc-default-themes": {
      "version": "0.5.0",
      "resolved": "https://registry.npmjs.org/typedoc-default-themes/-/typedoc-default-themes-0.5.0.tgz",
      "integrity": "sha1-bcJDPnjti+qOiHo6zeLzF4W9Yic="
    },
    "typescript": {
      "version": "2.6.2",
      "resolved": "https://registry.npmjs.org/typescript/-/typescript-2.6.2.tgz",
      "integrity": "sha1-PFtv1/beCRQmkCfwPAlGdY92c6Q="
    },
    "uglify-js": {
      "version": "2.8.29",
      "resolved": "https://registry.npmjs.org/uglify-js/-/uglify-js-2.8.29.tgz",
      "integrity": "sha1-KcVzMUgFe7Th913zW3qcty5qWd0=",
      "requires": {
        "source-map": "0.5.7",
        "yargs": "3.10.0"
      },
      "dependencies": {
        "camelcase": {
          "version": "1.2.1",
          "resolved": "https://registry.npmjs.org/camelcase/-/camelcase-1.2.1.tgz",
          "integrity": "sha1-m7UwTS4LVmmLLHWLCKPqqdqlijk="
        },
        "cliui": {
          "version": "2.1.0",
          "resolved": "https://registry.npmjs.org/cliui/-/cliui-2.1.0.tgz",
          "integrity": "sha1-S0dXYP+AJkx2LDoXGQMukcf+oNE=",
          "requires": {
            "center-align": "0.1.3",
            "right-align": "0.1.3",
            "wordwrap": "0.0.2"
          }
        },
        "wordwrap": {
          "version": "0.0.2",
          "resolved": "https://registry.npmjs.org/wordwrap/-/wordwrap-0.0.2.tgz",
          "integrity": "sha1-t5Zpu0LstAn4PVg8rVLKF+qhZD8="
        },
        "yargs": {
          "version": "3.10.0",
          "resolved": "https://registry.npmjs.org/yargs/-/yargs-3.10.0.tgz",
          "integrity": "sha1-9+572FfdfB0tOMDnTvvWgdFDH9E=",
          "requires": {
            "camelcase": "1.2.1",
            "cliui": "2.1.0",
            "decamelize": "1.2.0",
            "window-size": "0.1.0"
          }
        }
      }
    },
    "uglifyjs-webpack-plugin": {
      "version": "0.4.6",
      "resolved": "https://registry.npmjs.org/uglifyjs-webpack-plugin/-/uglifyjs-webpack-plugin-0.4.6.tgz",
      "integrity": "sha1-uVH0q7a9YX5m9j64kUmOORdj4wk=",
      "requires": {
        "source-map": "0.5.7",
        "uglify-js": "2.8.29",
        "webpack-sources": "1.1.0"
      }
    },
    "underscore": {
      "version": "1.8.3",
      "resolved": "https://registry.npmjs.org/underscore/-/underscore-1.8.3.tgz",
      "integrity": "sha1-Tz+1OxBuYJf8+ctBCfKl6b36UCI="
    },
    "union-value": {
      "version": "1.0.0",
      "resolved": "https://registry.npmjs.org/union-value/-/union-value-1.0.0.tgz",
      "integrity": "sha1-XHHDTLW61dzr4+oM0IIHulqhrqQ=",
      "requires": {
        "arr-union": "3.1.0",
        "get-value": "2.0.6",
        "is-extendable": "0.1.1",
        "set-value": "0.4.3"
      },
      "dependencies": {
        "extend-shallow": {
          "version": "2.0.1",
          "resolved": "https://registry.npmjs.org/extend-shallow/-/extend-shallow-2.0.1.tgz",
          "integrity": "sha1-Ua99YUrZqfYQ6huvu5idaxxWiQ8=",
          "requires": {
            "is-extendable": "0.1.1"
          }
        },
        "set-value": {
          "version": "0.4.3",
          "resolved": "https://registry.npmjs.org/set-value/-/set-value-0.4.3.tgz",
          "integrity": "sha1-fbCPnT0i3H945Trzw79GZuzfzPE=",
          "requires": {
            "extend-shallow": "2.0.1",
            "is-extendable": "0.1.1",
            "is-plain-object": "2.0.4",
            "to-object-path": "0.3.0"
          }
        }
      }
    },
    "universalify": {
      "version": "0.1.1",
      "resolved": "https://registry.npmjs.org/universalify/-/universalify-0.1.1.tgz",
      "integrity": "sha1-+nG63UQ3r0wUiEHjs7Fl+enlkLc="
    },
    "unpipe": {
      "version": "1.0.0",
      "resolved": "https://registry.npmjs.org/unpipe/-/unpipe-1.0.0.tgz",
      "integrity": "sha1-sr9O6FFKrmFltIF4KdIbLvSZBOw="
    },
    "unset-value": {
      "version": "1.0.0",
      "resolved": "https://registry.npmjs.org/unset-value/-/unset-value-1.0.0.tgz",
      "integrity": "sha1-g3aHP30jNRef+x5vw6jtDfyKtVk=",
      "requires": {
        "has-value": "0.3.1",
        "isobject": "3.0.1"
      },
      "dependencies": {
        "has-value": {
          "version": "0.3.1",
          "resolved": "https://registry.npmjs.org/has-value/-/has-value-0.3.1.tgz",
          "integrity": "sha1-ex9YutpiyoJ+wKIHgCVlSEWZXh8=",
          "requires": {
            "get-value": "2.0.6",
            "has-values": "0.1.4",
            "isobject": "2.1.0"
          },
          "dependencies": {
            "isobject": {
              "version": "2.1.0",
              "resolved": "https://registry.npmjs.org/isobject/-/isobject-2.1.0.tgz",
              "integrity": "sha1-8GVWEJaj8dou9GJy+BXIQNh+DIk=",
              "requires": {
                "isarray": "1.0.0"
              }
            }
          }
        },
        "has-values": {
          "version": "0.1.4",
          "resolved": "https://registry.npmjs.org/has-values/-/has-values-0.1.4.tgz",
          "integrity": "sha1-bWHeldkd/Km5oCCJrThL/49it3E="
        },
        "isobject": {
          "version": "3.0.1",
          "resolved": "https://registry.npmjs.org/isobject/-/isobject-3.0.1.tgz",
          "integrity": "sha1-TkMekrEalzFjaqH5yNHMvP2reN8="
        }
      }
    },
    "upath": {
      "version": "1.0.4",
      "resolved": "https://registry.npmjs.org/upath/-/upath-1.0.4.tgz",
      "integrity": "sha512-d4SJySNBXDaQp+DPrziv3xGS6w3d2Xt69FijJr86zMPBy23JEloMCEOUBBzuN7xCtjLCnmB9tI/z7SBCahHBOw=="
    },
    "urix": {
      "version": "0.1.0",
      "resolved": "https://registry.npmjs.org/urix/-/urix-0.1.0.tgz",
      "integrity": "sha1-2pN/emLiH+wf0Y1Js1wpNQZ6bHI="
    },
    "url": {
      "version": "0.11.0",
      "resolved": "https://registry.npmjs.org/url/-/url-0.11.0.tgz",
      "integrity": "sha1-ODjpfPxgUh63PFJajlW/3Z4uKPE=",
      "requires": {
        "punycode": "1.3.2",
        "querystring": "0.2.0"
      },
      "dependencies": {
        "punycode": {
          "version": "1.3.2",
          "resolved": "https://registry.npmjs.org/punycode/-/punycode-1.3.2.tgz",
          "integrity": "sha1-llOgNvt8HuQjQvIyXM7v6jkmxI0="
        }
      }
    },
    "use": {
      "version": "2.0.2",
      "resolved": "https://registry.npmjs.org/use/-/use-2.0.2.tgz",
      "integrity": "sha1-riig1y+TvyJCKhii43mZMRLeyOg=",
      "requires": {
        "define-property": "0.2.5",
        "isobject": "3.0.1",
        "lazy-cache": "2.0.2"
      },
      "dependencies": {
        "define-property": {
          "version": "0.2.5",
          "resolved": "https://registry.npmjs.org/define-property/-/define-property-0.2.5.tgz",
          "integrity": "sha1-w1se+RjsPJkPmlvFe+BKrOxcgRY=",
          "requires": {
            "is-descriptor": "0.1.6"
          }
        },
        "is-accessor-descriptor": {
          "version": "0.1.6",
          "resolved": "https://registry.npmjs.org/is-accessor-descriptor/-/is-accessor-descriptor-0.1.6.tgz",
          "integrity": "sha1-qeEss66Nh2cn7u84Q/igiXtcmNY=",
          "requires": {
            "kind-of": "3.2.2"
          },
          "dependencies": {
            "kind-of": {
              "version": "3.2.2",
              "resolved": "https://registry.npmjs.org/kind-of/-/kind-of-3.2.2.tgz",
              "integrity": "sha1-MeohpzS6ubuw8yRm2JOupR5KPGQ=",
              "requires": {
                "is-buffer": "1.1.6"
              }
            }
          }
        },
        "is-data-descriptor": {
          "version": "0.1.4",
          "resolved": "https://registry.npmjs.org/is-data-descriptor/-/is-data-descriptor-0.1.4.tgz",
          "integrity": "sha1-C17mSDiOLIYCgueT8YVv7D8wG1Y=",
          "requires": {
            "kind-of": "3.2.2"
          },
          "dependencies": {
            "kind-of": {
              "version": "3.2.2",
              "resolved": "https://registry.npmjs.org/kind-of/-/kind-of-3.2.2.tgz",
              "integrity": "sha1-MeohpzS6ubuw8yRm2JOupR5KPGQ=",
              "requires": {
                "is-buffer": "1.1.6"
              }
            }
          }
        },
        "is-descriptor": {
          "version": "0.1.6",
          "resolved": "https://registry.npmjs.org/is-descriptor/-/is-descriptor-0.1.6.tgz",
          "integrity": "sha512-avDYr0SB3DwO9zsMov0gKCESFYqCnE4hq/4z3TdUlukEy5t9C0YRq7HLrsN52NAcqXKaepeCD0n+B0arnVG3Hg==",
          "requires": {
            "is-accessor-descriptor": "0.1.6",
            "is-data-descriptor": "0.1.4",
            "kind-of": "5.1.0"
          }
        },
        "isobject": {
          "version": "3.0.1",
          "resolved": "https://registry.npmjs.org/isobject/-/isobject-3.0.1.tgz",
          "integrity": "sha1-TkMekrEalzFjaqH5yNHMvP2reN8="
        },
        "kind-of": {
          "version": "5.1.0",
          "resolved": "https://registry.npmjs.org/kind-of/-/kind-of-5.1.0.tgz",
          "integrity": "sha512-NGEErnH6F2vUuXDh+OlbcKW7/wOcfdRHaZ7VWtqCztfHri/++YKmP51OdWeGPuqCOba6kk2OTe5d02VmTB80Pw=="
        },
        "lazy-cache": {
          "version": "2.0.2",
          "resolved": "https://registry.npmjs.org/lazy-cache/-/lazy-cache-2.0.2.tgz",
          "integrity": "sha1-uRkKT5EzVGlIQIWfio9whNiCImQ=",
          "requires": {
            "set-getter": "0.1.0"
          }
        }
      }
    },
    "util": {
      "version": "0.10.3",
      "resolved": "https://registry.npmjs.org/util/-/util-0.10.3.tgz",
      "integrity": "sha1-evsa/lCAUkZInj23/g7TeTNqwPk=",
      "requires": {
        "inherits": "2.0.1"
      },
      "dependencies": {
        "inherits": {
          "version": "2.0.1",
          "resolved": "https://registry.npmjs.org/inherits/-/inherits-2.0.1.tgz",
          "integrity": "sha1-sX0I0ya0Qj5Wjv9xn5GwscvfafE="
        }
      }
    },
    "util-deprecate": {
      "version": "1.0.2",
      "resolved": "https://registry.npmjs.org/util-deprecate/-/util-deprecate-1.0.2.tgz",
      "integrity": "sha1-RQ1Nyfpw3nMnYvvS1KKJgUGaDM8="
    },
    "utils-merge": {
      "version": "1.0.1",
      "resolved": "https://registry.npmjs.org/utils-merge/-/utils-merge-1.0.1.tgz",
      "integrity": "sha1-n5VxD1CiZ5R7LMwSR0HBAoQn5xM="
    },
    "uuid": {
      "version": "3.2.1",
      "resolved": "https://registry.npmjs.org/uuid/-/uuid-3.2.1.tgz",
      "integrity": "sha512-jZnMwlb9Iku/O3smGWvZhauCf6cvvpKi4BKRiliS3cxnI+Gz9j5MEpTz2UFuXiKPJocb7gnsLHwiS05ige5BEA=="
    },
    "v8flags": {
      "version": "3.0.2",
      "resolved": "https://registry.npmjs.org/v8flags/-/v8flags-3.0.2.tgz",
      "integrity": "sha512-6sgSKoFw1UpUPd3cFdF7QGnrH6tDeBgW1F3v9gy8gLY0mlbiBXq8soy8aQpY6xeeCjH5K+JvC62Acp7gtl7wWA==",
      "requires": {
        "homedir-polyfill": "1.0.1"
      }
    },
    "validate-npm-package-license": {
      "version": "3.0.3",
      "resolved": "https://registry.npmjs.org/validate-npm-package-license/-/validate-npm-package-license-3.0.3.tgz",
      "integrity": "sha512-63ZOUnL4SIXj4L0NixR3L1lcjO38crAbgrTpl28t8jjrfuiOBL5Iygm+60qPs/KsZGzPNg6Smnc/oY16QTjF0g==",
      "requires": {
        "spdx-correct": "3.0.0",
        "spdx-expression-parse": "3.0.0"
      }
    },
    "validator": {
      "version": "9.4.1",
      "resolved": "https://registry.npmjs.org/validator/-/validator-9.4.1.tgz",
      "integrity": "sha512-YV5KjzvRmSyJ1ee/Dm5UED0G+1L4GZnLN3w6/T+zZm8scVua4sOhYKWTUrKa0H/tMiJyO9QLHMPN+9mB/aMunA=="
    },
    "vary": {
      "version": "1.1.2",
      "resolved": "https://registry.npmjs.org/vary/-/vary-1.1.2.tgz",
      "integrity": "sha1-IpnwLG3tMNSllhsLn3RSShj2NPw="
    },
    "verror": {
      "version": "1.10.0",
      "resolved": "https://registry.npmjs.org/verror/-/verror-1.10.0.tgz",
      "integrity": "sha1-OhBcoXBTr1XW4nDB+CiGguGNpAA=",
      "requires": {
        "assert-plus": "1.0.0",
        "core-util-is": "1.0.2",
        "extsprintf": "1.3.0"
      }
    },
    "vinyl": {
      "version": "2.1.0",
      "resolved": "https://registry.npmjs.org/vinyl/-/vinyl-2.1.0.tgz",
      "integrity": "sha1-Ah+cLPlR1rk5lDyJ617lrdT9kkw=",
      "requires": {
        "clone": "2.1.1",
        "clone-buffer": "1.0.0",
        "clone-stats": "1.0.0",
        "cloneable-readable": "1.0.0",
        "remove-trailing-separator": "1.1.0",
        "replace-ext": "1.0.0"
      }
    },
    "vm-browserify": {
      "version": "0.0.4",
      "resolved": "https://registry.npmjs.org/vm-browserify/-/vm-browserify-0.0.4.tgz",
      "integrity": "sha1-XX6kW7755Kb/ZflUOOCofDV9WnM=",
      "requires": {
        "indexof": "0.0.1"
      }
    },
    "watchpack": {
      "version": "1.5.0",
      "resolved": "https://registry.npmjs.org/watchpack/-/watchpack-1.5.0.tgz",
      "integrity": "sha512-RSlipNQB1u48cq0wH/BNfCu1tD/cJ8ydFIkNYhp9o+3d+8unClkIovpW5qpFPgmL9OE48wfAnlZydXByWP82AA==",
      "requires": {
        "chokidar": "2.0.2",
        "graceful-fs": "4.1.11",
        "neo-async": "2.5.0"
      },
      "dependencies": {
        "anymatch": {
          "version": "2.0.0",
          "resolved": "https://registry.npmjs.org/anymatch/-/anymatch-2.0.0.tgz",
          "integrity": "sha512-5teOsQWABXHHBFP9y3skS5P3d/WfWXpv3FUpy+LorMrNYaT9pI4oLMQX7jzQ2KklNpGpWHzdCXTDT2Y3XGlZBw==",
          "requires": {
            "micromatch": "3.1.9",
            "normalize-path": "2.1.1"
          }
        },
        "arr-diff": {
          "version": "4.0.0",
          "resolved": "https://registry.npmjs.org/arr-diff/-/arr-diff-4.0.0.tgz",
          "integrity": "sha1-1kYQdP6/7HHn4VI1dhoyml3HxSA="
        },
        "array-unique": {
          "version": "0.3.2",
          "resolved": "https://registry.npmjs.org/array-unique/-/array-unique-0.3.2.tgz",
          "integrity": "sha1-qJS3XUvE9s1nnvMkSp/Y9Gri1Cg="
        },
        "braces": {
          "version": "2.3.1",
          "resolved": "https://registry.npmjs.org/braces/-/braces-2.3.1.tgz",
          "integrity": "sha512-SO5lYHA3vO6gz66erVvedSCkp7AKWdv6VcQ2N4ysXfPxdAlxAMMAdwegGGcv1Bqwm7naF1hNdk5d6AAIEHV2nQ==",
          "requires": {
            "arr-flatten": "1.1.0",
            "array-unique": "0.3.2",
            "define-property": "1.0.0",
            "extend-shallow": "2.0.1",
            "fill-range": "4.0.0",
            "isobject": "3.0.1",
            "kind-of": "6.0.2",
            "repeat-element": "1.1.2",
            "snapdragon": "0.8.1",
            "snapdragon-node": "2.1.1",
            "split-string": "3.1.0",
            "to-regex": "3.0.2"
          },
          "dependencies": {
            "define-property": {
              "version": "1.0.0",
              "resolved": "https://registry.npmjs.org/define-property/-/define-property-1.0.0.tgz",
              "integrity": "sha1-dp66rz9KY6rTr56NMEybvnm/sOY=",
              "requires": {
                "is-descriptor": "1.0.2"
              }
            },
            "extend-shallow": {
              "version": "2.0.1",
              "resolved": "https://registry.npmjs.org/extend-shallow/-/extend-shallow-2.0.1.tgz",
              "integrity": "sha1-Ua99YUrZqfYQ6huvu5idaxxWiQ8=",
              "requires": {
                "is-extendable": "0.1.1"
              }
            }
          }
        },
        "chokidar": {
          "version": "2.0.2",
          "resolved": "https://registry.npmjs.org/chokidar/-/chokidar-2.0.2.tgz",
          "integrity": "sha512-l32Hw3wqB0L2kGVmSbK/a+xXLDrUEsc84pSgMkmwygHvD7ubRsP/vxxHa5BtB6oix1XLLVCHyYMsckRXxThmZw==",
          "requires": {
            "anymatch": "2.0.0",
            "async-each": "1.0.1",
            "braces": "2.3.1",
            "glob-parent": "3.1.0",
            "inherits": "2.0.3",
            "is-binary-path": "1.0.1",
            "is-glob": "4.0.0",
            "normalize-path": "2.1.1",
            "path-is-absolute": "1.0.1",
            "readdirp": "2.1.0",
            "upath": "1.0.4"
          }
        },
        "expand-brackets": {
          "version": "2.1.4",
          "resolved": "https://registry.npmjs.org/expand-brackets/-/expand-brackets-2.1.4.tgz",
          "integrity": "sha1-t3c14xXOMPa27/D4OwQVGiJEliI=",
          "requires": {
            "debug": "2.6.9",
            "define-property": "0.2.5",
            "extend-shallow": "2.0.1",
            "posix-character-classes": "0.1.1",
            "regex-not": "1.0.2",
            "snapdragon": "0.8.1",
            "to-regex": "3.0.2"
          },
          "dependencies": {
            "define-property": {
              "version": "0.2.5",
              "resolved": "https://registry.npmjs.org/define-property/-/define-property-0.2.5.tgz",
              "integrity": "sha1-w1se+RjsPJkPmlvFe+BKrOxcgRY=",
              "requires": {
                "is-descriptor": "0.1.6"
              }
            },
            "extend-shallow": {
              "version": "2.0.1",
              "resolved": "https://registry.npmjs.org/extend-shallow/-/extend-shallow-2.0.1.tgz",
              "integrity": "sha1-Ua99YUrZqfYQ6huvu5idaxxWiQ8=",
              "requires": {
                "is-extendable": "0.1.1"
              }
            },
            "is-descriptor": {
              "version": "0.1.6",
              "resolved": "https://registry.npmjs.org/is-descriptor/-/is-descriptor-0.1.6.tgz",
              "integrity": "sha512-avDYr0SB3DwO9zsMov0gKCESFYqCnE4hq/4z3TdUlukEy5t9C0YRq7HLrsN52NAcqXKaepeCD0n+B0arnVG3Hg==",
              "requires": {
                "is-accessor-descriptor": "0.1.6",
                "is-data-descriptor": "0.1.4",
                "kind-of": "5.1.0"
              }
            },
            "kind-of": {
              "version": "5.1.0",
              "resolved": "https://registry.npmjs.org/kind-of/-/kind-of-5.1.0.tgz",
              "integrity": "sha512-NGEErnH6F2vUuXDh+OlbcKW7/wOcfdRHaZ7VWtqCztfHri/++YKmP51OdWeGPuqCOba6kk2OTe5d02VmTB80Pw=="
            }
          }
        },
        "extglob": {
          "version": "2.0.4",
          "resolved": "https://registry.npmjs.org/extglob/-/extglob-2.0.4.tgz",
          "integrity": "sha512-Nmb6QXkELsuBr24CJSkilo6UHHgbekK5UiZgfE6UHD3Eb27YC6oD+bhcT+tJ6cl8dmsgdQxnWlcry8ksBIBLpw==",
          "requires": {
            "array-unique": "0.3.2",
            "define-property": "1.0.0",
            "expand-brackets": "2.1.4",
            "extend-shallow": "2.0.1",
            "fragment-cache": "0.2.1",
            "regex-not": "1.0.2",
            "snapdragon": "0.8.1",
            "to-regex": "3.0.2"
          },
          "dependencies": {
            "define-property": {
              "version": "1.0.0",
              "resolved": "https://registry.npmjs.org/define-property/-/define-property-1.0.0.tgz",
              "integrity": "sha1-dp66rz9KY6rTr56NMEybvnm/sOY=",
              "requires": {
                "is-descriptor": "1.0.2"
              }
            },
            "extend-shallow": {
              "version": "2.0.1",
              "resolved": "https://registry.npmjs.org/extend-shallow/-/extend-shallow-2.0.1.tgz",
              "integrity": "sha1-Ua99YUrZqfYQ6huvu5idaxxWiQ8=",
              "requires": {
                "is-extendable": "0.1.1"
              }
            }
          }
        },
        "fill-range": {
          "version": "4.0.0",
          "resolved": "https://registry.npmjs.org/fill-range/-/fill-range-4.0.0.tgz",
          "integrity": "sha1-1USBHUKPmOsGpj3EAtJAPDKMOPc=",
          "requires": {
            "extend-shallow": "2.0.1",
            "is-number": "3.0.0",
            "repeat-string": "1.6.1",
            "to-regex-range": "2.1.1"
          },
          "dependencies": {
            "extend-shallow": {
              "version": "2.0.1",
              "resolved": "https://registry.npmjs.org/extend-shallow/-/extend-shallow-2.0.1.tgz",
              "integrity": "sha1-Ua99YUrZqfYQ6huvu5idaxxWiQ8=",
              "requires": {
                "is-extendable": "0.1.1"
              }
            }
          }
        },
        "glob-parent": {
          "version": "3.1.0",
          "resolved": "https://registry.npmjs.org/glob-parent/-/glob-parent-3.1.0.tgz",
          "integrity": "sha1-nmr2KZ2NO9K9QEMIMr0RPfkGxa4=",
          "requires": {
            "is-glob": "3.1.0",
            "path-dirname": "1.0.2"
          },
          "dependencies": {
            "is-glob": {
              "version": "3.1.0",
              "resolved": "https://registry.npmjs.org/is-glob/-/is-glob-3.1.0.tgz",
              "integrity": "sha1-e6WuJCF4BKxwcHuWkiVnSGzD6Eo=",
              "requires": {
                "is-extglob": "2.1.1"
              }
            }
          }
        },
        "is-accessor-descriptor": {
          "version": "0.1.6",
          "resolved": "https://registry.npmjs.org/is-accessor-descriptor/-/is-accessor-descriptor-0.1.6.tgz",
          "integrity": "sha1-qeEss66Nh2cn7u84Q/igiXtcmNY=",
          "requires": {
            "kind-of": "3.2.2"
          },
          "dependencies": {
            "kind-of": {
              "version": "3.2.2",
              "resolved": "https://registry.npmjs.org/kind-of/-/kind-of-3.2.2.tgz",
              "integrity": "sha1-MeohpzS6ubuw8yRm2JOupR5KPGQ=",
              "requires": {
                "is-buffer": "1.1.6"
              }
            }
          }
        },
        "is-data-descriptor": {
          "version": "0.1.4",
          "resolved": "https://registry.npmjs.org/is-data-descriptor/-/is-data-descriptor-0.1.4.tgz",
          "integrity": "sha1-C17mSDiOLIYCgueT8YVv7D8wG1Y=",
          "requires": {
            "kind-of": "3.2.2"
          },
          "dependencies": {
            "kind-of": {
              "version": "3.2.2",
              "resolved": "https://registry.npmjs.org/kind-of/-/kind-of-3.2.2.tgz",
              "integrity": "sha1-MeohpzS6ubuw8yRm2JOupR5KPGQ=",
              "requires": {
                "is-buffer": "1.1.6"
              }
            }
          }
        },
        "is-extglob": {
          "version": "2.1.1",
          "resolved": "https://registry.npmjs.org/is-extglob/-/is-extglob-2.1.1.tgz",
          "integrity": "sha1-qIwCU1eR8C7TfHahueqXc8gz+MI="
        },
        "is-glob": {
          "version": "4.0.0",
          "resolved": "https://registry.npmjs.org/is-glob/-/is-glob-4.0.0.tgz",
          "integrity": "sha1-lSHHaEXMJhCoUgPd8ICpWML/q8A=",
          "requires": {
            "is-extglob": "2.1.1"
          }
        },
        "is-number": {
          "version": "3.0.0",
          "resolved": "https://registry.npmjs.org/is-number/-/is-number-3.0.0.tgz",
          "integrity": "sha1-JP1iAaR4LPUFYcgQJ2r8fRLXEZU=",
          "requires": {
            "kind-of": "3.2.2"
          },
          "dependencies": {
            "kind-of": {
              "version": "3.2.2",
              "resolved": "https://registry.npmjs.org/kind-of/-/kind-of-3.2.2.tgz",
              "integrity": "sha1-MeohpzS6ubuw8yRm2JOupR5KPGQ=",
              "requires": {
                "is-buffer": "1.1.6"
              }
            }
          }
        },
        "isobject": {
          "version": "3.0.1",
          "resolved": "https://registry.npmjs.org/isobject/-/isobject-3.0.1.tgz",
          "integrity": "sha1-TkMekrEalzFjaqH5yNHMvP2reN8="
        },
        "kind-of": {
          "version": "6.0.2",
          "resolved": "https://registry.npmjs.org/kind-of/-/kind-of-6.0.2.tgz",
          "integrity": "sha512-s5kLOcnH0XqDO+FvuaLX8DDjZ18CGFk7VygH40QoKPUQhW4e2rvM0rwUq0t8IQDOwYSeLK01U90OjzBTme2QqA=="
        },
        "micromatch": {
          "version": "3.1.9",
          "resolved": "https://registry.npmjs.org/micromatch/-/micromatch-3.1.9.tgz",
          "integrity": "sha512-SlIz6sv5UPaAVVFRKodKjCg48EbNoIhgetzfK/Cy0v5U52Z6zB136M8tp0UC9jM53LYbmIRihJszvvqpKkfm9g==",
          "requires": {
            "arr-diff": "4.0.0",
            "array-unique": "0.3.2",
            "braces": "2.3.1",
            "define-property": "2.0.2",
            "extend-shallow": "3.0.2",
            "extglob": "2.0.4",
            "fragment-cache": "0.2.1",
            "kind-of": "6.0.2",
            "nanomatch": "1.2.9",
            "object.pick": "1.3.0",
            "regex-not": "1.0.2",
            "snapdragon": "0.8.1",
            "to-regex": "3.0.2"
          }
        }
      }
    },
    "webpack": {
      "version": "3.11.0",
      "resolved": "https://registry.npmjs.org/webpack/-/webpack-3.11.0.tgz",
      "integrity": "sha512-3kOFejWqj5ISpJk4Qj/V7w98h9Vl52wak3CLiw/cDOfbVTq7FeoZ0SdoHHY9PYlHr50ZS42OfvzE2vB4nncKQg==",
      "requires": {
        "acorn": "5.5.1",
        "acorn-dynamic-import": "2.0.2",
        "ajv": "6.2.1",
        "ajv-keywords": "3.1.0",
        "async": "2.6.0",
        "enhanced-resolve": "3.4.1",
        "escope": "3.6.0",
        "interpret": "1.1.0",
        "json-loader": "0.5.7",
        "json5": "0.5.1",
        "loader-runner": "2.3.0",
        "loader-utils": "1.1.0",
        "memory-fs": "0.4.1",
        "mkdirp": "0.5.1",
        "node-libs-browser": "2.1.0",
        "source-map": "0.5.7",
        "supports-color": "4.5.0",
        "tapable": "0.2.8",
        "uglifyjs-webpack-plugin": "0.4.6",
        "watchpack": "1.5.0",
        "webpack-sources": "1.1.0",
        "yargs": "8.0.2"
      },
      "dependencies": {
        "ajv": {
          "version": "6.2.1",
          "resolved": "https://registry.npmjs.org/ajv/-/ajv-6.2.1.tgz",
          "integrity": "sha1-KKarxJOiq+D7TIUHrK7bQ/pVBnE=",
          "requires": {
            "fast-deep-equal": "1.1.0",
            "fast-json-stable-stringify": "2.0.0",
            "json-schema-traverse": "0.3.1"
          }
        },
        "async": {
          "version": "2.6.0",
          "resolved": "https://registry.npmjs.org/async/-/async-2.6.0.tgz",
          "integrity": "sha512-xAfGg1/NTLBBKlHFmnd7PlmUW9KhVQIUuSrYem9xzFUZy13ScvtyGGejaae9iAVRiRq9+Cx7DPFaAAhCpyxyPw==",
          "requires": {
            "lodash": "4.17.5"
          }
        },
        "has-flag": {
          "version": "2.0.0",
          "resolved": "https://registry.npmjs.org/has-flag/-/has-flag-2.0.0.tgz",
          "integrity": "sha1-6CB68cx7MNRGzHC3NLXovhj4jVE="
        },
        "supports-color": {
          "version": "4.5.0",
          "resolved": "https://registry.npmjs.org/supports-color/-/supports-color-4.5.0.tgz",
          "integrity": "sha1-vnoN5ITexcXN34s9WRJQRJEvY1s=",
          "requires": {
            "has-flag": "2.0.0"
          }
        }
      }
    },
    "webpack-sources": {
      "version": "1.1.0",
      "resolved": "https://registry.npmjs.org/webpack-sources/-/webpack-sources-1.1.0.tgz",
      "integrity": "sha512-aqYp18kPphgoO5c/+NaUvEeACtZjMESmDChuD3NBciVpah3XpMEU9VAAtIaB1BsfJWWTSdv8Vv1m3T0aRk2dUw==",
      "requires": {
        "source-list-map": "2.0.0",
        "source-map": "0.6.1"
      },
      "dependencies": {
        "source-map": {
          "version": "0.6.1",
          "resolved": "https://registry.npmjs.org/source-map/-/source-map-0.6.1.tgz",
          "integrity": "sha512-UjgapumWlbMhkBgzT7Ykc5YXUT46F0iKu8SGXq0bcwP5dz/h0Plj6enJqjz1Zbq2l5WaqYnrVbwWOWMyF3F47g=="
        }
      }
    },
    "webpack-stream": {
      "version": "4.0.2",
      "resolved": "https://registry.npmjs.org/webpack-stream/-/webpack-stream-4.0.2.tgz",
      "integrity": "sha512-x9st6kLpPXaB7wPb7nKVtTgdIZx2TFV0+rTAzMQEPyA72qzYPKR5OItxP7e1vTtbX5T4Fm7rAlMPfAq1Ijq6gg==",
      "requires": {
        "fancy-log": "1.3.2",
        "lodash.clone": "4.5.0",
        "lodash.some": "4.6.0",
        "memory-fs": "0.4.1",
        "plugin-error": "1.0.1",
        "supports-color": "5.3.0",
        "through": "2.3.8",
        "vinyl": "2.1.0",
        "webpack": "3.11.0"
      }
    },
    "which": {
      "version": "1.3.0",
      "resolved": "https://registry.npmjs.org/which/-/which-1.3.0.tgz",
      "integrity": "sha512-xcJpopdamTuY5duC/KnTTNBraPK54YwpenP4lzxU8H91GudWpFv38u0CKjclE1Wi2EH2EDz5LRcHcKbCIzqGyg==",
      "requires": {
        "isexe": "2.0.0"
      }
    },
    "which-module": {
      "version": "2.0.0",
      "resolved": "https://registry.npmjs.org/which-module/-/which-module-2.0.0.tgz",
      "integrity": "sha1-2e8H3Od7mQK4o6j6SzHD4/fm6Ho="
    },
    "window-size": {
      "version": "0.1.0",
      "resolved": "https://registry.npmjs.org/window-size/-/window-size-0.1.0.tgz",
      "integrity": "sha1-VDjNLqk7IC76Ohn+iIeu58lPnJ0="
    },
    "wordwrap": {
      "version": "0.0.3",
      "resolved": "https://registry.npmjs.org/wordwrap/-/wordwrap-0.0.3.tgz",
      "integrity": "sha1-o9XabNXAvAAI03I0u68b7WMFkQc="
    },
    "wrap-ansi": {
      "version": "2.1.0",
      "resolved": "https://registry.npmjs.org/wrap-ansi/-/wrap-ansi-2.1.0.tgz",
      "integrity": "sha1-2Pw9KE3QV5T+hJc8rs3Rz4JP3YU=",
      "requires": {
        "string-width": "1.0.2",
        "strip-ansi": "3.0.1"
      },
      "dependencies": {
        "string-width": {
          "version": "1.0.2",
          "resolved": "https://registry.npmjs.org/string-width/-/string-width-1.0.2.tgz",
          "integrity": "sha1-EYvfW4zcUaKn5w0hHgfisLmxB9M=",
          "requires": {
            "code-point-at": "1.1.0",
            "is-fullwidth-code-point": "1.0.0",
            "strip-ansi": "3.0.1"
          }
        }
      }
    },
    "wrappy": {
      "version": "1.0.2",
      "resolved": "https://registry.npmjs.org/wrappy/-/wrappy-1.0.2.tgz",
      "integrity": "sha1-tSQ9jz7BqjXxNkYFvA0QNuMKtp8="
    },
    "xml": {
      "version": "1.0.1",
      "resolved": "https://registry.npmjs.org/xml/-/xml-1.0.1.tgz",
      "integrity": "sha1-eLpyAgApxbyHuKgaPPzXS0ovweU="
    },
    "xml2js": {
      "version": "0.2.8",
      "resolved": "https://registry.npmjs.org/xml2js/-/xml2js-0.2.8.tgz",
      "integrity": "sha1-m4FpCTFjH/CdGVdUn69U9PmAs8I=",
      "requires": {
        "sax": "0.5.8"
      }
    },
    "xmlbuilder": {
      "version": "0.4.3",
      "resolved": "https://registry.npmjs.org/xmlbuilder/-/xmlbuilder-0.4.3.tgz",
      "integrity": "sha1-xGFLp04K0ZbmCcknLNnh3bKKilg="
    },
    "xmldom": {
      "version": "0.1.27",
      "resolved": "https://registry.npmjs.org/xmldom/-/xmldom-0.1.27.tgz",
      "integrity": "sha1-1QH5ezvbQDr4757MIFcxh6rawOk="
    },
    "xpath": {
      "version": "0.0.24",
      "resolved": "https://registry.npmjs.org/xpath/-/xpath-0.0.24.tgz",
      "integrity": "sha1-Gt4WLhzFI8jTn8fQavwW6iFvKfs="
    },
    "xtend": {
      "version": "4.0.1",
      "resolved": "https://registry.npmjs.org/xtend/-/xtend-4.0.1.tgz",
      "integrity": "sha1-pcbVMr5lbiPbgg77lDofBJmNY68="
    },
    "y18n": {
      "version": "3.2.1",
      "resolved": "https://registry.npmjs.org/y18n/-/y18n-3.2.1.tgz",
      "integrity": "sha1-bRX7qITAhnnA136I53WegR4H+kE="
    },
    "yallist": {
      "version": "2.1.2",
      "resolved": "https://registry.npmjs.org/yallist/-/yallist-2.1.2.tgz",
      "integrity": "sha1-HBH5IY8HYImkfdUS+TxmmaaoHVI="
    },
    "yargs": {
      "version": "8.0.2",
      "resolved": "https://registry.npmjs.org/yargs/-/yargs-8.0.2.tgz",
      "integrity": "sha1-YpmpBVsc78lp/355wdkY3Osiw2A=",
      "requires": {
        "camelcase": "4.1.0",
        "cliui": "3.2.0",
        "decamelize": "1.2.0",
        "get-caller-file": "1.0.2",
        "os-locale": "2.1.0",
        "read-pkg-up": "2.0.0",
        "require-directory": "2.1.1",
        "require-main-filename": "1.0.1",
        "set-blocking": "2.0.0",
        "string-width": "2.1.1",
        "which-module": "2.0.0",
        "y18n": "3.2.1",
        "yargs-parser": "7.0.0"
      }
    },
    "yargs-parser": {
      "version": "7.0.0",
      "resolved": "https://registry.npmjs.org/yargs-parser/-/yargs-parser-7.0.0.tgz",
      "integrity": "sha1-jQrELxbqVd69MyyvTEA4s+P139k=",
      "requires": {
        "camelcase": "4.1.0"
      }
    },
    "yauzl": {
      "version": "2.4.1",
      "resolved": "https://registry.npmjs.org/yauzl/-/yauzl-2.4.1.tgz",
      "integrity": "sha1-lSj0QtqxsihOWLQ3m7GU4i4MQAU=",
      "requires": {
        "fd-slicer": "1.0.1"
      }
    },
    "yn": {
      "version": "2.0.0",
      "resolved": "https://registry.npmjs.org/yn/-/yn-2.0.0.tgz",
      "integrity": "sha1-5a2ryKz0CPY4X8dklWhMiOavaJo="
    }
  }
}<|MERGE_RESOLUTION|>--- conflicted
+++ resolved
@@ -105,11 +105,7 @@
     },
     "@rush-temp/imodeljs-backend": {
       "version": "file:projects/imodeljs-backend.tgz",
-<<<<<<< HEAD
-      "integrity": "sha1-O0ayb0cFHbwyKCV/S/2o18gaPx8=",
-=======
-      "integrity": "sha1-HUw7fOOsjWGjSTPYflHAJ02qzEk=",
->>>>>>> 5d90ac11
+      "integrity": "sha1-pTXY/JvI1VAaFuHbkjyYDn9E2WU=",
       "requires": {
         "@bentley/geometry-core": "5.0.7",
         "@bentley/imodeljs-clients": "4.0.0",
@@ -132,11 +128,7 @@
     },
     "@rush-temp/imodeljs-common": {
       "version": "file:projects/imodeljs-common.tgz",
-<<<<<<< HEAD
-      "integrity": "sha1-ThsGoCdsoFkaVIeMwarYxFojlJI=",
-=======
-      "integrity": "sha1-aZM9bEaKH/rfi3O6LRsPWMZYMs0=",
->>>>>>> 5d90ac11
+      "integrity": "sha1-sCXuHmAy34NpOHP0aPz/4q3yBmo=",
       "requires": {
         "@bentley/bentleyjs-core": "7.3.2",
         "@bentley/geometry-core": "5.0.7",
@@ -147,11 +139,7 @@
     },
     "@rush-temp/imodeljs-core": {
       "version": "file:projects/imodeljs-core.tgz",
-<<<<<<< HEAD
-      "integrity": "sha1-WWwsIRkUljO02cofweZnKA2uraA=",
-=======
-      "integrity": "sha1-lIjvWeUzjjIKEFSyg4qgiSTaYz0=",
->>>>>>> 5d90ac11
+      "integrity": "sha1-gRXOBSxN+JlKPHXgghZMnvZBOF0=",
       "requires": {
         "@bentley/bentleyjs-tools": "2.2.2",
         "@types/body-parser": "1.16.8",
@@ -202,11 +190,7 @@
     },
     "@rush-temp/imodeljs-core-testbed": {
       "version": "file:projects/imodeljs-core-testbed.tgz",
-<<<<<<< HEAD
-      "integrity": "sha1-H7n5whC/YwsKaYSq3uOGizQNwik=",
-=======
-      "integrity": "sha1-Y9vcYz0Iruc0Coscpd1byqXOpH4=",
->>>>>>> 5d90ac11
+      "integrity": "sha1-QntseN882e1INUSEvaiHcohIlrI=",
       "requires": {
         "@bentley/bentleyjs-core": "7.3.2",
         "@bentley/geometry-core": "5.0.7",
@@ -235,11 +219,7 @@
     },
     "@rush-temp/imodeljs-frontend": {
       "version": "file:projects/imodeljs-frontend.tgz",
-<<<<<<< HEAD
-      "integrity": "sha1-SvBr254/a8IlVMuSe7nM0Wz1wuA=",
-=======
-      "integrity": "sha1-BSp0zUP/nY4QBPAvLoqx8IngOwY=",
->>>>>>> 5d90ac11
+      "integrity": "sha1-zoR1oS832BcyUf9jiEbnheuKStw=",
       "requires": {
         "@bentley/geometry-core": "5.0.7",
         "@bentley/imodeljs-clients": "4.0.0",
