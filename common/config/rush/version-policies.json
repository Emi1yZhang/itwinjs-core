--- conflicted
+++ resolved
@@ -1,12 +1,8 @@
-[
-  {
-    "policyName": "prerelease-monorepo-lockStep",
-    "definitionName": "lockStepVersion",
-<<<<<<< HEAD
-    "version": "2.8.0-dev.12",
-=======
-    "version": "2.8.0-dev.9",
->>>>>>> 1f9d5f24
-    "nextBump": "prerelease"
-  }
-]
+[
+  {
+    "policyName": "prerelease-monorepo-lockStep",
+    "definitionName": "lockStepVersion",
+    "version": "2.8.0-dev.12",
+    "nextBump": "prerelease"
+  }
+]